--- conflicted
+++ resolved
@@ -15,8 +15,5 @@
 typedef uint32_t pde_t;
 typedef uint32_t uintptr_t;
 typedef uint32_t size_t;
-<<<<<<< HEAD
-=======
 
->>>>>>> d2caf3d0
 #endif