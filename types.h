#pragma once

#include <stdint.h>

typedef uint8_t  uchar;
typedef uint16_t ushort;
typedef uint32_t uint;
typedef uint64_t uint64;

#ifdef __x86_64__
typedef uint64_t pde_t;
typedef unsigned long uintptr_t;
typedef unsigned long size_t;
#else
typedef uint32_t pde_t;
typedef uint32_t uintptr_t;
typedef uint32_t size_t;
<<<<<<< HEAD
#endif
=======
#endif

>>>>>>> d1a6abfc
<|MERGE_RESOLUTION|>--- conflicted
+++ resolved
@@ -15,9 +15,5 @@
 typedef uint32_t pde_t;
 typedef uint32_t uintptr_t;
 typedef uint32_t size_t;
-<<<<<<< HEAD
-#endif
-=======
 #endif
 
->>>>>>> d1a6abfc
