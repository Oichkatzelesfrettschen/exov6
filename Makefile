KERNEL_DIR := src-kernel
ULAND_DIR := src-uland

OBJS = \
        $(KERNEL_DIR)/bio.o\
        $(KERNEL_DIR)/console.o\
        $(KERNEL_DIR)/exec.o\
        $(KERNEL_DIR)/file.o\
        $(KERNEL_DIR)/fs.o\
        $(KERNEL_DIR)/ide.o\
        $(KERNEL_DIR)/ioapic.o\
        $(KERNEL_DIR)/kalloc.o\
        $(KERNEL_DIR)/kbd.o\
        $(KERNEL_DIR)/lapic.o\
        $(KERNEL_DIR)/log.o\
        $(KERNEL_DIR)/main.o\
        $(KERNEL_DIR)/mp.o\
        $(KERNEL_DIR)/picirq.o\
        $(KERNEL_DIR)/pipe.o\
        $(KERNEL_DIR)/proc.o\
        $(KERNEL_DIR)/sleeplock.o\
        $(KERNEL_DIR)/spinlock.o\
        $(KERNEL_DIR)/string.o\
        $(KERNEL_DIR)/syscall.o\
        $(KERNEL_DIR)/sysfile.o\
        $(KERNEL_DIR)/sysproc.o\
        $(KERNEL_DIR)/trapasm.o\
        $(KERNEL_DIR)/trap.o\
        $(KERNEL_DIR)/uart.o\
        $(KERNEL_DIR)/vectors.o\
        $(KERNEL_DIR)/vm.o\
       $(KERNEL_DIR)/exo.o\
<<<<<<< HEAD
=======
       $(KERNEL_DIR)/kernel/exo_cpu.o\
       $(KERNEL_DIR)/kernel/exo_disk.o\
       $(KERNEL_DIR)/kernel/exo_ipc.o\
       $(KERNEL_DIR)/exo_stream.o\
       $(KERNEL_DIR)/fastipc.o\
       $(KERNEL_DIR)/exo/exo_cpu.o\
       $(KERNEL_DIR)/exo/exo_disk.o\
       $(KERNEL_DIR)/exo/exo_ipc.o\
>>>>>>> 2feeb6e5
       $(KERNEL_DIR)/exo_stream.o\
       $(KERNEL_DIR)/fastipc.o\
       $(KERNEL_DIR)/endpoint.o\



ifeq ($(ARCH),x86_64)
OBJS += $(KERNEL_DIR)/mmu64.o
endif

# Cross-compiling (e.g., on Mac OS X)
# TOOLPREFIX = i386-jos-elf

# Using native tools (e.g., on X86 Linux)
#TOOLPREFIX = 

# Try to infer the correct TOOLPREFIX if not set
ifndef TOOLPREFIX
TOOLPREFIX := $(shell if i386-jos-elf-objdump -i 2>&1 | grep '^elf32-i386$$' >/dev/null 2>&1; \
	then echo 'i386-jos-elf-'; \
	elif objdump -i 2>&1 | grep 'elf32-i386' >/dev/null 2>&1; \
	then echo ''; \
	else echo "***" 1>&2; \
	echo "*** Error: Couldn't find an i386-*-elf version of GCC/binutils." 1>&2; \
	echo "*** Is the directory with i386-jos-elf-gcc in your PATH?" 1>&2; \
	echo "*** If your i386-*-elf toolchain is installed with a command" 1>&2; \
	echo "*** prefix other than 'i386-jos-elf-', set your TOOLPREFIX" 1>&2; \
	echo "*** environment variable to that prefix and run 'make' again." 1>&2; \
	echo "*** To turn off this error, run 'gmake TOOLPREFIX= ...'." 1>&2; \
	echo "***" 1>&2; exit 1; fi)
endif

# If the makefile can't find QEMU, specify its path here
# QEMU = qemu-system-i386

# Try to infer the correct QEMU if not provided. Leave empty when none found.
ifndef QEMU
QEMU := $(shell which qemu-system-i386 2>/dev/null || \
       which qemu-system-x86_64 2>/dev/null || \
       which qemu 2>/dev/null)
endif

ARCH ?= i686
CSTD ?= gnu2x



ifeq ($(ARCH),x86_64)
OBJS += $(KERNEL_DIR)/main64.o $(KERNEL_DIR)/swtch64.o
BOOTASM := $(KERNEL_DIR)/arch/x64/bootasm64.S
ENTRYASM := $(KERNEL_DIR)/arch/x64/entry64.S
else
OBJS += $(KERNEL_DIR)/swtch.o

BOOTASM := $(KERNEL_DIR)/bootasm.S
ENTRYASM := $(KERNEL_DIR)/entry.S
endif

CC = $(TOOLPREFIX)gcc
AS = $(TOOLPREFIX)gas
LD = $(TOOLPREFIX)ld
OBJCOPY = $(TOOLPREFIX)objcopy
OBJDUMP = $(TOOLPREFIX)objdump

# Output file names depend on the target architecture
ifeq ($(ARCH),x86_64)
ARCHFLAG := -m64
LDFLAGS += -m elf_x86_64
KERNEL_FILE := kernel64
KERNELMEMFS_FILE := kernelmemfs64
FS_IMG := fs64.img
XV6_IMG := xv6-64.img
XV6_MEMFS_IMG := xv6memfs-64.img
else
ARCHFLAG := -m32
LDFLAGS += -m elf_i386
KERNEL_FILE := kernel.bin
KERNELMEMFS_FILE := kernelmemfs.bin
FS_IMG := fs.img
XV6_IMG := xv6.img
XV6_MEMFS_IMG := xv6memfs.img
endif

# Only sign the bootblock for 32-bit builds. The 64-bit
# bootloader exceeds the legacy 512-byte limit.
SIGNBOOT := 1
ifeq ($(ARCH),x86_64)
SIGNBOOT := 0
endif

CFLAGS = -fno-pic -static -fno-builtin -fno-strict-aliasing -O2 -Wall -MD -ggdb $(ARCHFLAG) -Werror -fno-omit-frame-pointer -std=$(CSTD) -nostdinc -I. -I$(KERNEL_DIR) -I$(ULAND_DIR)
CFLAGS += $(shell $(CC) -fno-stack-protector -E -x c /dev/null >/dev/null 2>&1 && echo -fno-stack-protector)
ASFLAGS = $(ARCHFLAG) -gdwarf-2 -Wa,-divide -I. -I$(KERNEL_DIR) -I$(ULAND_DIR)

# Disable PIE when possible (for Ubuntu 16.10 toolchain)
ifneq ($(shell $(CC) -dumpspecs 2>/dev/null | grep -e '[^f]no-pie'),)
CFLAGS += -fno-pie -no-pie
endif
ifneq ($(shell $(CC) -dumpspecs 2>/dev/null | grep -e '[^f]nopie'),)
CFLAGS += -fno-pie -nopie
endif

$(XV6_IMG): bootblock kernel
	dd if=/dev/zero of=$(XV6_IMG) count=10000
	dd if=bootblock of=$(XV6_IMG) conv=notrunc
	dd if=$(KERNEL_FILE) of=$(XV6_IMG) seek=1 conv=notrunc

$(XV6_MEMFS_IMG): bootblock kernelmemfs
	dd if=/dev/zero of=$(XV6_MEMFS_IMG) count=10000
	dd if=bootblock of=$(XV6_MEMFS_IMG) conv=notrunc
	dd if=$(KERNELMEMFS_FILE) of=$(XV6_MEMFS_IMG) seek=1 conv=notrunc

bootblock: $(BOOTASM) $(KERNEL_DIR)/bootmain.c
	$(CC) $(CFLAGS) -fno-pic -O -nostdinc -I. -c $(KERNEL_DIR)/bootmain.c
	$(CC) $(CFLAGS) -fno-pic -nostdinc -I. -c $(BOOTASM) -o bootasm.o
	$(LD) $(LDFLAGS) -N -e start -Ttext 0x7C00 -o bootblock.o bootasm.o bootmain.o
	$(OBJDUMP) -S bootblock.o > bootblock.asm
	$(OBJCOPY) -S -O binary -j .text bootblock.o bootblock
ifneq ($(SIGNBOOT),0)
	./sign.pl bootblock
endif
entry.o: $(ENTRYASM)
	$(CC) $(CFLAGS) -fno-pic -nostdinc -I. -c $(ENTRYASM) -o entry.o


ENTRYOTHERASM := $(KERNEL_DIR)/entryother.S
ENTRYOTHERBIN := entryother

$(ENTRYOTHERBIN): $(ENTRYOTHERASM)
	$(CC) $(CFLAGS) -fno-pic -nostdinc -I. -c $(ENTRYOTHERASM) -o entryother.o
	$(LD) $(LDFLAGS) -N -e start -Ttext 0x7000 -o bootblockother.o entryother.o
	$(OBJCOPY) -S -O binary -j .text bootblockother.o $(ENTRYOTHERBIN)
	$(OBJDUMP) -S bootblockother.o > $(ENTRYOTHERBIN).asm

initcode: $(KERNEL_DIR)/initcode.S
	$(CC) $(CFLAGS) -nostdinc -I. -c $(KERNEL_DIR)/initcode.S
	$(LD) $(LDFLAGS) -N -e start -Ttext 0 -o initcode.out initcode.o
	$(OBJCOPY) -S -O binary initcode.out initcode
	$(OBJDUMP) -S initcode.o > initcode.asm

kernel: $(OBJS) entry.o $(ENTRYOTHERBIN) initcode kernel.ld
	$(LD) $(LDFLAGS) -T kernel.ld -o $(KERNEL_FILE) entry.o $(OBJS) -b binary initcode $(ENTRYOTHERBIN)
		$(OBJDUMP) -S $(KERNEL_FILE) > kernel.asm
	$(OBJDUMP) -t $(KERNEL_FILE) | sed '1,/SYMBOL TABLE/d; s/ .* / /; /^$$/d' > kernel.sym

# kernelmemfs is a copy of kernel that maintains the
# disk image in memory instead of writing to a disk.
# This is not so useful for testing persistent storage or
# exploring disk buffering implementations, but it is
	# great for testing the kernel on real hardware without
# needing a scratch disk.
MEMFSOBJS = $(filter-out ide.o,$(OBJS)) memide.o
kernelmemfs: $(MEMFSOBJS) entry.o $(ENTRYOTHERBIN) initcode kernel.ld $(FS_IMG)
	$(LD) $(LDFLAGS) -T kernel.ld -o $(KERNELMEMFS_FILE) entry.o  $(MEMFSOBJS) -b binary initcode $(ENTRYOTHERBIN) $(FS_IMG)
	$(OBJDUMP) -S $(KERNELMEMFS_FILE) > kernelmemfs.asm
	$(OBJDUMP) -t $(KERNELMEMFS_FILE) | sed '1,/SYMBOL TABLE/d; s/ .* / /; /^$$/d' > kernelmemfs.sym

tags: $(OBJS) $(ENTRYOTHERASM) _init
		etags *.S *.c
$(KERNEL_DIR)/vectors.S: vectors.pl
	./vectors.pl > $@

ULIB = \
        $(ULAND_DIR)/ulib.o \
        $(ULAND_DIR)/usys.o \
        $(ULAND_DIR)/printf.o \
        $(ULAND_DIR)/umalloc.o \
        $(ULAND_DIR)/swtch.o \
        $(ULAND_DIR)/caplib.o \
        $(ULAND_DIR)/chan.o \
        $(ULAND_DIR)/math_core.o

_%: $(ULAND_DIR)/%.o $(ULIB)
	$(LD) $(LDFLAGS) -N -e main -Ttext 0 -o $@ $^
	$(OBJDUMP) -S $@ > $*.asm
	$(OBJDUMP) -t $@ | sed '1,/SYMBOL TABLE/d; s/ .* / /; /^$$/d' > $*.sym

_forktest: $(ULAND_DIR)/forktest.o $(ULIB)
	        # forktest has less library code linked in - needs to be small
	# in order to be able to max out the proc table.
	$(LD) $(LDFLAGS) -N -e main -Ttext 0 -o _forktest $(ULAND_DIR)/forktest.o $(ULAND_DIR)/ulib.o $(ULAND_DIR)/usys.o
		$(OBJDUMP) -S _forktest > forktest.asm

mkfs: mkfs.c fs.h
	gcc -Werror -Wall -o mkfs mkfs.c

exo_stream_demo.o: $(ULAND_DIR)/user/exo_stream_demo.c
	$(CC) $(CFLAGS) -c -o $@ $<


# Prevent deletion of intermediate files, e.g. cat.o, after first build, so
# that disk image changes after first build are persistent until clean.  More
# details:
# http://www.gnu.org/software/make/manual/html_node/Chained-Rules.html
.PRECIOUS: %.o

UPROGS=\
	_cat\
	_echo\
	_forktest\
	_grep\
	_init\
	_kill\
	_ln\
	_ls\
	_mkdir\
	_rm\
	_sh\
	_stressfs\
	_usertests\
        _wc\
        _zombie\
        _phi\
        _exo_stream_demo\
        _ipc_test\
        _kbdserv\
        _rcrs\

ifeq ($(ARCH),x86_64)
UPROGS := $(filter-out _usertests,$(UPROGS))
endif

$(FS_IMG): mkfs README $(UPROGS)
	./mkfs $(FS_IMG) README $(UPROGS)

-include *.d

clean:
	rm -f *.tex *.dvi *.idx *.aux *.log *.ind *.ilg \
       *.o *.d *.asm *.sym $(KERNEL_DIR)/vectors.S bootblock entryother entryother64 \
       initcode initcode.out kernel.bin kernel64 xv6.img xv6-64.img \
       fs.img fs64.img kernelmemfs.bin kernelmemfs64 xv6memfs.img \
	xv6memfs-64.img mkfs .gdbinit \
	$(UPROGS)

# make a printout
FILES = $(shell grep -v '^\#' runoff.list)
PRINT = runoff.list runoff.spec README toc.hdr toc.ftr $(FILES)

xv6.pdf: $(PRINT)
	./runoff
	ls -l xv6.pdf

print: xv6.pdf

# run in emulators

bochs : $(FS_IMG) $(XV6_IMG)
	if [ ! -e .bochsrc ]; then ln -s dot-bochsrc .bochsrc; fi
	bochs -q

# try to generate a unique GDB port
GDBPORT = $(shell expr `id -u` % 5000 + 25000)
# QEMU's gdb stub command line changed in 0.11
QEMUGDB = $(shell if $(QEMU) -help | grep -q '^-gdb'; \
	then echo "-gdb tcp::$(GDBPORT)"; \
	else echo "-s -p $(GDBPORT)"; fi)
ifndef CPUS
CPUS := 2
endif
QEMUOPTS = -drive file=$(FS_IMG),index=1,media=disk,format=raw -drive file=$(XV6_IMG),index=0,media=disk,format=raw -smp $(CPUS) -m 512 $(QEMUEXTRA)

qemu: $(FS_IMG) $(XV6_IMG)
	if [ -z "$(QEMU)" ]; then \
	        echo "QEMU not found. Kernel built but not executed."; \
	else \
	        $(QEMU) -serial mon:stdio $(QEMUOPTS); \
	fi

qemu-memfs: $(XV6_MEMFS_IMG)
	if [ -z "$(QEMU)" ]; then \
	        echo "QEMU not found. Kernel built but not executed."; \
	else \
	        $(QEMU) -drive file=$(XV6_MEMFS_IMG),index=0,media=disk,format=raw -smp $(CPUS) -m 256; \
	fi

qemu-nox: $(FS_IMG) $(XV6_IMG)
	if [ -z "$(QEMU)" ]; then \
	        echo "QEMU not found. Kernel built but not executed."; \
	else \
	        $(QEMU) -nographic $(QEMUOPTS); \
	fi

.gdbinit: .gdbinit.tmpl
	sed "s/localhost:1234/localhost:$(GDBPORT)/" < $^ > $@

qemu-gdb: $(FS_IMG) $(XV6_IMG) .gdbinit
	@echo "*** Now run 'gdb'." 1>&2
	if [ -z "$(QEMU)" ]; then \
	        echo "QEMU not found. GDB stub unavailable."; \
	else \
	        $(QEMU) -serial mon:stdio $(QEMUOPTS) -S $(QEMUGDB); \
	fi

qemu-nox-gdb: $(FS_IMG) $(XV6_IMG) .gdbinit
	@echo "*** Now run 'gdb'." 1>&2
	if [ -z "$(QEMU)" ]; then \
	        echo "QEMU not found. GDB stub unavailable."; \
	else \
	        $(QEMU) -nographic $(QEMUOPTS) -S $(QEMUGDB); \
	fi

# CUT HERE
# prepare dist for students
# after running make dist, probably want to
# rename it to rev0 or rev1 or so on and then
# check in that version.

EXTRA=\
        mkfs.c $(ULAND_DIR)/ulib.c user.h \
        $(ULAND_DIR)/cat.c $(ULAND_DIR)/echo.c $(ULAND_DIR)/forktest.c \
        $(ULAND_DIR)/grep.c $(ULAND_DIR)/kill.c \
        $(ULAND_DIR)/ln.c $(ULAND_DIR)/ls.c $(ULAND_DIR)/mkdir.c \
        $(ULAND_DIR)/rm.c $(ULAND_DIR)/stressfs.c $(ULAND_DIR)/usertests.c \
        $(ULAND_DIR)/wc.c $(ULAND_DIR)/zombie.c \
        $(ULAND_DIR)/phi.c \
        $(ULAND_DIR)/user/exo_stream_demo.c \
        $(ULAND_DIR)/printf.c $(ULAND_DIR)/umalloc.c\
	README dot-bochsrc *.pl toc.* runoff runoff1 runoff.list\
	.gdbinit.tmpl gdbutil\

dist:
	rm -rf dist
	mkdir dist
	for i in $(FILES); \
	do \
		grep -v PAGEBREAK $$i >dist/$$i; \
	done
	sed '/CUT HERE/,$$d' Makefile >dist/Makefile
	echo >dist/runoff.spec
	cp $(EXTRA) dist

dist-test:
	rm -rf dist
	make dist
	rm -rf dist-test
	mkdir dist-test
	cp dist/* dist-test
	cd dist-test; $(MAKE) print
	cd dist-test; $(MAKE) bochs || true
	cd dist-test; $(MAKE) qemu

# update this rule (change rev#) when it is time to
# make a new revision.
tar:
	rm -rf /tmp/xv6
	mkdir -p /tmp/xv6
	cp dist/* dist/.gdbinit.tmpl /tmp/xv6
	(cd /tmp; tar cf - xv6) | gzip >xv6-rev10.tar.gz  # the next one will be 10 (9/17)

.PHONY: dist-test dist<|MERGE_RESOLUTION|>--- conflicted
+++ resolved
@@ -30,8 +30,6 @@
         $(KERNEL_DIR)/vectors.o\
         $(KERNEL_DIR)/vm.o\
        $(KERNEL_DIR)/exo.o\
-<<<<<<< HEAD
-=======
        $(KERNEL_DIR)/kernel/exo_cpu.o\
        $(KERNEL_DIR)/kernel/exo_disk.o\
        $(KERNEL_DIR)/kernel/exo_ipc.o\
@@ -40,9 +38,6 @@
        $(KERNEL_DIR)/exo/exo_cpu.o\
        $(KERNEL_DIR)/exo/exo_disk.o\
        $(KERNEL_DIR)/exo/exo_ipc.o\
->>>>>>> 2feeb6e5
-       $(KERNEL_DIR)/exo_stream.o\
-       $(KERNEL_DIR)/fastipc.o\
        $(KERNEL_DIR)/endpoint.o\
 
 
