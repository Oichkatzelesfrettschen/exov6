--- conflicted
+++ resolved
@@ -2,19 +2,17 @@
 
 typedef unsigned int uint;
 typedef unsigned short ushort;
-<<<<<<< HEAD
 typedef unsigned char  uchar;
 typedef unsigned long long uint64;
 typedef uint pde_t;
-typedef unsigned long uintptr_t;
-=======
+
 typedef unsigned char uchar;
 typedef unsigned long long uint64;
+
 typedef unsigned long uintptr_t;
 
-#ifdef __x86_64__
+#ifdef __x86_64__i
 typedef unsigned long long pde_t;
 #else
 typedef unsigned int pde_t;
-#endif
->>>>>>> 2b9708de
+#endif