#include "caplib.h"
#include "types.h"
#include "user.h"

exo_cap cap_alloc_page(void) {
  exo_cap cap;
  exo_alloc_page(&cap);
  return cap;
<<<<<<< HEAD
}

=======

  exo_cap c;
  exo_alloc_page(&c);
  return c;
}

>>>>>>> 0af2397b
int cap_unbind_page(exo_cap cap) { return exo_unbind_page(&cap); }

int cap_alloc_block(uint dev, exo_blockcap *cap) {
  return exo_alloc_block(dev, cap);
}

int cap_bind_block(exo_blockcap *cap, void *data, int write) {
  return exo_bind_block(cap, data, write);
}

int cap_flush_block(exo_blockcap *cap, void *data) {
  return exo_flush_block(cap, data);
}

int cap_set_timer(void (*handler)(void)) { return set_timer_upcall(handler); }
int cap_set_gas(uint64 amount) { return set_gas(amount); }
int cap_get_gas(void) { return get_gas(); }

void cap_yield_to(context_t **old, context_t *target) {
  cap_yield(old, target);
}

int cap_yield_to_cap(exo_cap target) { return exo_yield_to(&target); }

int cap_read_disk(exo_blockcap cap, void *dst, uint64 off, uint64 n) {
  return exo_read_disk(cap, dst, off, n);
}

int cap_write_disk(exo_blockcap cap, const void *src, uint64 off, uint64 n) {
  return exo_write_disk(cap, src, off, n);
}

int cap_send(exo_cap dest, const void *buf, uint64 len) {
  return exo_send(&dest, buf, len);
}

int cap_recv(exo_cap src, void *buf, uint64 len) {
  return exo_recv(&src, buf, len);
}

int cap_ipc_echo_demo(void) {
  const char *msg = "ping";
  char buf[5];
  exo_cap cap = {0, 0};
  cap_send(cap, msg, 4);
  cap_recv(cap, buf, 4);
  buf[4] = '\0';
  printf(1, "caplib echo: %s\n", buf);
  return 0;
}<|MERGE_RESOLUTION|>--- conflicted
+++ resolved
@@ -6,17 +6,13 @@
   exo_cap cap;
   exo_alloc_page(&cap);
   return cap;
-<<<<<<< HEAD
 }
-
-=======
 
   exo_cap c;
   exo_alloc_page(&c);
   return c;
 }
 
->>>>>>> 0af2397b
 int cap_unbind_page(exo_cap cap) { return exo_unbind_page(&cap); }
 
 int cap_alloc_block(uint dev, exo_blockcap *cap) {
