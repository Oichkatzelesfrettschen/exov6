--- conflicted
+++ resolved
@@ -102,11 +102,7 @@
         )
         subprocess.check_call([
             CC,
-<<<<<<< HEAD
-            "-std=c17",
-=======
             "-std=c2x",
->>>>>>> e875b0d4
             "-Wall",
             "-Werror",
             "-Wno-unused-function",
@@ -185,4 +181,4 @@
 
 def test_lattice_ipc_errors() -> None:
     """Ensure send/recv failures propagate negative return codes."""
-    assert compile_and_run(C_CODE_ERROR) == 0+    assert compile_and_run(C_CODE_ERROR) == 0
