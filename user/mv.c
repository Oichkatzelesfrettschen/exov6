/**
 * mv - move/rename files
 * POSIX.1-2024 compliant implementation for FeuerBird exokernel
 * 
 * Usage: mv [-if] source target
 *        mv [-if] source... directory
 * 
 * Options:
 *   -i  Interactive mode (prompt before overwrite)
 *   -f  Force mode (no prompts)
 */

#include <types.h>
#include <user.h>
#include <fcntl.h>
#include <fs.h>

// Using standard link/unlink for rename if syscall is missing
int rename(const char *oldpath, const char *newpath) {
    // Try link + unlink
    if (link(oldpath, newpath) < 0) {
        return -1;
    }
    if (unlink(oldpath) < 0) {
        // Should probably remove newpath if unlink fails?
        // But safely we have a copy now.
        return 0;
    }
    return 0;
}

static int iflag = 0;  // Interactive mode
static int fflag = 0;  // Force mode

static void
usage(void)
{
  printf(2, "Usage: mv [-if] source target\n");
  printf(2, "       mv [-if] source... directory\n");
  exit(0);
}

static int
confirm_overwrite(const char *path)
{
  char response[10];
  
  if(fflag)
    return 1;
  
  printf(1, "overwrite '%s'? ", path);
  gets(response, sizeof(response));
  
  return (response[0] == 'y' || response[0] == 'Y');
}

static int
is_directory(const char *path)
{
  struct stat st;
  
  if(stat(path, &st) < 0)
    return 0;
  
  return st.type == T_DIR;
}

static int
copy_file(const char *src, const char *dst)
{
  int fd_src, fd_dst;
  int n;
  char buf[512];
  struct stat st;
  
  // Get source file info
  if(stat(src, &st) < 0) {
    printf(2, "mv: cannot stat '%s'\n", src);
    return -1;
  }
  
  // Open source file
  if((fd_src = open(src, O_RDONLY)) < 0) {
    printf(2, "mv: cannot open '%s'\n", src);
    return -1;
  }
  
  // Create destination file
  // Note: open with O_CREATE needs permissions. 0666 is standard default.
  if((fd_dst = open(dst, O_CREATE | O_WRONLY, 0666)) < 0) {
    printf(2, "mv: cannot create '%s'\n", dst);
    close(fd_src);
    return -1;
  }
  
  // Copy data
  while((n = read(fd_src, buf, sizeof(buf))) > 0) {
    if(write(fd_dst, buf, n) != n) {
      printf(2, "mv: write error\n");
      close(fd_src);
      close(fd_dst);
      unlink(dst);  // Clean up partial file
      return -1;
    }
  }
  
  if(n < 0) {
    printf(2, "mv: read error\n");
    close(fd_src);
    close(fd_dst);
    unlink(dst);  // Clean up partial file
    return -1;
  }
  
  close(fd_src);
  close(fd_dst);
  
  // Remove source file
  if(unlink(src) < 0) {
    printf(2, "mv: cannot remove '%s'\n", src);
    unlink(dst);  // Clean up destination
    return -1;
  }
  
  return 0;
}

static int
move_file(const char *src, const char *dst)
{
  struct stat src_st, dst_st;
  int dst_exists;
  
  // Check if source exists
  if(stat(src, &src_st) < 0) {
    printf(2, "mv: cannot stat '%s'\n", src);
    return -1;
  }
  
<<<<<<< HEAD
  // Check if destination exists and get its stat
  dst_exists = (stat(dst, &dst_st) >= 0);
  
  // Check if source and destination refer to the same path
  // This prevents the file from being deleted when doing "mv foo foo"
  if(dst_exists && src_st.dev == dst_st.dev && src_st.ino == dst_st.ino) {
    // Same file, nothing to do
    return 0;
  }
  
  // If destination exists, handle it
  if(dst_exists) {
=======
  // Check if destination exists
  if(stat(dst, &dst_st) >= 0) {
    // Check for self-move (same file)
    if (src_st.dev == dst_st.dev && src_st.ino == dst_st.ino) {
        return 0;
    }

>>>>>>> c32510de
    // If destination is a directory, move source into it
    if(dst_st.type == T_DIR) {
      char new_dst[512];
      const char *basename;
      
      // Find basename of source
      basename = strrchr(src, '/');
      if(basename)
        basename++;
      else
        basename = src;
      
      // Build new destination path
      strcpy(new_dst, dst);
      if(new_dst[strlen(new_dst)-1] != '/')
        strcat(new_dst, "/");
      strcat(new_dst, basename);
      
      return move_file(src, new_dst);
    }
    
    // Destination is a file - check if we should overwrite
    if(iflag && !fflag) {
      if(!confirm_overwrite(dst))
        return 0;
    }
  }
  
  // Try to rename first (atomic operation within same filesystem)
  // For directories, link() might fail, so we fallback to copy/unlink logic if src is dir?
  // But copy/unlink for dir is complex (recursive).
  if(src_st.type != T_DIR && rename(src, dst) >= 0) {
    return 0;
  }
  
  if(src_st.type == T_DIR) {
    printf(2, "mv: cannot move directory '%s' (not implemented)\n", src);
    return -1;
  }
  
  // Rename failed (probably cross-filesystem or link not supported), do copy+delete
  // Copy file to destination
  if(copy_file(src, dst) < 0) {
    return -1;
  }
  
  return 0;
}

static void
build_dest_path(char *dest, const char *dir, const char *file)
{
  const char *basename;
  
  // Find basename of source file
  basename = strrchr(file, '/');
  if(basename)
    basename++;
  else
    basename = file;
  
  // Build destination path
  strcpy(dest, dir);
  if(dest[strlen(dest)-1] != '/')
    strcat(dest, "/");
  strcat(dest, basename);
}

int
main(int argc, char *argv[])
{
  int i, opt_end = 1;
  char dest_path[512];
  
  // Parse options
  for(i = 1; i < argc && argv[i][0] == '-'; i++) {
    char *p = argv[i] + 1;
    while(*p) {
      switch(*p) {
      case 'i':
        iflag = 1;
        fflag = 0;  // -i overrides -f
        break;
      case 'f':
        fflag = 1;
        iflag = 0;  // -f overrides -i
        break;
      default:
        printf(2, "mv: invalid option -- '%c'\n", *p);
        usage();
      }
      p++;
    }
    opt_end++;
  }
  
  // Check arguments
  if(argc - opt_end < 2) {
    usage();
  }
  
  // Multiple sources - last argument must be a directory
  if(argc - opt_end > 2) {
    const char *target = argv[argc - 1];
    
    if(!is_directory(target)) {
      printf(2, "mv: target '%s' is not a directory\n", target);
      exit(0);
    }
    
    // Move each source to target directory
    for(i = opt_end; i < argc - 1; i++) {
      build_dest_path(dest_path, target, argv[i]);
      if(move_file(argv[i], dest_path) < 0) {
        // Continue with other files even if one fails
      }
    }
  }
  // Single source
  else {
    const char *src = argv[opt_end];
    const char *dst = argv[opt_end + 1];
    
    if(move_file(src, dst) < 0) {
      exit(0);
    }
  }
  
  exit(0);
}<|MERGE_RESOLUTION|>--- conflicted
+++ resolved
@@ -1,291 +1,383 @@
 /**
- * mv - move/rename files
- * POSIX.1-2024 compliant implementation for FeuerBird exokernel
- * 
- * Usage: mv [-if] source target
- *        mv [-if] source... directory
- * 
- * Options:
- *   -i  Interactive mode (prompt before overwrite)
- *   -f  Force mode (no prompts)
+ * mv.c - The "Riced" Move Utility
+ * POSIX-ish implementation for FeuerBird exokernel
+ *
+ * Features:
+ * - Atomic rename preference
+ * - Cross-device recursive move (copy+del)
+ * - Backup (-b), Update (-u), No-clobber (-n), Verbose (-v)
+ * - 8KB buffer optimization
+ * - ANSI Color output
  */
 
 #include <types.h>
 #include <user.h>
 #include <fcntl.h>
 #include <fs.h>
-
-// Using standard link/unlink for rename if syscall is missing
-int rename(const char *oldpath, const char *newpath) {
-    // Try link + unlink
-    if (link(oldpath, newpath) < 0) {
-        return -1;
-    }
-    if (unlink(oldpath) < 0) {
-        // Should probably remove newpath if unlink fails?
-        // But safely we have a copy now.
-        return 0;
+#include <stat.h> 
+
+// --- Configuration ---
+#define BUF_SIZE 8192       // 8KB buffer for fewer syscalls
+#define MAX_PATH 1024       // Generous path limit
+
+// --- ANSI Colors ---
+#define COL_RESET  "\x1b[0m"
+#define COL_RED    "\x1b[31m"
+#define COL_GREEN  "\x1b[32m"
+#define COL_YELLOW "\x1b[33m"
+#define COL_CYAN   "\x1b[36m"
+
+// --- Globals ---
+static int iflag = 0; // Interactive
+static int fflag = 0; // Force
+static int vflag = 0; // Verbose
+static int nflag = 0; // No clobber
+static int uflag = 0; // Update only
+static int bflag = 0; // Backup
+
+// --- Helpers ---
+
+void
+printerr(const char *msg, const char *arg)
+{
+    printf(2, "%smv: %s %s%s\n", COL_RED, msg, arg ? arg : "", COL_RESET);
+}
+
+void
+printact(const char *src, const char *dst)
+{
+    if(vflag)
+        printf(1, "%s'%s' -> '%s'%s\n", COL_CYAN, src, dst, COL_RESET);
+}
+
+// Safe string concatenation for paths
+void
+join_path(char *dest, const char *dir, const char *file)
+{
+    int len = strlen(dir);
+    strcpy(dest, dir);
+    if(len > 0 && dest[len-1] != '/') {
+        strcat(dest, "/");
+    }
+    strcat(dest, file);
+}
+
+const char*
+basename(const char *path)
+{
+    const char *p = strrchr(path, '/');
+    return p ? p + 1 : path;
+}
+
+// Standard atomic rename simulation
+int 
+rename_atomic(const char *old, const char *new) 
+{
+    if (link(old, new) < 0) return -1;
+    if (unlink(old) < 0) {
+        unlink(new); // Rollback
+        return -1;
     }
     return 0;
 }
 
-static int iflag = 0;  // Interactive mode
-static int fflag = 0;  // Force mode
-
-static void
-usage(void)
-{
-  printf(2, "Usage: mv [-if] source target\n");
-  printf(2, "       mv [-if] source... directory\n");
-  exit(0);
-}
-
-static int
-confirm_overwrite(const char *path)
-{
-  char response[10];
-  
-  if(fflag)
-    return 1;
-  
-  printf(1, "overwrite '%s'? ", path);
-  gets(response, sizeof(response));
-  
-  return (response[0] == 'y' || response[0] == 'Y');
-}
-
-static int
-is_directory(const char *path)
-{
-  struct stat st;
-  
-  if(stat(path, &st) < 0)
-    return 0;
-  
-  return st.type == T_DIR;
-}
-
-static int
-copy_file(const char *src, const char *dst)
-{
-  int fd_src, fd_dst;
-  int n;
-  char buf[512];
-  struct stat st;
-  
-  // Get source file info
-  if(stat(src, &st) < 0) {
-    printf(2, "mv: cannot stat '%s'\n", src);
-    return -1;
-  }
-  
-  // Open source file
-  if((fd_src = open(src, O_RDONLY)) < 0) {
-    printf(2, "mv: cannot open '%s'\n", src);
-    return -1;
-  }
-  
-  // Create destination file
-  // Note: open with O_CREATE needs permissions. 0666 is standard default.
-  if((fd_dst = open(dst, O_CREATE | O_WRONLY, 0666)) < 0) {
-    printf(2, "mv: cannot create '%s'\n", dst);
-    close(fd_src);
-    return -1;
-  }
-  
-  // Copy data
-  while((n = read(fd_src, buf, sizeof(buf))) > 0) {
-    if(write(fd_dst, buf, n) != n) {
-      printf(2, "mv: write error\n");
-      close(fd_src);
-      close(fd_dst);
-      unlink(dst);  // Clean up partial file
-      return -1;
-    }
-  }
-  
-  if(n < 0) {
-    printf(2, "mv: read error\n");
+// --- Core Logic ---
+
+// Copies file content and attributes
+// Returns 0 on success, -1 on fail
+int
+copy_data(const char *src, const char *dst, const struct stat *st_src)
+{
+    int fd_src, fd_dst;
+    int n;
+    char *buf = malloc(BUF_SIZE); 
+    
+    if (!buf) {
+        printerr("out of memory", 0);
+        return -1;
+    }
+
+    if ((fd_src = open(src, O_RDONLY)) < 0) {
+        printerr("cannot open source", src);
+        free(buf);
+        return -1;
+    }
+
+    // Create with source permissions (masked by umask typically, but we force mode here if possible)
+    // Note: O_CREATE | O_TRUNC ensures we overwrite cleanly
+    if ((fd_dst = open(dst, O_CREATE | O_WRONLY | O_TRUNC, st_src->mode)) < 0) {
+        printerr("cannot create target", dst);
+        close(fd_src);
+        free(buf);
+        return -1;
+    }
+
+    while ((n = read(fd_src, buf, BUF_SIZE)) > 0) {
+        if (write(fd_dst, buf, n) != n) {
+            printerr("write error", dst);
+            close(fd_src); close(fd_dst);
+            free(buf);
+            return -1;
+        }
+    }
+
     close(fd_src);
     close(fd_dst);
-    unlink(dst);  // Clean up partial file
+    free(buf);
+
+    if (n < 0) {
+        printerr("read error", src);
+        return -1;
+    }
+
+    return 0;
+}
+
+// Handles the "Backup" logic (-b)
+// Renames "file" to "file~"
+void
+handle_backup(const char *path)
+{
+    char backup_path[MAX_PATH];
+    if (strlen(path) + 2 >= MAX_PATH) return;
+    
+    strcpy(backup_path, path);
+    strcat(backup_path, "~");
+    
+    // We don't check errors heavily here; best effort
+    rename_atomic(path, backup_path);
+    if(vflag) printf(1, "%s(backup) '%s' -> '%s'%s\n", COL_YELLOW, path, backup_path, COL_RESET);
+}
+
+// Forward declaration
+int do_move(const char *src, const char *dst);
+
+// Recursively copy a directory
+// NOTE: This requires 'mkdir' and directory reading capabilities.
+// Assuming a 'struct dirent' and 'read_dir' style API exists in FeuerBird.
+int
+recursive_copy_move(const char *src, const char *dst, int mode)
+{
+    int fd;
+    struct dirent de;
+    struct stat st;
+    char s_path[MAX_PATH];
+    char d_path[MAX_PATH];
+
+    // 1. Create destination directory
+    if (mkdir(dst, mode) < 0) {
+        // If it exists, that's fine, we merge
+        if (stat(dst, &st) < 0 || st.type != T_DIR) {
+            printerr("cannot create directory", dst);
+            return -1;
+        }
+    }
+
+    // 2. Open source directory
+    if ((fd = open(src, O_RDONLY)) < 0) {
+        printerr("cannot open directory", src);
+        return -1;
+    }
+
+    // 3. Iterate children
+    while (read(fd, &de, sizeof(de)) == sizeof(de)) {
+        if (de.inum == 0) continue; // Empty slot
+        if (strcmp(de.name, ".") == 0 || strcmp(de.name, "..") == 0) continue;
+
+        // Construct paths
+        join_path(s_path, src, de.name);
+        join_path(d_path, dst, de.name);
+
+        // Recurse
+        if (do_move(s_path, d_path) < 0) {
+            close(fd);
+            return -1;
+        }
+    }
+    
+    close(fd);
+
+    // 4. Remove source directory (should be empty now)
+    if (unlink(src) < 0) {
+        // Some OSes use rmdir(), some use unlink() for dirs
+        printerr("cannot remove source directory", src);
+        return -1;
+    }
+
+    return 0;
+}
+
+int
+do_move(const char *src, const char *dst)
+{
+    struct stat s_st, d_st;
+    int dest_exists = 0;
+
+    // 1. Analyze Source
+    if (stat(src, &s_st) < 0) {
+        printerr("source not found", src);
+        return -1;
+    }
+
+    // 2. Analyze Destination
+    if (stat(dst, &d_st) >= 0) {
+        dest_exists = 1;
+
+        // Handle Identity
+        if (s_st.dev == d_st.dev && s_st.ino == d_st.ino) {
+            if (vflag) printf(1, "mv: '%s' and '%s' are the same file\n", src, dst);
+            return 0; 
+        }
+
+        // Handle Directory Target
+        if (d_st.type == T_DIR) {
+            char final_path[MAX_PATH];
+            join_path(final_path, dst, basename(src));
+            return do_move(src, final_path); // Recurse with fixed path
+        }
+
+        // Handle Overwrite Logic
+        if (nflag) {
+            // No clobber
+            return 0; 
+        }
+        
+        if (uflag) {
+            // Update: Only if src is newer
+            // Note: assuming stat has mtime. If not, remove this block.
+            if (s_st.mtime <= d_st.mtime) return 0; 
+        }
+
+        if (iflag && !fflag) {
+            printf(1, "%soverwrite '%s'? (y/n) %s", COL_YELLOW, dst, COL_RESET);
+            char buf[16];
+            gets(buf, sizeof(buf));
+            if (buf[0] != 'y' && buf[0] != 'Y') return 0;
+        }
+
+        // Handle Backup
+        if (bflag) {
+            handle_backup(dst);
+        }
+    }
+
+    // 3. Try Atomic Rename
+    // This handles file->file and dir->dir (on same FS)
+    if (rename_atomic(src, dst) == 0) {
+        printact(src, dst);
+        return 0;
+    }
+
+    // 4. Fallback: Cross-Device Move (Copy + Delete)
+    
+    // Directory case
+    if (s_st.type == T_DIR) {
+        // If dest exists and is a file, we can't overwrite it with a dir
+        if (dest_exists && d_st.type != T_DIR) {
+            printerr("cannot overwrite non-directory with directory", dst);
+            return -1;
+        }
+        return recursive_copy_move(src, dst, s_st.mode);
+    }
+
+    // File case
+    if (copy_data(src, dst, &s_st) == 0) {
+        if (unlink(src) < 0) {
+            printerr("copied, but failed to remove source", src);
+            return -1;
+        }
+        printact(src, dst);
+        return 0;
+    }
+
     return -1;
-  }
-  
-  close(fd_src);
-  close(fd_dst);
-  
-  // Remove source file
-  if(unlink(src) < 0) {
-    printf(2, "mv: cannot remove '%s'\n", src);
-    unlink(dst);  // Clean up destination
-    return -1;
-  }
-  
-  return 0;
-}
-
-static int
-move_file(const char *src, const char *dst)
-{
-  struct stat src_st, dst_st;
-  int dst_exists;
-  
-  // Check if source exists
-  if(stat(src, &src_st) < 0) {
-    printf(2, "mv: cannot stat '%s'\n", src);
-    return -1;
-  }
-  
-<<<<<<< HEAD
-  // Check if destination exists and get its stat
-  dst_exists = (stat(dst, &dst_st) >= 0);
-  
-  // Check if source and destination refer to the same path
-  // This prevents the file from being deleted when doing "mv foo foo"
-  if(dst_exists && src_st.dev == dst_st.dev && src_st.ino == dst_st.ino) {
-    // Same file, nothing to do
-    return 0;
-  }
-  
-  // If destination exists, handle it
-  if(dst_exists) {
-=======
-  // Check if destination exists
-  if(stat(dst, &dst_st) >= 0) {
-    // Check for self-move (same file)
-    if (src_st.dev == dst_st.dev && src_st.ino == dst_st.ino) {
-        return 0;
-    }
-
->>>>>>> c32510de
-    // If destination is a directory, move source into it
-    if(dst_st.type == T_DIR) {
-      char new_dst[512];
-      const char *basename;
-      
-      // Find basename of source
-      basename = strrchr(src, '/');
-      if(basename)
-        basename++;
-      else
-        basename = src;
-      
-      // Build new destination path
-      strcpy(new_dst, dst);
-      if(new_dst[strlen(new_dst)-1] != '/')
-        strcat(new_dst, "/");
-      strcat(new_dst, basename);
-      
-      return move_file(src, new_dst);
-    }
-    
-    // Destination is a file - check if we should overwrite
-    if(iflag && !fflag) {
-      if(!confirm_overwrite(dst))
-        return 0;
-    }
-  }
-  
-  // Try to rename first (atomic operation within same filesystem)
-  // For directories, link() might fail, so we fallback to copy/unlink logic if src is dir?
-  // But copy/unlink for dir is complex (recursive).
-  if(src_st.type != T_DIR && rename(src, dst) >= 0) {
-    return 0;
-  }
-  
-  if(src_st.type == T_DIR) {
-    printf(2, "mv: cannot move directory '%s' (not implemented)\n", src);
-    return -1;
-  }
-  
-  // Rename failed (probably cross-filesystem or link not supported), do copy+delete
-  // Copy file to destination
-  if(copy_file(src, dst) < 0) {
-    return -1;
-  }
-  
-  return 0;
-}
-
-static void
-build_dest_path(char *dest, const char *dir, const char *file)
-{
-  const char *basename;
-  
-  // Find basename of source file
-  basename = strrchr(file, '/');
-  if(basename)
-    basename++;
-  else
-    basename = file;
-  
-  // Build destination path
-  strcpy(dest, dir);
-  if(dest[strlen(dest)-1] != '/')
-    strcat(dest, "/");
-  strcat(dest, basename);
+}
+
+void
+usage(void)
+{
+    printf(2, "Usage: mv [OPTIONS] source... target\n");
+    printf(2, "Options:\n");
+    printf(2, "  -f  Force overwrite\n");
+    printf(2, "  -i  Interactive\n");
+    printf(2, "  -n  No clobber (do not overwrite)\n");
+    printf(2, "  -u  Update (only if source is newer)\n");
+    printf(2, "  -v  Verbose\n");
+    printf(2, "  -b  Backup existing files (file~)\n");
+    exit(1);
 }
 
 int
 main(int argc, char *argv[])
 {
-  int i, opt_end = 1;
-  char dest_path[512];
-  
-  // Parse options
-  for(i = 1; i < argc && argv[i][0] == '-'; i++) {
-    char *p = argv[i] + 1;
-    while(*p) {
-      switch(*p) {
-      case 'i':
-        iflag = 1;
-        fflag = 0;  // -i overrides -f
-        break;
-      case 'f':
-        fflag = 1;
-        iflag = 0;  // -f overrides -i
-        break;
-      default:
-        printf(2, "mv: invalid option -- '%c'\n", *p);
-        usage();
-      }
-      p++;
-    }
-    opt_end++;
-  }
-  
-  // Check arguments
-  if(argc - opt_end < 2) {
-    usage();
-  }
-  
-  // Multiple sources - last argument must be a directory
-  if(argc - opt_end > 2) {
-    const char *target = argv[argc - 1];
-    
-    if(!is_directory(target)) {
-      printf(2, "mv: target '%s' is not a directory\n", target);
-      exit(0);
-    }
-    
-    // Move each source to target directory
-    for(i = opt_end; i < argc - 1; i++) {
-      build_dest_path(dest_path, target, argv[i]);
-      if(move_file(argv[i], dest_path) < 0) {
-        // Continue with other files even if one fails
-      }
-    }
-  }
-  // Single source
-  else {
-    const char *src = argv[opt_end];
-    const char *dst = argv[opt_end + 1];
-    
-    if(move_file(src, dst) < 0) {
-      exit(0);
-    }
-  }
-  
-  exit(0);
+    int i;
+    int args_start = 0;
+
+    if (argc < 2) usage();
+
+    // Parse flags
+    for (i = 1; i < argc; i++) {
+        if (argv[i][0] != '-') {
+            args_start = i;
+            break;
+        }
+        
+        // Handle flags like -vf or -i
+        char *p = argv[i] + 1;
+        while (*p) {
+            switch (*p) {
+                case 'f': fflag = 1; iflag = 0; nflag = 0; break;
+                case 'i': iflag = 1; fflag = 0; nflag = 0; break;
+                case 'n': nflag = 1; fflag = 0; iflag = 0; break;
+                case 'v': vflag = 1; break;
+                case 'u': uflag = 1; break;
+                case 'b': bflag = 1; break;
+                default: 
+                    printf(2, "mv: unknown option -%c\n", *p);
+                    usage();
+            }
+            p++;
+        }
+    }
+
+    if (args_start == 0) usage();
+
+    int num_sources = argc - args_start - 1;
+    char *target = argv[argc - 1];
+
+    // Case: mv file1 file2
+    if (num_sources == 1) {
+        struct stat st;
+        char *src = argv[args_start];
+        
+        // Edge case: if target is a directory, treat as move-into-dir
+        if (stat(target, &st) >= 0 && st.type == T_DIR) {
+            char final_path[MAX_PATH];
+            join_path(final_path, target, basename(src));
+            if (do_move(src, final_path) < 0) exit(1);
+        } else {
+            if (do_move(src, target) < 0) exit(1);
+        }
+    } 
+    // Case: mv file1 file2 ... dir
+    else {
+        struct stat st;
+        if (stat(target, &st) < 0 || st.type != T_DIR) {
+            printerr("target must be a directory for multiple sources", target);
+            exit(1);
+        }
+
+        int failure = 0;
+        for (i = args_start; i < argc - 1; i++) {
+            char final_path[MAX_PATH];
+            join_path(final_path, target, basename(argv[i]));
+            
+            if (do_move(argv[i], final_path) < 0) {
+                failure = 1;
+            }
+        }
+        if (failure) exit(1);
+    }
+
+    exit(0);
 }