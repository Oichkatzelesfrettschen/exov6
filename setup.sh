--- conflicted
+++ resolved
@@ -160,15 +160,14 @@
 #— gmake alias
 command -v gmake >/dev/null 2>&1 || ln -s "$(command -v make)" /usr/local/bin/gmake
 
-<<<<<<< HEAD
 # Generate compile_commands.json if compiledb is installed
 if command -v compiledb >/dev/null 2>&1; then
   compiledb -n make >/dev/null || true
-=======
+
 # Install pre-commit hooks if possible
 if command -v pre-commit >/dev/null 2>&1; then
   pre-commit install >/dev/null 2>&1 || true
->>>>>>> a63638f2
+
 fi
 
 #— clean up
