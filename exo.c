--- conflicted
+++ resolved
@@ -6,10 +6,6 @@
 #include "types.h"
 #include "x86.h"
 
-<<<<<<< HEAD
-extern struct ptable ptable;
-=======
->>>>>>> 12b444a5
 
 void exo_pctr_transfer(struct trapframe *tf) {
   uint cap = tf->eax;
