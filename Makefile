--- conflicted
+++ resolved
@@ -22,18 +22,15 @@
 	sysfile.o\
 	sysproc.o\
 	trapasm.o\
-<<<<<<< HEAD
 	trap.o\
 	uart.o\
 	vectors.o\
 	vm.o\
-=======
         trap.o\
         uart.o\
         vectors.o\
         vm.o\
         exo.o\
->>>>>>> 7029439a
 
 ifeq ($(ARCH),x86_64)
 OBJS += mmu64.o
