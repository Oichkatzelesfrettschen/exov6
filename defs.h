--- conflicted
+++ resolved
@@ -270,15 +270,12 @@
 void            dag_node_init(struct dag_node *, exo_cap);
 void            dag_node_add_dep(struct dag_node *, struct dag_node *);
 void            dag_sched_submit(struct dag_node *);
-<<<<<<< HEAD
-=======
 
 // rcu.c
 void            rcuinit(void);
 void            rcu_read_lock(void);
 void            rcu_read_unlock(void);
 void            rcu_synchronize(void);
->>>>>>> b43c0dc0
 
 
 // number of elements in fixed-size array
