--- conflicted
+++ resolved
@@ -445,15 +445,12 @@
   char *mem = kalloc();
   uint pa = mem ? V2P(mem) : 0;
   return cap_new(pa, 0, myproc()->pid);
-<<<<<<< HEAD
-=======
   exo_cap cap;
   cap.pa = mem ? V2P(mem) : 0;
   cap.owner = myproc()->pid;
   return cap;
   uint id = mem ? V2P(mem) : 0;
   return cap_new(id, 0, myproc()->pid);
->>>>>>> 0af2397b
 }
 
 // Remove any mappings to the page referenced by cap and free it.
