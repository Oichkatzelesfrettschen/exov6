--- conflicted
+++ resolved
@@ -73,11 +73,7 @@
         (pathlib.Path(td)/"defs.h").write_text("")
         (pathlib.Path(td)/"mmu.h").write_text("")
         subprocess.check_call([
-<<<<<<< HEAD
-            CC, "-std=c17", "-Wall", "-Werror","-Wno-unused-function",
-=======
             CC, "-std=c2x", "-Wall", "-Werror","-Wno-unused-function",
->>>>>>> e875b0d4
             "-I", str(td),
             "-I", str(ROOT),
             "-idirafter", str(ROOT/"include"),
