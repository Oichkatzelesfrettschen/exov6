--- conflicted
+++ resolved
@@ -2,11 +2,10 @@
 #include "types.h"
 #include "user.h"
 
-<<<<<<< HEAD
 // Stub function since kernel support is unavailable
 int exo_yield_to(exo_cap *target) {
   printf(1, "exo_yield_to called with cap %u\n", target->id);
-=======
+
 // Stub function renamed to avoid clashing with syscall stub
 int exo_yield_to_demo(exo_cap target) {
   printf(1, "exo_yield_to called with cap %p\n", (void *)target.pa);
@@ -14,7 +13,7 @@
 
 int exo_yield_to(exo_cap *target) {
   printf(1, "exo_yield_to called with cap %p\n", (void *)target->id);
->>>>>>> 0af2397b
+
   return 0;
 }
 
@@ -27,11 +26,8 @@
   exo_cap cap = {0, 0};
   printf(1, "STREAMS/exo yield demo\n");
   streams_stop();
-<<<<<<< HEAD
-=======
   exo_yield_to_demo(cap);
   demo_yield_to(cap);
->>>>>>> 0af2397b
   exo_yield_to(&cap);
   streams_yield();
   exit();
