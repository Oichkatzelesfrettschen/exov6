sh:
<<<<<<< HEAD
        built-ins (e.g. cd) now run correctly within lists, pipes, and
        background commands.
=======
       built-ins (e.g. cd) now run correctly within lists, pipes, and
       background commands.
>>>>>>> a47dd1cc
<|MERGE_RESOLUTION|>--- conflicted
+++ resolved
@@ -1,8 +1,3 @@
 sh:
-<<<<<<< HEAD
         built-ins (e.g. cd) now run correctly within lists, pipes, and
         background commands.
-=======
-       built-ins (e.g. cd) now run correctly within lists, pipes, and
-       background commands.
->>>>>>> a47dd1cc
