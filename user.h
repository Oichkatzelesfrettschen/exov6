--- conflicted
+++ resolved
@@ -39,12 +39,9 @@
 int exo_unbind_page(exo_cap *cap);
 int exo_alloc_block(uint dev, exo_blockcap *cap);
 int exo_bind_block(exo_blockcap *cap, void *data, int write);
-<<<<<<< HEAD
-=======
 int exo_unbind_page(exo_cap cap);
 int exo_alloc_block(uint dev, exo_blockcap *cap);
 int exo_bind_block(exo_blockcap *cap, void *data, int write);
->>>>>>> 6a152725
 int exo_flush_block(exo_blockcap *cap, void *data);
 int exo_yield_to(exo_cap target);
 int set_gas(uint64 amount);
