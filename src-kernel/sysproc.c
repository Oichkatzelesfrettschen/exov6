// clang-format off
#include "types.h"
#include "date.h"
#include "defs.h"
#include "exo.h"
#include "fs.h"
#include "sleeplock.h"
#include "buf.h"
#include "memlayout.h"
#include "mmu.h"
#include "param.h"
#include "proc.h"
#include "spinlock.h"
#include "x86.h"
// clang-format on

int sys_fork(void) { return fork(); }

int sys_exit(void) {
  exit();
  return 0; // not reached
}

int sys_wait(void) { return wait(); }

int sys_kill(void) {
  int pid;

  if (argint(0, &pid) < 0)
    return -1;
  return kill(pid);
}

int sys_getpid(void) { return myproc()->pid; }

int sys_sbrk(void) {
  int addr;
  int n;

  if (argint(0, &n) < 0)
    return -1;
  addr = myproc()->sz;
  if (growproc(n) < 0)
    return -1;
  return addr;
}

int sys_sleep(void) {
  int n;
  uint ticks0;

  if (argint(0, &n) < 0)
    return -1;
  acquire(&tickslock);
  ticks0 = ticks;
  while (ticks - ticks0 < n) {
    if (myproc()->killed) {
      release(&tickslock);
      return -1;
    }
    sleep(&ticks, &tickslock);
  }
  release(&tickslock);
  return 0;
}

// return how many clock tick interrupts have occurred
// since start.
int sys_uptime(void) {
  uint xticks;

  acquire(&tickslock);
  xticks = ticks;
  release(&tickslock);
  return xticks;
}

int sys_mappte(void) {
  int va, pa, perm;

  if (argint(0, &va) < 0 || argint(1, &pa) < 0 || argint(2, &perm) < 0)
    return -1;
  return insert_pte(myproc()->pgdir, (void *)va, pa, perm);
}

int sys_set_timer_upcall(void) {
  void (*handler)(void);
  if (argptr(0, (char **)&handler, sizeof(handler)) < 0)
    return -1;
  myproc()->timer_upcall = handler;
  return 0;
}

// allocate a physical page and return its capability
int sys_exo_alloc_page(void) {
  exo_cap *ucap;
  if (argptr(0, (void *)&ucap, sizeof(*ucap)) < 0)
    return -1;
<<<<<<< HEAD
  *ucap = exo_alloc_page();
=======
  exo_cap cap = exo_alloc_page();
  memmove(ucap, &cap, sizeof(cap));
>>>>>>> 6c582d44
  return 0;
}

// unbind and free a physical page by capability
int sys_exo_unbind_page(void) {
<<<<<<< HEAD
  exo_cap *ucap, cap;
  if (argptr(0, (void *)&ucap, sizeof(cap)) < 0)
    return -1;
  memmove(&cap, ucap, sizeof(cap));
=======
  exo_cap cap;
  if (argptr(0, (void *)&cap, sizeof(cap)) < 0)
    return -1;
>>>>>>> 6c582d44
  if (!cap_verify(cap))
    return -1;
  return exo_unbind_page(cap);
}

int sys_exo_alloc_block(void) {
  int dev;
  struct exo_blockcap *ucap;
  struct exo_blockcap cap;
  if (argint(0, &dev) < 0 || argptr(1, (void *)&ucap, sizeof(*ucap)) < 0)
    return -1;
  cap = exo_alloc_block(dev);
  ucap->dev = cap.dev;
  ucap->blockno = cap.blockno;
  ucap->owner = cap.owner;
  return 0;
}

int sys_exo_bind_block(void) {
  struct exo_blockcap *ucap, cap;
  char *data;
  int write;
  struct buf b;

  if (argptr(0, (void *)&ucap, sizeof(cap)) < 0 ||
      argptr(1, &data, BSIZE) < 0 || argint(2, &write) < 0)
    return -1;

  cap = *ucap;
  memset(&b, 0, sizeof(b));
  initsleeplock(&b.lock, "exoblk");
  acquiresleep(&b.lock);
  if (write)
    memmove(b.data, data, BSIZE);
  exo_bind_block(&cap, &b, write);
  if (!write)
    memmove(data, b.data, BSIZE);
  releasesleep(&b.lock);
  return 0;
}

int sys_exo_flush_block(void) {
  struct exo_blockcap *ucap, cap;
  char *data;
  struct buf b;

  if (argptr(0, (void *)&ucap, sizeof(cap)) < 0 ||
      argptr(1, &data, BSIZE) < 0)
    return -1;

  cap = *ucap;
  memset(&b, 0, sizeof(b));
  initsleeplock(&b.lock, "exoflush");
  acquiresleep(&b.lock);
  memmove(b.data, data, BSIZE);
  exo_bind_block(&cap, &b, 1);
  releasesleep(&b.lock);
  return 0;
}

int sys_exo_yield_to(void) {
<<<<<<< HEAD
  exo_cap *ucap, cap;
  if (argptr(0, (void *)&ucap, sizeof(cap)) < 0)
    return -1;
  memmove(&cap, ucap, sizeof(cap));
=======
  exo_cap cap;
  if (argptr(0, (void *)&cap, sizeof(cap)) < 0)
    return -1;
>>>>>>> 6c582d44
  if (!cap_verify(cap))
    return -1;
  return exo_yield_to(cap);
}

int sys_exo_read_disk(void) {
  struct exo_blockcap cap;
  char *dst;
  uint off, n;

  if (argptr(0, (void *)&cap, sizeof(cap)) < 0 ||
      argint(2, (int *)&off) < 0 ||
      argint(3, (int *)&n) < 0 ||
      argptr(1, &dst, n) < 0)

    return -1;
  return exo_read_disk(cap, dst, off, n);
}

int sys_exo_write_disk(void) {
  struct exo_blockcap cap;
  char *src;
  uint off, n;

  if (argptr(0, (void *)&cap, sizeof(cap)) < 0 ||
      argint(2, (int *)&off) < 0 ||
      argint(3, (int *)&n) < 0 ||
      argptr(1, &src, n) < 0)

    return -1;
  return exo_write_disk(cap, src, off, n);
}

int sys_exo_send(void) {
  exo_cap *ucap, cap;
  char *src;
  uint n;
<<<<<<< HEAD
  if (argptr(0, (void *)&ucap, sizeof(cap)) < 0 ||
      argint(2, (int *)&n) < 0 ||
      argptr(1, &src, n) < 0)
    return -1;
  memmove(&cap, ucap, sizeof(cap));
=======
  if (argptr(0, (void *)&cap, sizeof(cap)) < 0 ||
      argint(2, (int *)&n) < 0 ||
      argptr(1, &src, n) < 0)
    return -1;
>>>>>>> 6c582d44
  if (!cap_verify(cap))
    return -1;
  return exo_send(cap, src, n);
}

int sys_exo_recv(void) {
  exo_cap *ucap, cap;
  char *dst;
  uint n;
<<<<<<< HEAD
  if (argptr(0, (void *)&ucap, sizeof(cap)) < 0 ||
      argint(2, (int *)&n) < 0 ||
      argptr(1, &dst, n) < 0)
    return -1;
  memmove(&cap, ucap, sizeof(cap));
=======
  if (argptr(0, (void *)&cap, sizeof(cap)) < 0 ||
      argint(2, (int *)&n) < 0 ||
      argptr(1, &dst, n) < 0)
    return -1;
>>>>>>> 6c582d44
  if (!cap_verify(cap))
    return -1;
  return exo_recv(cap, dst, n);
}

int sys_proc_alloc(void) {
  exo_cap *ucap;
  struct proc *np;
  struct proc *curproc = myproc();
  int i;

  if (argptr(0, (void *)&ucap, sizeof(*ucap)) < 0)
    return -1;

  if ((np = allocproc()) == 0)
    return -1;

  if ((np->pgdir = copyuvm(curproc->pgdir, curproc->sz)) == 0) {
    kfree(np->kstack);
    np->kstack = 0;
    np->state = UNUSED;
    return -1;
  }
  np->sz = curproc->sz;
  np->parent = curproc;
  *np->tf = *curproc->tf;
#ifndef __x86_64__
  np->tf->eax = 0;
#else
  np->tf->rax = 0;
#endif

  for (i = 0; i < NOFILE; i++)
    if (curproc->ofile[i])
      np->ofile[i] = filedup(curproc->ofile[i]);
  np->cwd = idup(curproc->cwd);

  safestrcpy(np->name, curproc->name, sizeof(curproc->name));

  acquire(&ptable.lock);
  np->state = RUNNABLE;
  release(&ptable.lock);

<<<<<<< HEAD
  exo_cap cap = cap_new(V2P(np->context), 0, np->pid);
  *ucap = cap;
=======
  exo_cap cap = { V2P(np->context), np->pid };
#ifdef __x86_64__
  return *(uint64_t *)&cap;
#else

  return cap.pa;
#endif
  exo_cap *ucap;
  if (argptr(0, (void *)&ucap, sizeof(*ucap)) < 0)
    return -1;
  exo_cap cap = cap_new(V2P(np->context), 0, curproc->pid);
  memmove(ucap, &cap, sizeof(cap));
  return 0;
}

int sys_set_numa_node(void) {
  int node;
  if (argint(0, &node) < 0)
    return -1;
  myproc()->preferred_node = node;
>>>>>>> 6c582d44
  return 0;
}

// Provided by fastipc.c<|MERGE_RESOLUTION|>--- conflicted
+++ resolved
@@ -96,30 +96,24 @@
   exo_cap *ucap;
   if (argptr(0, (void *)&ucap, sizeof(*ucap)) < 0)
     return -1;
-<<<<<<< HEAD
-  *ucap = exo_alloc_page();
-=======
+
   exo_cap cap = exo_alloc_page();
   memmove(ucap, &cap, sizeof(cap));
->>>>>>> 6c582d44
+
   return 0;
 }
 
 // unbind and free a physical page by capability
 int sys_exo_unbind_page(void) {
-<<<<<<< HEAD
-  exo_cap *ucap, cap;
-  if (argptr(0, (void *)&ucap, sizeof(cap)) < 0)
-    return -1;
-  memmove(&cap, ucap, sizeof(cap));
-=======
+ 
   exo_cap cap;
   if (argptr(0, (void *)&cap, sizeof(cap)) < 0)
     return -1;
->>>>>>> 6c582d44
+
   if (!cap_verify(cap))
     return -1;
   return exo_unbind_page(cap);
+  memmove(&cap, ucap, sizeof(cap));
 }
 
 int sys_exo_alloc_block(void) {
@@ -178,16 +172,10 @@
 }
 
 int sys_exo_yield_to(void) {
-<<<<<<< HEAD
   exo_cap *ucap, cap;
   if (argptr(0, (void *)&ucap, sizeof(cap)) < 0)
     return -1;
   memmove(&cap, ucap, sizeof(cap));
-=======
-  exo_cap cap;
-  if (argptr(0, (void *)&cap, sizeof(cap)) < 0)
-    return -1;
->>>>>>> 6c582d44
   if (!cap_verify(cap))
     return -1;
   return exo_yield_to(cap);
@@ -225,18 +213,11 @@
   exo_cap *ucap, cap;
   char *src;
   uint n;
-<<<<<<< HEAD
   if (argptr(0, (void *)&ucap, sizeof(cap)) < 0 ||
       argint(2, (int *)&n) < 0 ||
       argptr(1, &src, n) < 0)
     return -1;
   memmove(&cap, ucap, sizeof(cap));
-=======
-  if (argptr(0, (void *)&cap, sizeof(cap)) < 0 ||
-      argint(2, (int *)&n) < 0 ||
-      argptr(1, &src, n) < 0)
-    return -1;
->>>>>>> 6c582d44
   if (!cap_verify(cap))
     return -1;
   return exo_send(cap, src, n);
@@ -246,18 +227,11 @@
   exo_cap *ucap, cap;
   char *dst;
   uint n;
-<<<<<<< HEAD
-  if (argptr(0, (void *)&ucap, sizeof(cap)) < 0 ||
-      argint(2, (int *)&n) < 0 ||
-      argptr(1, &dst, n) < 0)
-    return -1;
-  memmove(&cap, ucap, sizeof(cap));
-=======
+
   if (argptr(0, (void *)&cap, sizeof(cap)) < 0 ||
       argint(2, (int *)&n) < 0 ||
       argptr(1, &dst, n) < 0)
     return -1;
->>>>>>> 6c582d44
   if (!cap_verify(cap))
     return -1;
   return exo_recv(cap, dst, n);
@@ -301,11 +275,8 @@
   np->state = RUNNABLE;
   release(&ptable.lock);
 
-<<<<<<< HEAD
   exo_cap cap = cap_new(V2P(np->context), 0, np->pid);
   *ucap = cap;
-=======
-  exo_cap cap = { V2P(np->context), np->pid };
 #ifdef __x86_64__
   return *(uint64_t *)&cap;
 #else
@@ -325,7 +296,6 @@
   if (argint(0, &node) < 0)
     return -1;
   myproc()->preferred_node = node;
->>>>>>> 6c582d44
   return 0;
 }
 
