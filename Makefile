KERNEL_DIR := src-kernel
ULAND_DIR := src-uland
LIBOS_DIR := libos

OBJS = \
        $(KERNEL_DIR)/bio.o\
        $(KERNEL_DIR)/console.o\
        $(KERNEL_DIR)/exec.o\
        $(KERNEL_DIR)/file.o\
        $(KERNEL_DIR)/fs.o\
        $(KERNEL_DIR)/ide.o\
        $(KERNEL_DIR)/ioapic.o\
        $(KERNEL_DIR)/kalloc.o\
        $(KERNEL_DIR)/kbd.o\
        $(KERNEL_DIR)/lapic.o\
        $(KERNEL_DIR)/log.o\
        $(KERNEL_DIR)/main.o\
        $(KERNEL_DIR)/mp.o\
        $(KERNEL_DIR)/picirq.o\
        $(KERNEL_DIR)/pipe.o\
        $(KERNEL_DIR)/proc.o\
        $(KERNEL_DIR)/sleeplock.o\
        $(KERNEL_DIR)/spinlock.o\
        $(KERNEL_DIR)/string.o\
        $(KERNEL_DIR)/syscall.o\
        $(KERNEL_DIR)/sysfile.o\
        $(KERNEL_DIR)/sysproc.o\
        $(KERNEL_DIR)/trapasm.o\
        $(KERNEL_DIR)/trap.o\
        $(KERNEL_DIR)/uart.o\
        $(KERNEL_DIR)/vectors.o\
        $(KERNEL_DIR)/vm.o\
<<<<<<< HEAD
       $(KERNEL_DIR)/exo.o\
       $(KERNEL_DIR)/exo/exo_cpu.o\
       $(KERNEL_DIR)/exo/exo_disk.o\
       $(KERNEL_DIR)/exo/exo_ipc.o\
   $(KERNEL_DIR)/exo_stream.o\
       $(KERNEL_DIR)/fastipc.o\
=======
        $(KERNEL_DIR)/exo.o\
>>>>>>> ae48b0ce
        $(KERNEL_DIR)/kernel/exo_cpu.o\
        $(KERNEL_DIR)/kernel/exo_disk.o\
        $(KERNEL_DIR)/kernel/exo_ipc.o\
        $(KERNEL_DIR)/exo_stream.o\
        $(KERNEL_DIR)/fastipc.o\
        $(KERNEL_DIR)/endpoint.o\



ifeq ($(ARCH),x86_64)
OBJS += $(KERNEL_DIR)/mmu64.o
endif

# Cross-compiling (e.g., on Mac OS X)
# TOOLPREFIX = i386-jos-elf

# Using native tools (e.g., on X86 Linux)
#TOOLPREFIX = 

# Try to infer the correct TOOLPREFIX if not set
ifndef TOOLPREFIX
TOOLPREFIX := $(shell if i386-jos-elf-objdump -i 2>&1 | grep '^elf32-i386$$' >/dev/null 2>&1; \
	then echo 'i386-jos-elf-'; \
	elif objdump -i 2>&1 | grep 'elf32-i386' >/dev/null 2>&1; \
	then echo ''; \
	else echo "***" 1>&2; \
	echo "*** Error: Couldn't find an i386-*-elf version of GCC/binutils." 1>&2; \
	echo "*** Is the directory with i386-jos-elf-gcc in your PATH?" 1>&2; \
	echo "*** If your i386-*-elf toolchain is installed with a command" 1>&2; \
	echo "*** prefix other than 'i386-jos-elf-', set your TOOLPREFIX" 1>&2; \
	echo "*** environment variable to that prefix and run 'make' again." 1>&2; \
	echo "*** To turn off this error, run 'gmake TOOLPREFIX= ...'." 1>&2; \
	echo "***" 1>&2; exit 1; fi)
endif

# If the makefile can't find QEMU, specify its path here
# QEMU = qemu-system-i386

# Try to infer the correct QEMU if not provided. Leave empty when none found.
ifndef QEMU
QEMU := $(shell which qemu-system-i386 2>/dev/null || \
       which qemu-system-x86_64 2>/dev/null || \
       which qemu 2>/dev/null)
endif

ARCH ?= i686
CSTD ?= gnu2x



ifeq ($(ARCH),x86_64)
OBJS += $(KERNEL_DIR)/main64.o $(KERNEL_DIR)/swtch64.o
BOOTASM := $(KERNEL_DIR)/arch/x64/bootasm64.S
ENTRYASM := $(KERNEL_DIR)/arch/x64/entry64.S
else
OBJS += $(KERNEL_DIR)/swtch.o

BOOTASM := $(KERNEL_DIR)/bootasm.S
ENTRYASM := $(KERNEL_DIR)/entry.S
endif

CC = $(TOOLPREFIX)gcc
AS = $(TOOLPREFIX)gas
LD = $(TOOLPREFIX)ld
OBJCOPY = $(TOOLPREFIX)objcopy
OBJDUMP = $(TOOLPREFIX)objdump

# Output file names depend on the target architecture
ifeq ($(ARCH),x86_64)
ARCHFLAG := -m64
LDFLAGS += -m elf_x86_64
KERNEL_FILE := kernel64
KERNELMEMFS_FILE := kernelmemfs64
FS_IMG := fs64.img
XV6_IMG := xv6-64.img
XV6_MEMFS_IMG := xv6memfs-64.img
else
ARCHFLAG := -m32
LDFLAGS += -m elf_i386
KERNEL_FILE := kernel.bin
KERNELMEMFS_FILE := kernelmemfs.bin
FS_IMG := fs.img
XV6_IMG := xv6.img
XV6_MEMFS_IMG := xv6memfs.img
endif

# Only sign the bootblock for 32-bit builds. The 64-bit
# bootloader exceeds the legacy 512-byte limit.
SIGNBOOT := 1
ifeq ($(ARCH),x86_64)
SIGNBOOT := 0
endif


CFLAGS = -fno-pic -static -fno-builtin -fno-strict-aliasing -O2 -Wall -MD -ggdb $(ARCHFLAG) -Werror -fno-omit-frame-pointer -std=$(CSTD) -nostdinc -I. -I$(KERNEL_DIR) -I$(ULAND_DIR) -I$(LIBOS_DIR)
CFLAGS += $(shell $(CC) -fno-stack-protector -E -x c /dev/null >/dev/null 2>&1 && echo -fno-stack-protector)
ASFLAGS = $(ARCHFLAG) -gdwarf-2 -Wa,-divide -I. -I$(KERNEL_DIR) -I$(ULAND_DIR)

# Disable PIE when possible (for Ubuntu 16.10 toolchain)
ifneq ($(shell $(CC) -dumpspecs 2>/dev/null | grep -e '[^f]no-pie'),)
CFLAGS += -fno-pie -no-pie
endif
ifneq ($(shell $(CC) -dumpspecs 2>/dev/null | grep -e '[^f]nopie'),)
CFLAGS += -fno-pie -nopie
endif

$(XV6_IMG): bootblock kernel
	dd if=/dev/zero of=$(XV6_IMG) count=10000
	dd if=bootblock of=$(XV6_IMG) conv=notrunc
	dd if=$(KERNEL_FILE) of=$(XV6_IMG) seek=1 conv=notrunc

$(XV6_MEMFS_IMG): bootblock kernelmemfs
	dd if=/dev/zero of=$(XV6_MEMFS_IMG) count=10000
	dd if=bootblock of=$(XV6_MEMFS_IMG) conv=notrunc
	dd if=$(KERNELMEMFS_FILE) of=$(XV6_MEMFS_IMG) seek=1 conv=notrunc

bootblock: $(BOOTASM) $(KERNEL_DIR)/bootmain.c
	$(CC) $(CFLAGS) -fno-pic -O -nostdinc -I. -c $(KERNEL_DIR)/bootmain.c
	$(CC) $(CFLAGS) -fno-pic -nostdinc -I. -c $(BOOTASM) -o bootasm.o
	$(LD) $(LDFLAGS) -N -e start -Ttext 0x7C00 -o bootblock.o bootasm.o bootmain.o
	$(OBJDUMP) -S bootblock.o > bootblock.asm
	$(OBJCOPY) -S -O binary -j .text bootblock.o bootblock
ifneq ($(SIGNBOOT),0)
	./sign.pl bootblock
endif
entry.o: $(ENTRYASM)
	$(CC) $(CFLAGS) -fno-pic -nostdinc -I. -c $(ENTRYASM) -o entry.o


ENTRYOTHERASM := $(KERNEL_DIR)/entryother.S
ENTRYOTHERBIN := entryother

$(ENTRYOTHERBIN): $(ENTRYOTHERASM)
	$(CC) $(CFLAGS) -fno-pic -nostdinc -I. -c $(ENTRYOTHERASM) -o entryother.o
	$(LD) $(LDFLAGS) -N -e start -Ttext 0x7000 -o bootblockother.o entryother.o
	$(OBJCOPY) -S -O binary -j .text bootblockother.o $(ENTRYOTHERBIN)
	$(OBJDUMP) -S bootblockother.o > $(ENTRYOTHERBIN).asm

initcode: $(KERNEL_DIR)/initcode.S
	$(CC) $(CFLAGS) -nostdinc -I. -c $(KERNEL_DIR)/initcode.S
	$(LD) $(LDFLAGS) -N -e start -Ttext 0 -o initcode.out initcode.o
	$(OBJCOPY) -S -O binary initcode.out initcode
	$(OBJDUMP) -S initcode.o > initcode.asm

kernel: $(OBJS) entry.o $(ENTRYOTHERBIN) initcode kernel.ld
	$(LD) $(LDFLAGS) -T kernel.ld -o $(KERNEL_FILE) entry.o $(OBJS) -b binary initcode $(ENTRYOTHERBIN)
		$(OBJDUMP) -S $(KERNEL_FILE) > kernel.asm
	$(OBJDUMP) -t $(KERNEL_FILE) | sed '1,/SYMBOL TABLE/d; s/ .* / /; /^$$/d' > kernel.sym

# kernelmemfs is a copy of kernel that maintains the
# disk image in memory instead of writing to a disk.
# This is not so useful for testing persistent storage or
# exploring disk buffering implementations, but it is
	# great for testing the kernel on real hardware without
# needing a scratch disk.
MEMFSOBJS = $(filter-out ide.o,$(OBJS)) memide.o
kernelmemfs: $(MEMFSOBJS) entry.o $(ENTRYOTHERBIN) initcode kernel.ld $(FS_IMG)
	$(LD) $(LDFLAGS) -T kernel.ld -o $(KERNELMEMFS_FILE) entry.o  $(MEMFSOBJS) -b binary initcode $(ENTRYOTHERBIN) $(FS_IMG)
	$(OBJDUMP) -S $(KERNELMEMFS_FILE) > kernelmemfs.asm
	$(OBJDUMP) -t $(KERNELMEMFS_FILE) | sed '1,/SYMBOL TABLE/d; s/ .* / /; /^$$/d' > kernelmemfs.sym

tags: $(OBJS) $(ENTRYOTHERASM) _init
		etags *.S *.c
$(KERNEL_DIR)/vectors.S: vectors.pl
	./vectors.pl > $@

ULIB = \
        $(ULAND_DIR)/ulib.o \
        $(ULAND_DIR)/usys.o \
        $(ULAND_DIR)/printf.o \
        $(ULAND_DIR)/umalloc.o \
        $(ULAND_DIR)/swtch.o \
        $(ULAND_DIR)/caplib.o \
        $(ULAND_DIR)/chan.o \
        $(ULAND_DIR)/math_core.o \
        $(ULAND_DIR)/libos/sched.o
        $(LIBOS_DIR)/fs.o \
        $(LIBOS_DIR)/file.o

_%: $(ULAND_DIR)/%.o $(ULIB)
	$(LD) $(LDFLAGS) -N -e main -Ttext 0 -o $@ $^
	$(OBJDUMP) -S $@ > $*.asm
	$(OBJDUMP) -t $@ | sed '1,/SYMBOL TABLE/d; s/ .* / /; /^$$/d' > $*.sym

_forktest: $(ULAND_DIR)/forktest.o $(ULIB)
	        # forktest has less library code linked in - needs to be small
	# in order to be able to max out the proc table.
	$(LD) $(LDFLAGS) -N -e main -Ttext 0 -o _forktest $(ULAND_DIR)/forktest.o $(ULAND_DIR)/ulib.o $(ULAND_DIR)/usys.o
		$(OBJDUMP) -S _forktest > forktest.asm

mkfs: mkfs.c fs.h
	gcc -Werror -Wall -o mkfs mkfs.c

exo_stream_demo.o: $(ULAND_DIR)/user/exo_stream_demo.c
	$(CC) $(CFLAGS) -c -o $@ $<


# Prevent deletion of intermediate files, e.g. cat.o, after first build, so
# that disk image changes after first build are persistent until clean.  More
# details:
# http://www.gnu.org/software/make/manual/html_node/Chained-Rules.html
.PRECIOUS: %.o

UPROGS=\
	_cat\
	_echo\
	_forktest\
	_grep\
	_init\
	_kill\
	_ln\
	_ls\
	_mkdir\
	_rm\
	_sh\
	_stressfs\
	_usertests\
        _wc\
        _zombie\
        _phi\
        _exo_stream_demo\
        _ipc_test\
        _kbdserv\
        _rcrs\

ifeq ($(ARCH),x86_64)
UPROGS := $(filter-out _usertests,$(UPROGS))
endif

$(FS_IMG): mkfs README $(UPROGS)
	./mkfs $(FS_IMG) README $(UPROGS)

-include *.d

clean:
	rm -f *.tex *.dvi *.idx *.aux *.log *.ind *.ilg \
       *.o *.d *.asm *.sym $(KERNEL_DIR)/vectors.S bootblock entryother entryother64 \
       initcode initcode.out kernel.bin kernel64 xv6.img xv6-64.img \
       fs.img fs64.img kernelmemfs.bin kernelmemfs64 xv6memfs.img \
	xv6memfs-64.img mkfs .gdbinit \
	$(UPROGS)

# make a printout
FILES = $(shell grep -v '^\#' runoff.list)
PRINT = runoff.list runoff.spec README toc.hdr toc.ftr $(FILES)

xv6.pdf: $(PRINT)
	./runoff
	ls -l xv6.pdf

print: xv6.pdf

# run in emulators

bochs : $(FS_IMG) $(XV6_IMG)
	if [ ! -e .bochsrc ]; then ln -s dot-bochsrc .bochsrc; fi
	bochs -q

# try to generate a unique GDB port
GDBPORT = $(shell expr `id -u` % 5000 + 25000)
# QEMU's gdb stub command line changed in 0.11
QEMUGDB = $(shell if $(QEMU) -help | grep -q '^-gdb'; \
	then echo "-gdb tcp::$(GDBPORT)"; \
	else echo "-s -p $(GDBPORT)"; fi)
ifndef CPUS
CPUS := 2
endif
QEMUOPTS = -drive file=$(FS_IMG),index=1,media=disk,format=raw -drive file=$(XV6_IMG),index=0,media=disk,format=raw -smp $(CPUS) -m 512 $(QEMUEXTRA)

qemu: $(FS_IMG) $(XV6_IMG)
	if [ -z "$(QEMU)" ]; then \
	        echo "QEMU not found. Kernel built but not executed."; \
	else \
	        $(QEMU) -serial mon:stdio $(QEMUOPTS); \
	fi

qemu-memfs: $(XV6_MEMFS_IMG)
	if [ -z "$(QEMU)" ]; then \
	        echo "QEMU not found. Kernel built but not executed."; \
	else \
	        $(QEMU) -drive file=$(XV6_MEMFS_IMG),index=0,media=disk,format=raw -smp $(CPUS) -m 256; \
	fi

qemu-nox: $(FS_IMG) $(XV6_IMG)
	if [ -z "$(QEMU)" ]; then \
	        echo "QEMU not found. Kernel built but not executed."; \
	else \
	        $(QEMU) -nographic $(QEMUOPTS); \
	fi

.gdbinit: .gdbinit.tmpl
	sed "s/localhost:1234/localhost:$(GDBPORT)/" < $^ > $@

qemu-gdb: $(FS_IMG) $(XV6_IMG) .gdbinit
	@echo "*** Now run 'gdb'." 1>&2
	if [ -z "$(QEMU)" ]; then \
	        echo "QEMU not found. GDB stub unavailable."; \
	else \
	        $(QEMU) -serial mon:stdio $(QEMUOPTS) -S $(QEMUGDB); \
	fi

qemu-nox-gdb: $(FS_IMG) $(XV6_IMG) .gdbinit
	@echo "*** Now run 'gdb'." 1>&2
	if [ -z "$(QEMU)" ]; then \
	        echo "QEMU not found. GDB stub unavailable."; \
	else \
	        $(QEMU) -nographic $(QEMUOPTS) -S $(QEMUGDB); \
	fi

# CUT HERE
# prepare dist for students
# after running make dist, probably want to
# rename it to rev0 or rev1 or so on and then
# check in that version.

EXTRA=\
        mkfs.c $(ULAND_DIR)/ulib.c user.h \
        $(ULAND_DIR)/cat.c $(ULAND_DIR)/echo.c $(ULAND_DIR)/forktest.c \
        $(ULAND_DIR)/grep.c $(ULAND_DIR)/kill.c \
        $(ULAND_DIR)/ln.c $(ULAND_DIR)/ls.c $(ULAND_DIR)/mkdir.c \
        $(ULAND_DIR)/rm.c $(ULAND_DIR)/stressfs.c $(ULAND_DIR)/usertests.c \
        $(ULAND_DIR)/wc.c $(ULAND_DIR)/zombie.c \
        $(ULAND_DIR)/phi.c \
        $(ULAND_DIR)/user/exo_stream_demo.c \
        $(ULAND_DIR)/printf.c $(ULAND_DIR)/umalloc.c\
	README dot-bochsrc *.pl toc.* runoff runoff1 runoff.list\
	.gdbinit.tmpl gdbutil\

dist:
	rm -rf dist
	mkdir dist
	for i in $(FILES); \
	do \
		grep -v PAGEBREAK $$i >dist/$$i; \
	done
	sed '/CUT HERE/,$$d' Makefile >dist/Makefile
	echo >dist/runoff.spec
	cp $(EXTRA) dist

dist-test:
	rm -rf dist
	make dist
	rm -rf dist-test
	mkdir dist-test
	cp dist/* dist-test
	cd dist-test; $(MAKE) print
	cd dist-test; $(MAKE) bochs || true
	cd dist-test; $(MAKE) qemu

# update this rule (change rev#) when it is time to
# make a new revision.
tar:
	rm -rf /tmp/xv6
	mkdir -p /tmp/xv6
	cp dist/* dist/.gdbinit.tmpl /tmp/xv6
	(cd /tmp; tar cf - xv6) | gzip >xv6-rev10.tar.gz  # the next one will be 10 (9/17)

.PHONY: dist-test dist<|MERGE_RESOLUTION|>--- conflicted
+++ resolved
@@ -30,19 +30,11 @@
         $(KERNEL_DIR)/uart.o\
         $(KERNEL_DIR)/vectors.o\
         $(KERNEL_DIR)/vm.o\
-<<<<<<< HEAD
        $(KERNEL_DIR)/exo.o\
        $(KERNEL_DIR)/exo/exo_cpu.o\
        $(KERNEL_DIR)/exo/exo_disk.o\
        $(KERNEL_DIR)/exo/exo_ipc.o\
-   $(KERNEL_DIR)/exo_stream.o\
        $(KERNEL_DIR)/fastipc.o\
-=======
-        $(KERNEL_DIR)/exo.o\
->>>>>>> ae48b0ce
-        $(KERNEL_DIR)/kernel/exo_cpu.o\
-        $(KERNEL_DIR)/kernel/exo_disk.o\
-        $(KERNEL_DIR)/kernel/exo_ipc.o\
         $(KERNEL_DIR)/exo_stream.o\
         $(KERNEL_DIR)/fastipc.o\
         $(KERNEL_DIR)/endpoint.o\
