KERNEL_DIR := src-kernel
ULAND_DIR := src-uland
LIBOS_DIR := libos

	OBJS = \
        $(KERNEL_DIR)/bio.o\
        $(KERNEL_DIR)/console.o\
        $(KERNEL_DIR)/exec.o\
        $(KERNEL_DIR)/file.o\
        $(KERNEL_DIR)/fs.o\
        $(KERNEL_DIR)/ide.o\
        $(KERNEL_DIR)/ioapic.o\
        $(KERNEL_DIR)/kalloc.o\
        $(KERNEL_DIR)/kbd.o\
        $(KERNEL_DIR)/lapic.o\
        $(KERNEL_DIR)/log.o\
        $(KERNEL_DIR)/main.o\
        $(KERNEL_DIR)/mp.o\
        $(KERNEL_DIR)/picirq.o\
        $(KERNEL_DIR)/pipe.o\
        $(KERNEL_DIR)/proc.o\
        $(KERNEL_DIR)/sleeplock.o\
        $(KERNEL_DIR)/spinlock.o\
        $(KERNEL_DIR)/rcu.o\
        $(KERNEL_DIR)/string.o\
        $(KERNEL_DIR)/syscall.o\
        $(KERNEL_DIR)/sysfile.o\
        $(KERNEL_DIR)/sysproc.o\
        $(KERNEL_DIR)/trapasm.o\
       $(KERNEL_DIR)/trap.o\
        $(KERNEL_DIR)/uart.o\
        $(KERNEL_DIR)/vm.o\
       $(KERNEL_DIR)/exo.o\
       $(KERNEL_DIR)/kernel/exo_cpu.o\
       $(KERNEL_DIR)/kernel/exo_disk.o\
       $(KERNEL_DIR)/kernel/exo_ipc.o\
       $(KERNEL_DIR)/exo_stream.o\
<<<<<<< HEAD
       $(KERNEL_DIR)/cap.o\
=======
$(KERNEL_DIR)/dag_sched.o\
>>>>>>> 6c582d44
       $(KERNEL_DIR)/fastipc.o\
       $(KERNEL_DIR)/endpoint.o\
       $(KERNEL_DIR)/dag_sched.o
       $(KERNEL_DIR)/cap.o\

ifeq ($(ARCH),x86_64)
OBJS += $(KERNEL_DIR)/mmu64.o
endif

# Cross-compiling (e.g., on Mac OS X)
# TOOLPREFIX = i386-jos-elf

# Using native tools (e.g., on X86 Linux)
#TOOLPREFIX = 

# Try to infer the correct TOOLPREFIX if not set
ifndef TOOLPREFIX
TOOLPREFIX := $(shell if i386-jos-elf-objdump -i 2>&1 | grep '^elf32-i386$$' >/dev/null 2>&1; \
	then echo 'i386-jos-elf-'; \
	elif objdump -i 2>&1 | grep 'elf32-i386' >/dev/null 2>&1; \
	then echo ''; \
	else echo "***" 1>&2; \
	echo "*** Error: Couldn't find an i386-*-elf version of GCC/binutils." 1>&2; \
	echo "*** Is the directory with i386-jos-elf-gcc in your PATH?" 1>&2; \
	echo "*** If your i386-*-elf toolchain is installed with a command" 1>&2; \
	echo "*** prefix other than 'i386-jos-elf-', set your TOOLPREFIX" 1>&2; \
	echo "*** environment variable to that prefix and run 'make' again." 1>&2; \
	echo "*** To turn off this error, run 'gmake TOOLPREFIX= ...'." 1>&2; \
	echo "***" 1>&2; exit 1; fi)
endif

# If the makefile can't find QEMU, specify its path here
# QEMU = qemu-system-i386

# Try to infer the correct QEMU if not provided. Leave empty when none found.
ifndef QEMU
QEMU := $(shell which qemu-system-aarch64 2>/dev/null || \
       which qemu-system-x86_64 2>/dev/null || \
       which qemu-system-i386 2>/dev/null || \
       which qemu 2>/dev/null)
endif

ARCH ?= i686
CSTD ?= gnu2x



ifeq ($(ARCH),x86_64)
OBJS += $(KERNEL_DIR)/main64.o $(KERNEL_DIR)/swtch64.o \
       $(KERNEL_DIR)/vectors.o
BOOTASM := $(KERNEL_DIR)/arch/x64/bootasm64.S
ENTRYASM := $(KERNEL_DIR)/arch/x64/entry64.S
else ifeq ($(ARCH),aarch64)
OBJS += $(KERNEL_DIR)/main64.o \
       $(KERNEL_DIR)/arch/aarch64/swtch.o \
       $(KERNEL_DIR)/arch/aarch64/vectors.o
BOOTASM := $(KERNEL_DIR)/arch/aarch64/boot.S
ENTRYASM := $(KERNEL_DIR)/arch/aarch64/entry.S
else
OBJS += $(KERNEL_DIR)/swtch.o \
       $(KERNEL_DIR)/vectors.o

BOOTASM := $(KERNEL_DIR)/bootasm.S
ENTRYASM := $(KERNEL_DIR)/entry.S
endif

CC = $(TOOLPREFIX)gcc
AS = $(TOOLPREFIX)gas
LD = $(TOOLPREFIX)ld
OBJCOPY = $(TOOLPREFIX)objcopy
OBJDUMP = $(TOOLPREFIX)objdump
AR = $(TOOLPREFIX)ar

# Output file names depend on the target architecture
ifeq ($(ARCH),x86_64)
ARCHFLAG := -m64
LDFLAGS += -m elf_x86_64
KERNEL_FILE := kernel64
KERNELMEMFS_FILE := kernelmemfs64
FS_IMG := fs64.img
XV6_IMG := xv6-64.img
XV6_MEMFS_IMG := xv6memfs-64.img
else ifeq ($(ARCH),aarch64)
ARCHFLAG := -march=armv8-a
LDFLAGS += -m elf64-littleaarch64
KERNEL_FILE := kernel-aarch64
KERNELMEMFS_FILE := kernelmemfs-aarch64
FS_IMG := fs-aarch64.img
XV6_IMG := xv6-aarch64.img
XV6_MEMFS_IMG := xv6memfs-aarch64.img
else
ARCHFLAG := -m32
LDFLAGS += -m elf_i386
KERNEL_FILE := kernel.bin
KERNELMEMFS_FILE := kernelmemfs.bin
FS_IMG := fs.img
XV6_IMG := xv6.img
XV6_MEMFS_IMG := xv6memfs.img
endif

# Only sign the bootblock for 32-bit builds. The 64-bit
# bootloader exceeds the legacy 512-byte limit.
SIGNBOOT := 1
ifeq ($(ARCH),x86_64)
SIGNBOOT := 0
endif
ifeq ($(ARCH),aarch64)
SIGNBOOT := 0
endif


CFLAGS = -fno-pic -static -fno-builtin -fno-strict-aliasing -O2 -Wall -MD -ggdb $(ARCHFLAG) -Werror -fno-omit-frame-pointer -std=$(CSTD) -nostdinc -I. -I$(KERNEL_DIR) -I$(ULAND_DIR) -I$(LIBOS_DIR)
CFLAGS += $(shell $(CC) -fno-stack-protector -E -x c /dev/null >/dev/null 2>&1 && echo -fno-stack-protector)
ASFLAGS = $(ARCHFLAG) -gdwarf-2 -Wa,-divide -I. -I$(KERNEL_DIR) -I$(ULAND_DIR)

# Disable PIE when possible (for Ubuntu 16.10 toolchain)
ifneq ($(shell $(CC) -dumpspecs 2>/dev/null | grep -e '[^f]no-pie'),)
CFLAGS += -fno-pie -no-pie
endif
ifneq ($(shell $(CC) -dumpspecs 2>/dev/null | grep -e '[^f]nopie'),)
CFLAGS += -fno-pie -nopie
endif

$(XV6_IMG): bootblock exo-kernel
	dd if=/dev/zero of=$(XV6_IMG) count=10000
	dd if=bootblock of=$(XV6_IMG) conv=notrunc
	dd if=$(KERNEL_FILE) of=$(XV6_IMG) seek=1 conv=notrunc

$(XV6_MEMFS_IMG): bootblock kernelmemfs
	dd if=/dev/zero of=$(XV6_MEMFS_IMG) count=10000
	dd if=bootblock of=$(XV6_MEMFS_IMG) conv=notrunc
	dd if=$(KERNELMEMFS_FILE) of=$(XV6_MEMFS_IMG) seek=1 conv=notrunc

bootblock: $(BOOTASM) $(KERNEL_DIR)/bootmain.c
	$(CC) $(CFLAGS) -fno-pic -O -nostdinc -I. -c $(KERNEL_DIR)/bootmain.c
	$(CC) $(CFLAGS) -fno-pic -nostdinc -I. -c $(BOOTASM) -o bootasm.o
	$(LD) $(LDFLAGS) -N -e start -Ttext 0x7C00 -o bootblock.o bootasm.o bootmain.o
	$(OBJDUMP) -S bootblock.o > bootblock.asm
	$(OBJCOPY) -S -O binary -j .text bootblock.o bootblock
ifneq ($(SIGNBOOT),0)
	./sign.pl bootblock
endif
entry.o: $(ENTRYASM)
	$(CC) $(CFLAGS) -fno-pic -nostdinc -I. -c $(ENTRYASM) -o entry.o


ENTRYOTHERASM := $(KERNEL_DIR)/entryother.S
ENTRYOTHERBIN := entryother

$(ENTRYOTHERBIN): $(ENTRYOTHERASM)
	$(CC) $(CFLAGS) -fno-pic -nostdinc -I. -c $(ENTRYOTHERASM) -o entryother.o
	$(LD) $(LDFLAGS) -N -e start -Ttext 0x7000 -o bootblockother.o entryother.o
	$(OBJCOPY) -S -O binary -j .text bootblockother.o $(ENTRYOTHERBIN)
	$(OBJDUMP) -S bootblockother.o > $(ENTRYOTHERBIN).asm

initcode: $(KERNEL_DIR)/initcode.S
	$(CC) $(CFLAGS) -nostdinc -I. -c $(KERNEL_DIR)/initcode.S
	$(LD) $(LDFLAGS) -N -e start -Ttext 0 -o initcode.out initcode.o
	$(OBJCOPY) -S -O binary initcode.out initcode
	$(OBJDUMP) -S initcode.o > initcode.asm

exo-kernel: $(OBJS) entry.o $(ENTRYOTHERBIN) initcode kernel.ld
	$(LD) $(LDFLAGS) -T kernel.ld -o $(KERNEL_FILE) entry.o $(OBJS) -b binary initcode $(ENTRYOTHERBIN)
	$(OBJDUMP) -S $(KERNEL_FILE) > kernel.asm
	$(OBJDUMP) -t $(KERNEL_FILE) | sed '1,/SYMBOL TABLE/d; s/ .* / /; /^$$/d' > kernel.sym

kernel: exo-kernel

# kernelmemfs is a copy of kernel that maintains the
# disk image in memory instead of writing to a disk.
# This is not so useful for testing persistent storage or
# exploring disk buffering implementations, but it is
	# great for testing the kernel on real hardware without
# needing a scratch disk.
MEMFSOBJS = $(filter-out ide.o,$(OBJS)) memide.o
kernelmemfs: $(MEMFSOBJS) entry.o $(ENTRYOTHERBIN) initcode kernel.ld $(FS_IMG)
	$(LD) $(LDFLAGS) -T kernel.ld -o $(KERNELMEMFS_FILE) entry.o  $(MEMFSOBJS) -b binary initcode $(ENTRYOTHERBIN) $(FS_IMG)
	$(OBJDUMP) -S $(KERNELMEMFS_FILE) > kernelmemfs.asm
	$(OBJDUMP) -t $(KERNELMEMFS_FILE) | sed '1,/SYMBOL TABLE/d; s/ .* / /; /^$$/d' > kernelmemfs.sym

tags: $(OBJS) $(ENTRYOTHERASM) _init
		etags *.S *.c
$(KERNEL_DIR)/vectors.S: vectors.pl
	./vectors.pl > $@

LIBOS_OBJS = \
        $(ULAND_DIR)/usys.o \
        $(ULAND_DIR)/ulib.o \
        usys.o \
        $(ULAND_DIR)/printf.o \
        $(ULAND_DIR)/umalloc.o \
        $(ULAND_DIR)/swtch.o \
        $(ULAND_DIR)/caplib.o \
<<<<<<< HEAD
=======
        $(ULAND_DIR)/math_core.o \
>>>>>>> 6c582d44
        $(ULAND_DIR)/chan.o \
        $(ULAND_DIR)/math_core.o \
        $(ULAND_DIR)/libos/sched.o \
        $(LIBOS_DIR)/fs.o \
        $(LIBOS_DIR)/file.o

libos: libos.a

libos.a: $(LIBOS_OBJS)
	$(AR) rcs $@ $^
	
_%: $(ULAND_DIR)/%.o libos.a
	$(LD) $(LDFLAGS) -N -e main -Ttext 0 -o $@ $< libos.a
	$(OBJDUMP) -S $@ > $*.asm
	$(OBJDUMP) -t $@ | sed '1,/SYMBOL TABLE/d; s/ .* / /; /^$$/d' > $*.sym



_forktest: $(ULAND_DIR)/forktest.o $(ULAND_DIR)/ulib.o usys.o
	        # forktest has less library code linked in - needs to be small
	# in order to be able to max out the proc table.
	$(LD) $(LDFLAGS) -N -e main -Ttext 0 -o _forktest $(ULAND_DIR)/forktest.o $(ULAND_DIR)/ulib.o usys.o
	$(OBJDUMP) -S _forktest > forktest.asm

mkfs: mkfs.c fs.h
	gcc -Werror -Wall -o mkfs mkfs.c

$(ULAND_DIR)/exo_stream_demo.o: $(ULAND_DIR)/user/exo_stream_demo.c
	$(CC) $(CFLAGS) -c -o $@ $<

$(ULAND_DIR)/dag_demo.o: $(ULAND_DIR)/user/dag_demo.c
	$(CC) $(CFLAGS) -c -o $@ $<


# Prevent deletion of intermediate files, e.g. cat.o, after first build, so
# that disk image changes after first build are persistent until clean.  More
# details:
# http://www.gnu.org/software/make/manual/html_node/Chained-Rules.html
.PRECIOUS: %.o

UPROGS=\
	_cat\
	_echo\
	_forktest\
	_grep\
	_init\
	_kill\
	_ln\
	_ls\
	_mkdir\
	_rm\
	_sh\
	_stressfs\
	_usertests\
        _wc\
        _zombie\
        _phi\
        _exo_stream_demo\
        _dag_demo\
        _ipc_test\
        _rcrs\

ifeq ($(ARCH),x86_64)
UPROGS := $(filter-out _usertests,$(UPROGS))
endif

$(FS_IMG): mkfs README $(UPROGS)
	./mkfs $(FS_IMG) README $(UPROGS)

-include *.d

clean:
	rm -f *.tex *.dvi *.idx *.aux *.log *.ind *.ilg \
       *.o *.d *.asm *.sym $(KERNEL_DIR)/vectors.S bootblock entryother entryother64 \
       initcode initcode.out kernel.bin kernel64 xv6.img xv6-64.img \
       fs.img fs64.img kernelmemfs.bin kernelmemfs64 xv6memfs.img \
        xv6memfs-64.img mkfs .gdbinit libos.a \
	$(UPROGS)

# make a printout
FILES = $(shell grep -v '^\#' runoff.list)
PRINT = runoff.list runoff.spec README toc.hdr toc.ftr $(FILES)

xv6.pdf: $(PRINT)
	./runoff
	ls -l xv6.pdf

print: xv6.pdf

# run in emulators

bochs : $(FS_IMG) $(XV6_IMG)
	if [ ! -e .bochsrc ]; then ln -s dot-bochsrc .bochsrc; fi
	bochs -q

# try to generate a unique GDB port
GDBPORT = $(shell expr `id -u` % 5000 + 25000)
# QEMU's gdb stub command line changed in 0.11
QEMUGDB = $(shell if $(QEMU) -help | grep -q '^-gdb'; \
	then echo "-gdb tcp::$(GDBPORT)"; \
	else echo "-s -p $(GDBPORT)"; fi)
ifndef CPUS
CPUS := 2
endif
QEMUOPTS = -drive file=$(FS_IMG),index=1,media=disk,format=raw -drive file=$(XV6_IMG),index=0,media=disk,format=raw -smp $(CPUS) -m 512 $(QEMUEXTRA)

qemu: $(FS_IMG) $(XV6_IMG)
	if [ -z "$(QEMU)" ]; then \
	        echo "QEMU not found. Kernel built but not executed."; \
	else \
	        $(QEMU) -serial mon:stdio $(QEMUOPTS); \
	fi

qemu-memfs: $(XV6_MEMFS_IMG)
	if [ -z "$(QEMU)" ]; then \
	        echo "QEMU not found. Kernel built but not executed."; \
	else \
	        $(QEMU) -drive file=$(XV6_MEMFS_IMG),index=0,media=disk,format=raw -smp $(CPUS) -m 256; \
	fi

qemu-nox: $(FS_IMG) $(XV6_IMG)
	if [ -z "$(QEMU)" ]; then \
	        echo "QEMU not found. Kernel built but not executed."; \
	else \
	        $(QEMU) -nographic $(QEMUOPTS); \
	fi

.gdbinit: .gdbinit.tmpl
	sed "s/localhost:1234/localhost:$(GDBPORT)/" < $^ > $@

qemu-gdb: $(FS_IMG) $(XV6_IMG) .gdbinit
	@echo "*** Now run 'gdb'." 1>&2
	if [ -z "$(QEMU)" ]; then \
	        echo "QEMU not found. GDB stub unavailable."; \
	else \
	        $(QEMU) -serial mon:stdio $(QEMUOPTS) -S $(QEMUGDB); \
	fi

qemu-nox-gdb: $(FS_IMG) $(XV6_IMG) .gdbinit
	@echo "*** Now run 'gdb'." 1>&2
	if [ -z "$(QEMU)" ]; then \
	        echo "QEMU not found. GDB stub unavailable."; \
	else \
	        $(QEMU) -nographic $(QEMUOPTS) -S $(QEMUGDB); \
	fi

# CUT HERE
# prepare dist for students
# after running make dist, probably want to
# rename it to rev0 or rev1 or so on and then
# check in that version.

EXTRA=\
        mkfs.c $(ULAND_DIR)/ulib.c user.h \
        $(ULAND_DIR)/cat.c $(ULAND_DIR)/echo.c $(ULAND_DIR)/forktest.c \
        $(ULAND_DIR)/grep.c $(ULAND_DIR)/kill.c \
        $(ULAND_DIR)/ln.c $(ULAND_DIR)/ls.c $(ULAND_DIR)/mkdir.c \
        $(ULAND_DIR)/rm.c $(ULAND_DIR)/stressfs.c $(ULAND_DIR)/usertests.c \
        $(ULAND_DIR)/wc.c $(ULAND_DIR)/zombie.c \
        $(ULAND_DIR)/phi.c \
        $(ULAND_DIR)/user/exo_stream_demo.c \
        $(ULAND_DIR)/user/dag_demo.c \
        $(ULAND_DIR)/printf.c $(ULAND_DIR)/umalloc.c\
	README dot-bochsrc *.pl toc.* runoff runoff1 runoff.list\
	.gdbinit.tmpl gdbutil\

dist:
	rm -rf dist
	mkdir dist
	for i in $(FILES); \
	do \
		grep -v PAGEBREAK $$i >dist/$$i; \
	done
	sed '/CUT HERE/,$$d' Makefile >dist/Makefile
	echo >dist/runoff.spec
	cp $(EXTRA) dist

dist-test:
	rm -rf dist
	make dist
	rm -rf dist-test
	mkdir dist-test
	cp dist/* dist-test
	cd dist-test; $(MAKE) print
	cd dist-test; $(MAKE) bochs || true
	cd dist-test; $(MAKE) qemu

# update this rule (change rev#) when it is time to
# make a new revision.
tar:
	rm -rf /tmp/xv6
	mkdir -p /tmp/xv6
	cp dist/* dist/.gdbinit.tmpl /tmp/xv6
	(cd /tmp; tar cf - xv6) | gzip >xv6-rev10.tar.gz  # the next one will be 10 (9/17)

.PHONY: dist-test dist<|MERGE_RESOLUTION|>--- conflicted
+++ resolved
@@ -35,11 +35,6 @@
        $(KERNEL_DIR)/kernel/exo_disk.o\
        $(KERNEL_DIR)/kernel/exo_ipc.o\
        $(KERNEL_DIR)/exo_stream.o\
-<<<<<<< HEAD
-       $(KERNEL_DIR)/cap.o\
-=======
-$(KERNEL_DIR)/dag_sched.o\
->>>>>>> 6c582d44
        $(KERNEL_DIR)/fastipc.o\
        $(KERNEL_DIR)/endpoint.o\
        $(KERNEL_DIR)/dag_sched.o
@@ -233,10 +228,6 @@
         $(ULAND_DIR)/umalloc.o \
         $(ULAND_DIR)/swtch.o \
         $(ULAND_DIR)/caplib.o \
-<<<<<<< HEAD
-=======
-        $(ULAND_DIR)/math_core.o \
->>>>>>> 6c582d44
         $(ULAND_DIR)/chan.o \
         $(ULAND_DIR)/math_core.o \
         $(ULAND_DIR)/libos/sched.o \
