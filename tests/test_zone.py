--- conflicted
+++ resolved
@@ -58,11 +58,7 @@
         (pathlib.Path(td)/"mmu.h").write_text('#include "include/types.h"\n#include "include/mmu.h"\n')
         (pathlib.Path(td)/"memlayout.h").write_text('#include "include/memlayout.h"\n')
         subprocess.check_call([
-<<<<<<< HEAD
-            CC,"-std=c17","-Wall","-Werror","-Wno-unused-function",
-=======
             CC,"-std=c2x","-Wall","-Werror","-Wno-unused-function",
->>>>>>> e875b0d4
             "-I", str(td),
             "-I", str(ROOT),
             str(src),
