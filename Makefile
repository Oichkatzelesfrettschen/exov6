OBJS = \
	bio.o\
	console.o\
	exec.o\
	file.o\
	fs.o\
	ide.o\
	ioapic.o\
	kalloc.o\
	kbd.o\
	lapic.o\
	log.o\
	main.o\
	mp.o\
	picirq.o\
	pipe.o\
	proc.o\
	sleeplock.o\
	spinlock.o\
	string.o\
	syscall.o\
	sysfile.o\
	sysproc.o\
	trapasm.o\
	trap.o\
	uart.o\
	vectors.o\
        vm.o\
        exo.o\
<<<<<<< HEAD
        exo_stream.o\
=======
        kernel/exo_cpu.o\
        kernel/exo_disk.o\
>>>>>>> 12b444a5

ifeq ($(ARCH),x86_64)
OBJS += mmu64.o
endif

# Cross-compiling (e.g., on Mac OS X)
# TOOLPREFIX = i386-jos-elf

# Using native tools (e.g., on X86 Linux)
#TOOLPREFIX = 

# Try to infer the correct TOOLPREFIX if not set
ifndef TOOLPREFIX
TOOLPREFIX := $(shell if i386-jos-elf-objdump -i 2>&1 | grep '^elf32-i386$$' >/dev/null 2>&1; \
	then echo 'i386-jos-elf-'; \
	elif objdump -i 2>&1 | grep 'elf32-i386' >/dev/null 2>&1; \
	then echo ''; \
	else echo "***" 1>&2; \
	echo "*** Error: Couldn't find an i386-*-elf version of GCC/binutils." 1>&2; \
	echo "*** Is the directory with i386-jos-elf-gcc in your PATH?" 1>&2; \
	echo "*** If your i386-*-elf toolchain is installed with a command" 1>&2; \
	echo "*** prefix other than 'i386-jos-elf-', set your TOOLPREFIX" 1>&2; \
	echo "*** environment variable to that prefix and run 'make' again." 1>&2; \
	echo "*** To turn off this error, run 'gmake TOOLPREFIX= ...'." 1>&2; \
	echo "***" 1>&2; exit 1; fi)
endif

# If the makefile can't find QEMU, specify its path here
# QEMU = qemu-system-i386

# Try to infer the correct QEMU if not provided. Leave empty when none found.
ifndef QEMU
QEMU := $(shell which qemu-system-i386 2>/dev/null || \
       which qemu-system-x86_64 2>/dev/null || \
       which qemu 2>/dev/null)
endif

ARCH ?= i686
CSTD ?= gnu2x



ifeq ($(ARCH),x86_64)
OBJS += main64.o swtch64.o
BOOTASM := arch/x64/bootasm64.S
ENTRYASM := arch/x64/entry64.S
else
OBJS += swtch.o

BOOTASM := bootasm.S
ENTRYASM := entry.S
endif

CC = $(TOOLPREFIX)gcc
AS = $(TOOLPREFIX)gas
LD = $(TOOLPREFIX)ld
OBJCOPY = $(TOOLPREFIX)objcopy
OBJDUMP = $(TOOLPREFIX)objdump

# Output file names depend on the target architecture
KERNEL_FILE := kernel.bin
KERNELMEMFS_FILE := kernelmemfs.bin
FS_IMG := fs.img
XV6_IMG := xv6.img
XV6_MEMFS_IMG := xv6memfs.img



ARCHFLAG := -m32
LDFLAGS += -m $(shell $(LD) -V | grep elf_i386 2>/dev/null | head -n 1)

CFLAGS = -fno-pic -static -fno-builtin -fno-strict-aliasing -O2 -Wall -MD -ggdb $(ARCHFLAG) -Werror -fno-omit-frame-pointer -std=$(CSTD) -nostdinc -I.
CFLAGS += $(shell $(CC) -fno-stack-protector -E -x c /dev/null >/dev/null 2>&1 && echo -fno-stack-protector)
ASFLAGS = $(ARCHFLAG) -gdwarf-2 -Wa,-divide

# Disable PIE when possible (for Ubuntu 16.10 toolchain)
ifneq ($(shell $(CC) -dumpspecs 2>/dev/null | grep -e '[^f]no-pie'),)
CFLAGS += -fno-pie -no-pie
endif
ifneq ($(shell $(CC) -dumpspecs 2>/dev/null | grep -e '[^f]nopie'),)
CFLAGS += -fno-pie -nopie
endif

$(XV6_IMG): bootblock kernel
	dd if=/dev/zero of=$(XV6_IMG) count=10000
	dd if=bootblock of=$(XV6_IMG) conv=notrunc
	dd if=$(KERNEL_FILE) of=$(XV6_IMG) seek=1 conv=notrunc

$(XV6_MEMFS_IMG): bootblock kernelmemfs
	dd if=/dev/zero of=$(XV6_MEMFS_IMG) count=10000
	dd if=bootblock of=$(XV6_MEMFS_IMG) conv=notrunc
	dd if=$(KERNELMEMFS_FILE) of=$(XV6_MEMFS_IMG) seek=1 conv=notrunc

bootblock: $(BOOTASM) bootmain.c
	$(CC) $(CFLAGS) -fno-pic -O -nostdinc -I. -c bootmain.c
	$(CC) $(CFLAGS) -fno-pic -nostdinc -I. -c $(BOOTASM) -o bootasm.o
	$(LD) $(LDFLAGS) -N -e start -Ttext 0x7C00 -o bootblock.o bootasm.o bootmain.o
	$(OBJDUMP) -S bootblock.o > bootblock.asm
	$(OBJCOPY) -S -O binary -j .text bootblock.o bootblock
	./sign.pl bootblock
entry.o: $(ENTRYASM)
	$(CC) $(CFLAGS) -fno-pic -nostdinc -I. -c $(ENTRYASM) -o entry.o


ENTRYOTHERASM := entryother.S
ENTRYOTHERBIN := entryother

$(ENTRYOTHERBIN): $(ENTRYOTHERASM)
	$(CC) $(CFLAGS) -fno-pic -nostdinc -I. -c $(ENTRYOTHERASM) -o entryother.o
	$(LD) $(LDFLAGS) -N -e start -Ttext 0x7000 -o bootblockother.o entryother.o
	$(OBJCOPY) -S -O binary -j .text bootblockother.o $(ENTRYOTHERBIN)
	$(OBJDUMP) -S bootblockother.o > $(ENTRYOTHERBIN).asm

initcode: initcode.S
	$(CC) $(CFLAGS) -nostdinc -I. -c initcode.S
	$(LD) $(LDFLAGS) -N -e start -Ttext 0 -o initcode.out initcode.o
	$(OBJCOPY) -S -O binary initcode.out initcode
	$(OBJDUMP) -S initcode.o > initcode.asm

kernel: $(OBJS) entry.o $(ENTRYOTHERBIN) initcode kernel.ld
	$(LD) $(LDFLAGS) -T kernel.ld -o $(KERNEL_FILE) entry.o $(OBJS) -b binary initcode $(ENTRYOTHERBIN)
		$(OBJDUMP) -S $(KERNEL_FILE) > kernel.asm
	$(OBJDUMP) -t $(KERNEL_FILE) | sed '1,/SYMBOL TABLE/d; s/ .* / /; /^$$/d' > kernel.sym

# kernelmemfs is a copy of kernel that maintains the
# disk image in memory instead of writing to a disk.
# This is not so useful for testing persistent storage or
# exploring disk buffering implementations, but it is
	# great for testing the kernel on real hardware without
# needing a scratch disk.
MEMFSOBJS = $(filter-out ide.o,$(OBJS)) memide.o
kernelmemfs: $(MEMFSOBJS) entry.o $(ENTRYOTHERBIN) initcode kernel.ld $(FS_IMG)
	$(LD) $(LDFLAGS) -T kernel.ld -o $(KERNELMEMFS_FILE) entry.o  $(MEMFSOBJS) -b binary initcode $(ENTRYOTHERBIN) $(FS_IMG)
	$(OBJDUMP) -S $(KERNELMEMFS_FILE) > kernelmemfs.asm
	$(OBJDUMP) -t $(KERNELMEMFS_FILE) | sed '1,/SYMBOL TABLE/d; s/ .* / /; /^$$/d' > kernelmemfs.sym

tags: $(OBJS) $(ENTRYOTHERASM) _init
		etags *.S *.c

vectors.S: vectors.pl
	./vectors.pl > vectors.S

ULIB = ulib.o usys.o printf.o umalloc.o swtch.o caplib.o math_core.o

_%: %.o $(ULIB)
	$(LD) $(LDFLAGS) -N -e main -Ttext 0 -o $@ $^
	$(OBJDUMP) -S $@ > $*.asm
	$(OBJDUMP) -t $@ | sed '1,/SYMBOL TABLE/d; s/ .* / /; /^$$/d' > $*.sym

_forktest: forktest.o $(ULIB)
	# forktest has less library code linked in - needs to be small
	# in order to be able to max out the proc table.
	$(LD) $(LDFLAGS) -N -e main -Ttext 0 -o _forktest forktest.o ulib.o usys.o
	$(OBJDUMP) -S _forktest > forktest.asm

mkfs: mkfs.c fs.h
	gcc -Werror -Wall -o mkfs mkfs.c

exo_stream_demo.o: user/exo_stream_demo.c
	$(CC) $(CFLAGS) -c -o $@ $<


# Prevent deletion of intermediate files, e.g. cat.o, after first build, so
# that disk image changes after first build are persistent until clean.  More
# details:
# http://www.gnu.org/software/make/manual/html_node/Chained-Rules.html
.PRECIOUS: %.o

UPROGS=\
	_cat\
	_echo\
	_forktest\
	_grep\
	_init\
	_kill\
	_ln\
	_ls\
	_mkdir\
	_rm\
	_sh\
	_stressfs\
	_usertests\
        _wc\
        _zombie\
        _phi\
        _exo_stream_demo\

ifeq ($(ARCH),x86_64)
UPROGS := $(filter-out _usertests,$(UPROGS))
endif

$(FS_IMG): mkfs README $(UPROGS)
	./mkfs $(FS_IMG) README $(UPROGS)

-include *.d

clean:
	rm -f *.tex *.dvi *.idx *.aux *.log *.ind *.ilg \
	*.o *.d *.asm *.sym vectors.S bootblock entryother entryother64 \
       initcode initcode.out kernel.bin kernel64 xv6.img xv6-64.img \
       fs.img fs64.img kernelmemfs.bin kernelmemfs64 xv6memfs.img \
	xv6memfs-64.img mkfs .gdbinit \
	$(UPROGS)

# make a printout
FILES = $(shell grep -v '^\#' runoff.list)
PRINT = runoff.list runoff.spec README toc.hdr toc.ftr $(FILES)

xv6.pdf: $(PRINT)
	./runoff
	ls -l xv6.pdf

print: xv6.pdf

# run in emulators

bochs : $(FS_IMG) $(XV6_IMG)
	if [ ! -e .bochsrc ]; then ln -s dot-bochsrc .bochsrc; fi
	bochs -q

# try to generate a unique GDB port
GDBPORT = $(shell expr `id -u` % 5000 + 25000)
# QEMU's gdb stub command line changed in 0.11
QEMUGDB = $(shell if $(QEMU) -help | grep -q '^-gdb'; \
	then echo "-gdb tcp::$(GDBPORT)"; \
	else echo "-s -p $(GDBPORT)"; fi)
ifndef CPUS
CPUS := 2
endif
QEMUOPTS = -drive file=$(FS_IMG),index=1,media=disk,format=raw -drive file=$(XV6_IMG),index=0,media=disk,format=raw -smp $(CPUS) -m 512 $(QEMUEXTRA)

qemu: $(FS_IMG) $(XV6_IMG)
	if [ -z "$(QEMU)" ]; then \
	        echo "QEMU not found. Kernel built but not executed."; \
	else \
	        $(QEMU) -serial mon:stdio $(QEMUOPTS); \
	fi

qemu-memfs: $(XV6_MEMFS_IMG)
	if [ -z "$(QEMU)" ]; then \
	        echo "QEMU not found. Kernel built but not executed."; \
	else \
	        $(QEMU) -drive file=$(XV6_MEMFS_IMG),index=0,media=disk,format=raw -smp $(CPUS) -m 256; \
	fi

qemu-nox: $(FS_IMG) $(XV6_IMG)
	if [ -z "$(QEMU)" ]; then \
	        echo "QEMU not found. Kernel built but not executed."; \
	else \
	        $(QEMU) -nographic $(QEMUOPTS); \
	fi

.gdbinit: .gdbinit.tmpl
	sed "s/localhost:1234/localhost:$(GDBPORT)/" < $^ > $@

qemu-gdb: $(FS_IMG) $(XV6_IMG) .gdbinit
	@echo "*** Now run 'gdb'." 1>&2
	if [ -z "$(QEMU)" ]; then \
	        echo "QEMU not found. GDB stub unavailable."; \
	else \
	        $(QEMU) -serial mon:stdio $(QEMUOPTS) -S $(QEMUGDB); \
	fi

qemu-nox-gdb: $(FS_IMG) $(XV6_IMG) .gdbinit
	@echo "*** Now run 'gdb'." 1>&2
	if [ -z "$(QEMU)" ]; then \
	        echo "QEMU not found. GDB stub unavailable."; \
	else \
	        $(QEMU) -nographic $(QEMUOPTS) -S $(QEMUGDB); \
	fi

# CUT HERE
# prepare dist for students
# after running make dist, probably want to
# rename it to rev0 or rev1 or so on and then
# check in that version.

EXTRA=\
	mkfs.c ulib.c user.h cat.c echo.c forktest.c grep.c kill.c\
        ln.c ls.c mkdir.c rm.c stressfs.c usertests.c wc.c zombie.c\
        phi.c\
        user/exo_stream_demo.c\
        printf.c umalloc.c\
	README dot-bochsrc *.pl toc.* runoff runoff1 runoff.list\
	.gdbinit.tmpl gdbutil\

dist:
	rm -rf dist
	mkdir dist
	for i in $(FILES); \
	do \
		grep -v PAGEBREAK $$i >dist/$$i; \
	done
	sed '/CUT HERE/,$$d' Makefile >dist/Makefile
	echo >dist/runoff.spec
	cp $(EXTRA) dist

dist-test:
	rm -rf dist
	make dist
	rm -rf dist-test
	mkdir dist-test
	cp dist/* dist-test
	cd dist-test; $(MAKE) print
	cd dist-test; $(MAKE) bochs || true
	cd dist-test; $(MAKE) qemu

# update this rule (change rev#) when it is time to
# make a new revision.
tar:
	rm -rf /tmp/xv6
	mkdir -p /tmp/xv6
	cp dist/* dist/.gdbinit.tmpl /tmp/xv6
	(cd /tmp; tar cf - xv6) | gzip >xv6-rev10.tar.gz  # the next one will be 10 (9/17)

.PHONY: dist-test dist<|MERGE_RESOLUTION|>--- conflicted
+++ resolved
@@ -27,12 +27,9 @@
 	vectors.o\
         vm.o\
         exo.o\
-<<<<<<< HEAD
         exo_stream.o\
-=======
         kernel/exo_cpu.o\
         kernel/exo_disk.o\
->>>>>>> 12b444a5
 
 ifeq ($(ARCH),x86_64)
 OBJS += mmu64.o
