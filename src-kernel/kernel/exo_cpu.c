--- conflicted
+++ resolved
@@ -7,13 +7,11 @@
 
 int exo_yield_to(exo_cap target)
 {
-<<<<<<< HEAD
   if (target.pa == 0)
     return -1;
   if (!cap_verify(target.owner))
-=======
   if(target.id == 0)
->>>>>>> eeaa7dfc
+
     return -1;
 
   context_t *newctx = (context_t*)P2V(target.id);
