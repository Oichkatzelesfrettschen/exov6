#include "types.h"
#include "defs.h"
#include "param.h"
#include "memlayout.h"
#include "mmu.h"
#include "proc.h"
#include "dag.h"
#include "x86.h"
#include "exo_stream.h"
#include "dag.h"

static void startothers(void);
static void mpmain(void)  __attribute__((noreturn));
#ifdef __x86_64__
extern pml4e_t *kpgdir;
#else
extern pde_t *kpgdir;
#endif
extern char end[]; // first address after kernel loaded from ELF file

// Bootstrap processor starts running C code here.
// Allocate a real stack and switch to it, first
// doing some setup required for memory allocator to work.
int
main(void)
{
  kinit1(end, P2V(4*1024*1024)); // phys page allocator
  kvmalloc();      // kernel page table
  mpinit();        // detect other processors
  lapicinit();     // interrupt controller
  seginit();       // segment descriptors
  picinit();       // disable pic
  ioapicinit();    // another interrupt controller
  consoleinit();   // console hardware
  uartinit();      // serial port
  rcuinit();       // rcu subsystem
  pinit();         // process table
  tvinit();        // trap vectors
  binit();         // buffer cache
  fileinit();      // file table
  ideinit();       // disk
<<<<<<< HEAD
  dag_sched_init(); // initialize DAG scheduler
=======
  static struct exo_stream stream = {0};
  dag_sched_init(&stream);
  exo_stream_register(&stream);
>>>>>>> a02c34c4
  startothers();   // start other processors
  kinit2(P2V(4*1024*1024), P2V(PHYSTOP)); // must come after startothers()
  userinit();      // first user process
  mpmain();        // finish this processor's setup
}

// Other CPUs jump here from entryother.S.
static void
mpenter(void)
{
  switchkvm();
  seginit();
  lapicinit();
  mpmain();
}

// Common CPU setup code.
static void
mpmain(void)
{
  cprintf("cpu%d: starting %d\n", cpuid(), cpuid());
  idtinit();       // load idt register
  xchg(&(mycpu()->started), 1); // tell startothers() we're up
  scheduler();     // start running processes
}

#ifdef __x86_64__
// 64-bit boot code does not use a statically allocated entry page table.
#else
pde_t entrypgdir[];  // For entry.S
#endif

// Start the non-boot (AP) processors.
static void
startothers(void)
{
#ifdef __x86_64__
  extern uchar _binary_entryother64_start[], _binary_entryother64_size[];
#else
  extern uchar _binary_entryother_start[], _binary_entryother_size[];
#endif
  uchar *code;
  struct cpu *c;
  char *stack;

  // Write entry code to unused memory at 0x7000.
  // The linker has placed the image of entryother.S in
  // _binary_entryother_start.
  code = P2V(0x7000);
#ifdef __x86_64__

  memmove(code, _binary_entryother64_start,
          (size_t)_binary_entryother64_size);

#else
  memmove(code, _binary_entryother_start, (uint)_binary_entryother_size);
#endif

  for(c = cpus; c < cpus+ncpu; c++){
    if(c == mycpu())  // We've started already.
      continue;

    // Tell entryother.S what stack to use, where to enter, and what
    // pgdir to use. We cannot use kpgdir yet, because the AP processor
    // is running in low  memory, so we use entrypgdir for the APs too.
    stack = kalloc();
    if(stack == 0)
      panic("startothers: out of memory");
#ifdef __x86_64__
    *(uint64*)(code-8) = (uint64)stack + KSTACKSIZE;
    *(void(**)(void))(code-16) = mpenter;
#else
    *(void**)(code-4) = stack + KSTACKSIZE;
    *(void(**)(void))(code-8) = mpenter;
    *(int**)(code-12) = (void *) V2P(entrypgdir);
#endif

    lapicstartap(c->apicid, V2P(code));

    // wait for cpu to finish mpmain()
    while(c->started == 0)
      ;
  }
}

// The boot page table used in entry.S and entryother.S.
// Page directories (and page tables) must start on page boundaries,
// hence the __aligned__ attribute.
// PTE_PS in a page directory entry enables 4Mbyte pages.

#ifndef __x86_64__
__attribute__((__aligned__(PGSIZE)))
pde_t entrypgdir[NPDENTRIES] = {
  // Map VA's [0, 4MB) to PA's [0, 4MB)
  [0] = (0) | PTE_P | PTE_W | PTE_PS,
  // Map VA's [KERNBASE, KERNBASE+4MB) to PA's [0, 4MB)
  [KERNBASE>>PDXSHIFT] = (0) | PTE_P | PTE_W | PTE_PS,
};
#endif

//PAGEBREAK!
// Blank page.
//PAGEBREAK!
// Blank page.
//PAGEBREAK!
// Blank page.
<|MERGE_RESOLUTION|>--- conflicted
+++ resolved
@@ -39,13 +39,10 @@
   binit();         // buffer cache
   fileinit();      // file table
   ideinit();       // disk
-<<<<<<< HEAD
-  dag_sched_init(); // initialize DAG scheduler
-=======
+  initialize DAG scheduler
   static struct exo_stream stream = {0};
   dag_sched_init(&stream);
   exo_stream_register(&stream);
->>>>>>> a02c34c4
   startothers();   // start other processors
   kinit2(P2V(4*1024*1024), P2V(PHYSTOP)); // must come after startothers()
   userinit();      // first user process
