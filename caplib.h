--- conflicted
+++ resolved
@@ -13,12 +13,8 @@
 int cap_yield_to_cap(exo_cap target);
 int cap_read_disk(exo_blockcap cap, void *dst, uint64 off, uint64 n);
 int cap_write_disk(exo_blockcap cap, const void *src, uint64 off, uint64 n);
-<<<<<<< HEAD
-int cap_ipc_echo_demo(void);
-int cap_send(exo_cap dest, const void *buf, uint64 len);
-int cap_recv(exo_cap src, void *buf, uint64 len);
-=======
 int cap_send(exo_cap dest, const void *buf, uint64 len);
 int cap_recv(exo_cap src, void *buf, uint64 len);
 int cap_ipc_echo_demo(void);
->>>>>>> 49b65672
+int cap_send(exo_cap dest, const void *buf, uint64 len);
+int cap_recv(exo_cap src, void *buf, uint64 len);