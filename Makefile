KERNEL_DIR := src-kernel
ULAND_DIR := src-uland
LIBOS_DIR := libos

	OBJS = \
        $(KERNEL_DIR)/bio.o\
        $(KERNEL_DIR)/console.o\
        $(KERNEL_DIR)/exec.o\
        $(KERNEL_DIR)/file.o\
        $(KERNEL_DIR)/fs.o\
        $(KERNEL_DIR)/ide.o\
        $(KERNEL_DIR)/ioapic.o\
        $(KERNEL_DIR)/kalloc.o\
        $(KERNEL_DIR)/kbd.o\
        $(KERNEL_DIR)/lapic.o\
        $(KERNEL_DIR)/log.o\
        $(KERNEL_DIR)/main.o\
        $(KERNEL_DIR)/mp.o\
        $(KERNEL_DIR)/picirq.o\
        $(KERNEL_DIR)/pipe.o\
        $(KERNEL_DIR)/proc.o\
        $(KERNEL_DIR)/sleeplock.o\
        $(KERNEL_DIR)/spinlock.o\
        $(KERNEL_DIR)/rcu.o\
        $(KERNEL_DIR)/string.o\
        $(KERNEL_DIR)/syscall.o\
        $(KERNEL_DIR)/sysfile.o\
        $(KERNEL_DIR)/sysproc.o\
        $(KERNEL_DIR)/trapasm.o\
       $(KERNEL_DIR)/trap.o\
        $(KERNEL_DIR)/uart.o\
        $(KERNEL_DIR)/vm.o\
       $(KERNEL_DIR)/exo.o\
       $(KERNEL_DIR)/kernel/exo_cpu.o\
       $(KERNEL_DIR)/kernel/exo_disk.o\
       $(KERNEL_DIR)/kernel/exo_ipc.o\
       $(KERNEL_DIR)/exo_stream.o\
       $(KERNEL_DIR)/fastipc.o\
       $(KERNEL_DIR)/endpoint.o\
       $(KERNEL_DIR)/dag_sched.o
       $(KERNEL_DIR)/cap.o\

ifeq ($(ARCH),x86_64)
OBJS += $(KERNEL_DIR)/mmu64.o
endif

# Cross-compiling (e.g., on Mac OS X)
# TOOLPREFIX = i386-jos-elf

# Using native tools (e.g., on X86 Linux)
#TOOLPREFIX = 

# Try to infer the correct TOOLPREFIX if not set
ifndef TOOLPREFIX
TOOLPREFIX := $(shell if i386-jos-elf-objdump -i 2>&1 | grep '^elf32-i386$$' >/dev/null 2>&1; \
	then echo 'i386-jos-elf-'; \
	elif objdump -i 2>&1 | grep 'elf32-i386' >/dev/null 2>&1; \
	then echo ''; \
	else echo "***" 1>&2; \
	echo "*** Error: Couldn't find an i386-*-elf version of GCC/binutils." 1>&2; \
	echo "*** Is the directory with i386-jos-elf-gcc in your PATH?" 1>&2; \
	echo "*** If your i386-*-elf toolchain is installed with a command" 1>&2; \
	echo "*** prefix other than 'i386-jos-elf-', set your TOOLPREFIX" 1>&2; \
	echo "*** environment variable to that prefix and run 'make' again." 1>&2; \
	echo "*** To turn off this error, run 'gmake TOOLPREFIX= ...'." 1>&2; \
	echo "***" 1>&2; exit 1; fi)
endif

# If the makefile can't find QEMU, specify its path here
# QEMU = qemu-system-i386

# Try to infer the correct QEMU if not provided. Leave empty when none found.
ifndef QEMU
QEMU := $(shell which qemu-system-aarch64 2>/dev/null || \
       which qemu-system-x86_64 2>/dev/null || \
       which qemu-system-i386 2>/dev/null || \
       which qemu 2>/dev/null)
endif

ARCH ?= i686
CSTD ?= gnu2x



ifeq ($(ARCH),x86_64)
OBJS += $(KERNEL_DIR)/main64.o $(KERNEL_DIR)/swtch64.o \
       $(KERNEL_DIR)/vectors.o
BOOTASM := $(KERNEL_DIR)/arch/x64/bootasm64.S
ENTRYASM := $(KERNEL_DIR)/arch/x64/entry64.S
else ifeq ($(ARCH),aarch64)
OBJS += $(KERNEL_DIR)/main64.o \
       $(KERNEL_DIR)/arch/aarch64/swtch.o \
       $(KERNEL_DIR)/arch/aarch64/vectors.o
BOOTASM := $(KERNEL_DIR)/arch/aarch64/boot.S
ENTRYASM := $(KERNEL_DIR)/arch/aarch64/entry.S
else
OBJS += $(KERNEL_DIR)/swtch.o \
       $(KERNEL_DIR)/vectors.o

BOOTASM := $(KERNEL_DIR)/bootasm.S
ENTRYASM := $(KERNEL_DIR)/entry.S
endif

CC = $(TOOLPREFIX)gcc
AS = $(TOOLPREFIX)gas
LD = $(TOOLPREFIX)ld
OBJCOPY = $(TOOLPREFIX)objcopy
OBJDUMP = $(TOOLPREFIX)objdump
AR = $(TOOLPREFIX)ar

# Output file names depend on the target architecture
ifeq ($(ARCH),x86_64)
ARCHFLAG := -m64
LDFLAGS += -m elf_x86_64
KERNEL_FILE := kernel64
KERNELMEMFS_FILE := kernelmemfs64
FS_IMG := fs64.img
XV6_IMG := xv6-64.img
XV6_MEMFS_IMG := xv6memfs-64.img
else ifeq ($(ARCH),aarch64)
ARCHFLAG := -march=armv8-a
LDFLAGS += -m elf64-littleaarch64
KERNEL_FILE := kernel-aarch64
KERNELMEMFS_FILE := kernelmemfs-aarch64
FS_IMG := fs-aarch64.img
XV6_IMG := xv6-aarch64.img
XV6_MEMFS_IMG := xv6memfs-aarch64.img
else
ARCHFLAG := -m32
LDFLAGS += -m elf_i386
KERNEL_FILE := kernel.bin
KERNELMEMFS_FILE := kernelmemfs.bin
FS_IMG := fs.img
XV6_IMG := xv6.img
XV6_MEMFS_IMG := xv6memfs.img
endif

# Only sign the bootblock for 32-bit builds. The 64-bit
# bootloader exceeds the legacy 512-byte limit.
SIGNBOOT := 1
ifeq ($(ARCH),x86_64)
SIGNBOOT := 0
endif
ifeq ($(ARCH),aarch64)
SIGNBOOT := 0
endif


CFLAGS = -fno-pic -static -fno-builtin -fno-strict-aliasing -O2 -Wall -MD -ggdb $(ARCHFLAG) -Werror -fno-omit-frame-pointer -std=$(CSTD) -nostdinc -I. -I$(KERNEL_DIR) -I$(ULAND_DIR) -I$(LIBOS_DIR)
CFLAGS += $(shell $(CC) -fno-stack-protector -E -x c /dev/null >/dev/null 2>&1 && echo -fno-stack-protector)
ASFLAGS = $(ARCHFLAG) -gdwarf-2 -Wa,-divide -I. -I$(KERNEL_DIR) -I$(ULAND_DIR)

# Disable PIE when possible (for Ubuntu 16.10 toolchain)
ifneq ($(shell $(CC) -dumpspecs 2>/dev/null | grep -e '[^f]no-pie'),)
CFLAGS += -fno-pie -no-pie
endif
ifneq ($(shell $(CC) -dumpspecs 2>/dev/null | grep -e '[^f]nopie'),)
CFLAGS += -fno-pie -nopie
endif

$(XV6_IMG): bootblock exo-kernel
	dd if=/dev/zero of=$(XV6_IMG) count=10000
	dd if=bootblock of=$(XV6_IMG) conv=notrunc
	dd if=$(KERNEL_FILE) of=$(XV6_IMG) seek=1 conv=notrunc

$(XV6_MEMFS_IMG): bootblock kernelmemfs
	dd if=/dev/zero of=$(XV6_MEMFS_IMG) count=10000
	dd if=bootblock of=$(XV6_MEMFS_IMG) conv=notrunc
	dd if=$(KERNELMEMFS_FILE) of=$(XV6_MEMFS_IMG) seek=1 conv=notrunc

bootblock: $(BOOTASM) $(KERNEL_DIR)/bootmain.c
	$(CC) $(CFLAGS) -fno-pic -O -nostdinc -I. -c $(KERNEL_DIR)/bootmain.c
	$(CC) $(CFLAGS) -fno-pic -nostdinc -I. -c $(BOOTASM) -o bootasm.o
	$(LD) $(LDFLAGS) -N -e start -Ttext 0x7C00 -o bootblock.o bootasm.o bootmain.o
	$(OBJDUMP) -S bootblock.o > bootblock.asm
	$(OBJCOPY) -S -O binary -j .text bootblock.o bootblock
ifneq ($(SIGNBOOT),0)
	./sign.pl bootblock
endif
entry.o: $(ENTRYASM)
	$(CC) $(CFLAGS) -fno-pic -nostdinc -I. -c $(ENTRYASM) -o entry.o


ENTRYOTHERASM := $(KERNEL_DIR)/entryother.S
ENTRYOTHERBIN := entryother

$(ENTRYOTHERBIN): $(ENTRYOTHERASM)
	$(CC) $(CFLAGS) -fno-pic -nostdinc -I. -c $(ENTRYOTHERASM) -o entryother.o
	$(LD) $(LDFLAGS) -N -e start -Ttext 0x7000 -o bootblockother.o entryother.o
	$(OBJCOPY) -S -O binary -j .text bootblockother.o $(ENTRYOTHERBIN)
	$(OBJDUMP) -S bootblockother.o > $(ENTRYOTHERBIN).asm

initcode: $(KERNEL_DIR)/initcode.S
	$(CC) $(CFLAGS) -nostdinc -I. -c $(KERNEL_DIR)/initcode.S
	$(LD) $(LDFLAGS) -N -e start -Ttext 0 -o initcode.out initcode.o
	$(OBJCOPY) -S -O binary initcode.out initcode
	$(OBJDUMP) -S initcode.o > initcode.asm

exo-kernel: $(OBJS) entry.o $(ENTRYOTHERBIN) initcode kernel.ld
	$(LD) $(LDFLAGS) -T kernel.ld -o $(KERNEL_FILE) entry.o $(OBJS) -b binary initcode $(ENTRYOTHERBIN)
	$(OBJDUMP) -S $(KERNEL_FILE) > kernel.asm
	$(OBJDUMP) -t $(KERNEL_FILE) | sed '1,/SYMBOL TABLE/d; s/ .* / /; /^$$/d' > kernel.sym

kernel: exo-kernel

# kernelmemfs is a copy of kernel that maintains the
# disk image in memory instead of writing to a disk.
# This is not so useful for testing persistent storage or
# exploring disk buffering implementations, but it is
	# great for testing the kernel on real hardware without
# needing a scratch disk.
MEMFSOBJS = $(filter-out ide.o,$(OBJS)) memide.o
kernelmemfs: $(MEMFSOBJS) entry.o $(ENTRYOTHERBIN) initcode kernel.ld $(FS_IMG)
	$(LD) $(LDFLAGS) -T kernel.ld -o $(KERNELMEMFS_FILE) entry.o  $(MEMFSOBJS) -b binary initcode $(ENTRYOTHERBIN) $(FS_IMG)
	$(OBJDUMP) -S $(KERNELMEMFS_FILE) > kernelmemfs.asm
	$(OBJDUMP) -t $(KERNELMEMFS_FILE) | sed '1,/SYMBOL TABLE/d; s/ .* / /; /^$$/d' > kernelmemfs.sym

tags: $(OBJS) $(ENTRYOTHERASM) _init
		etags *.S *.c
$(KERNEL_DIR)/vectors.S: vectors.pl
	./vectors.pl > $@

LIBOS_OBJS = \
        $(ULAND_DIR)/usys.o \
        $(ULAND_DIR)/ulib.o \
        usys.o \
        $(ULAND_DIR)/printf.o \
        $(ULAND_DIR)/umalloc.o \
        $(ULAND_DIR)/swtch.o \
        $(ULAND_DIR)/caplib.o \
<<<<<<< HEAD
        $(ULAND_DIR)/math_core.o \
=======
>>>>>>> 49b65672
        $(ULAND_DIR)/chan.o \
        $(ULAND_DIR)/math_core.o \
        $(ULAND_DIR)/libos/sched.o \
        $(LIBOS_DIR)/fs.o \
        $(LIBOS_DIR)/file.o


libos: libos.a

libos.a: $(LIBOS_OBJS)
	$(AR) rcs $@ $^
	
_%: $(ULAND_DIR)/%.o libos.a
	$(LD) $(LDFLAGS) -N -e main -Ttext 0 -o $@ $< libos.a
	$(OBJDUMP) -S $@ > $*.asm
	$(OBJDUMP) -t $@ | sed '1,/SYMBOL TABLE/d; s/ .* / /; /^$$/d' > $*.sym


<<<<<<< HEAD
_forktest: $(ULAND_DIR)/forktest.o $(ULAND_DIR)/ulib.o usys.o
	# forktest has less library code linked in - needs to be small
=======

_forktest: $(ULAND_DIR)/forktest.o $(ULAND_DIR)/ulib.o usys.o
	        # forktest has less library code linked in - needs to be small
>>>>>>> 49b65672
	# in order to be able to max out the proc table.
	$(LD) $(LDFLAGS) -N -e main -Ttext 0 -o _forktest $(ULAND_DIR)/forktest.o $(ULAND_DIR)/ulib.o usys.o
	$(OBJDUMP) -S _forktest > forktest.asm

mkfs: mkfs.c fs.h
	gcc -Werror -Wall -o mkfs mkfs.c

$(ULAND_DIR)/exo_stream_demo.o: $(ULAND_DIR)/user/exo_stream_demo.c
<<<<<<< HEAD
=======
	$(CC) $(CFLAGS) -c -o $@ $<

$(ULAND_DIR)/dag_demo.o: $(ULAND_DIR)/user/dag_demo.c
>>>>>>> 49b65672
	$(CC) $(CFLAGS) -c -o $@ $<


# Prevent deletion of intermediate files, e.g. cat.o, after first build, so
# that disk image changes after first build are persistent until clean.  More
# details:
# http://www.gnu.org/software/make/manual/html_node/Chained-Rules.html
.PRECIOUS: %.o

UPROGS=\
	_cat\
	_echo\
	_forktest\
	_grep\
	_init\
	_kill\
	_ln\
	_ls\
	_mkdir\
	_rm\
	_sh\
	_stressfs\
	_usertests\
        _wc\
        _zombie\
        _phi\
        _exo_stream_demo\
<<<<<<< HEAD
       _ipc_test\
       _rcrs\
=======
        _dag_demo\
        _ipc_test\
        _rcrs\
>>>>>>> 49b65672

ifeq ($(ARCH),x86_64)
UPROGS := $(filter-out _usertests,$(UPROGS))
endif

$(FS_IMG): mkfs README $(UPROGS)
	./mkfs $(FS_IMG) README $(UPROGS)

-include *.d

clean:
	rm -f *.tex *.dvi *.idx *.aux *.log *.ind *.ilg \
       *.o *.d *.asm *.sym $(KERNEL_DIR)/vectors.S bootblock entryother entryother64 \
       initcode initcode.out kernel.bin kernel64 xv6.img xv6-64.img \
       fs.img fs64.img kernelmemfs.bin kernelmemfs64 xv6memfs.img \
        xv6memfs-64.img mkfs .gdbinit libos.a \
	$(UPROGS)

# make a printout
FILES = $(shell grep -v '^\#' runoff.list)
PRINT = runoff.list runoff.spec README toc.hdr toc.ftr $(FILES)

xv6.pdf: $(PRINT)
	./runoff
	ls -l xv6.pdf

print: xv6.pdf

# run in emulators

bochs : $(FS_IMG) $(XV6_IMG)
	if [ ! -e .bochsrc ]; then ln -s dot-bochsrc .bochsrc; fi
	bochs -q

# try to generate a unique GDB port
GDBPORT = $(shell expr `id -u` % 5000 + 25000)
# QEMU's gdb stub command line changed in 0.11
QEMUGDB = $(shell if $(QEMU) -help | grep -q '^-gdb'; \
	then echo "-gdb tcp::$(GDBPORT)"; \
	else echo "-s -p $(GDBPORT)"; fi)
ifndef CPUS
CPUS := 2
endif
QEMUOPTS = -drive file=$(FS_IMG),index=1,media=disk,format=raw -drive file=$(XV6_IMG),index=0,media=disk,format=raw -smp $(CPUS) -m 512 $(QEMUEXTRA)

qemu: $(FS_IMG) $(XV6_IMG)
	if [ -z "$(QEMU)" ]; then \
	        echo "QEMU not found. Kernel built but not executed."; \
	else \
	        $(QEMU) -serial mon:stdio $(QEMUOPTS); \
	fi

qemu-memfs: $(XV6_MEMFS_IMG)
	if [ -z "$(QEMU)" ]; then \
	        echo "QEMU not found. Kernel built but not executed."; \
	else \
	        $(QEMU) -drive file=$(XV6_MEMFS_IMG),index=0,media=disk,format=raw -smp $(CPUS) -m 256; \
	fi

qemu-nox: $(FS_IMG) $(XV6_IMG)
	if [ -z "$(QEMU)" ]; then \
	        echo "QEMU not found. Kernel built but not executed."; \
	else \
	        $(QEMU) -nographic $(QEMUOPTS); \
	fi

.gdbinit: .gdbinit.tmpl
	sed "s/localhost:1234/localhost:$(GDBPORT)/" < $^ > $@

qemu-gdb: $(FS_IMG) $(XV6_IMG) .gdbinit
	@echo "*** Now run 'gdb'." 1>&2
	if [ -z "$(QEMU)" ]; then \
	        echo "QEMU not found. GDB stub unavailable."; \
	else \
	        $(QEMU) -serial mon:stdio $(QEMUOPTS) -S $(QEMUGDB); \
	fi

qemu-nox-gdb: $(FS_IMG) $(XV6_IMG) .gdbinit
	@echo "*** Now run 'gdb'." 1>&2
	if [ -z "$(QEMU)" ]; then \
	        echo "QEMU not found. GDB stub unavailable."; \
	else \
	        $(QEMU) -nographic $(QEMUOPTS) -S $(QEMUGDB); \
	fi

# CUT HERE
# prepare dist for students
# after running make dist, probably want to
# rename it to rev0 or rev1 or so on and then
# check in that version.

EXTRA=\
        mkfs.c $(ULAND_DIR)/ulib.c user.h \
        $(ULAND_DIR)/cat.c $(ULAND_DIR)/echo.c $(ULAND_DIR)/forktest.c \
        $(ULAND_DIR)/grep.c $(ULAND_DIR)/kill.c \
        $(ULAND_DIR)/ln.c $(ULAND_DIR)/ls.c $(ULAND_DIR)/mkdir.c \
        $(ULAND_DIR)/rm.c $(ULAND_DIR)/stressfs.c $(ULAND_DIR)/usertests.c \
        $(ULAND_DIR)/wc.c $(ULAND_DIR)/zombie.c \
        $(ULAND_DIR)/phi.c \
        $(ULAND_DIR)/user/exo_stream_demo.c \
        $(ULAND_DIR)/user/dag_demo.c \
        $(ULAND_DIR)/printf.c $(ULAND_DIR)/umalloc.c\
	README dot-bochsrc *.pl toc.* runoff runoff1 runoff.list\
	.gdbinit.tmpl gdbutil\

dist:
	rm -rf dist
	mkdir dist
	for i in $(FILES); \
	do \
		grep -v PAGEBREAK $$i >dist/$$i; \
	done
	sed '/CUT HERE/,$$d' Makefile >dist/Makefile
	echo >dist/runoff.spec
	cp $(EXTRA) dist

dist-test:
	rm -rf dist
	make dist
	rm -rf dist-test
	mkdir dist-test
	cp dist/* dist-test
	cd dist-test; $(MAKE) print
	cd dist-test; $(MAKE) bochs || true
	cd dist-test; $(MAKE) qemu

# update this rule (change rev#) when it is time to
# make a new revision.
tar:
	rm -rf /tmp/xv6
	mkdir -p /tmp/xv6
	cp dist/* dist/.gdbinit.tmpl /tmp/xv6
	(cd /tmp; tar cf - xv6) | gzip >xv6-rev10.tar.gz  # the next one will be 10 (9/17)

.PHONY: dist-test dist<|MERGE_RESOLUTION|>--- conflicted
+++ resolved
@@ -228,10 +228,6 @@
         $(ULAND_DIR)/umalloc.o \
         $(ULAND_DIR)/swtch.o \
         $(ULAND_DIR)/caplib.o \
-<<<<<<< HEAD
-        $(ULAND_DIR)/math_core.o \
-=======
->>>>>>> 49b65672
         $(ULAND_DIR)/chan.o \
         $(ULAND_DIR)/math_core.o \
         $(ULAND_DIR)/libos/sched.o \
@@ -249,15 +245,8 @@
 	$(OBJDUMP) -S $@ > $*.asm
 	$(OBJDUMP) -t $@ | sed '1,/SYMBOL TABLE/d; s/ .* / /; /^$$/d' > $*.sym
 
-
-<<<<<<< HEAD
-_forktest: $(ULAND_DIR)/forktest.o $(ULAND_DIR)/ulib.o usys.o
-	# forktest has less library code linked in - needs to be small
-=======
-
 _forktest: $(ULAND_DIR)/forktest.o $(ULAND_DIR)/ulib.o usys.o
 	        # forktest has less library code linked in - needs to be small
->>>>>>> 49b65672
 	# in order to be able to max out the proc table.
 	$(LD) $(LDFLAGS) -N -e main -Ttext 0 -o _forktest $(ULAND_DIR)/forktest.o $(ULAND_DIR)/ulib.o usys.o
 	$(OBJDUMP) -S _forktest > forktest.asm
@@ -266,12 +255,7 @@
 	gcc -Werror -Wall -o mkfs mkfs.c
 
 $(ULAND_DIR)/exo_stream_demo.o: $(ULAND_DIR)/user/exo_stream_demo.c
-<<<<<<< HEAD
-=======
-	$(CC) $(CFLAGS) -c -o $@ $<
-
 $(ULAND_DIR)/dag_demo.o: $(ULAND_DIR)/user/dag_demo.c
->>>>>>> 49b65672
 	$(CC) $(CFLAGS) -c -o $@ $<
 
 
@@ -299,14 +283,9 @@
         _zombie\
         _phi\
         _exo_stream_demo\
-<<<<<<< HEAD
-       _ipc_test\
-       _rcrs\
-=======
         _dag_demo\
         _ipc_test\
         _rcrs\
->>>>>>> 49b65672
 
 ifeq ($(ARCH),x86_64)
 UPROGS := $(filter-out _usertests,$(UPROGS))
