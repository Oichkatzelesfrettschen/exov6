#pragma once
#include "types.h"
#include "exo.h"
#include "syscall.h"
<<<<<<< HEAD
=======

/* Capability access rights. */
#define EXO_RIGHT_R   0x1
#define EXO_RIGHT_W   0x2
#define EXO_RIGHT_X   0x4
#define EXO_RIGHT_CTL 0x8

static inline int cap_verify(uint rights, uint need)
{
    return (rights & need) == need;
}
>>>>>>> 49b65672

/*
 * Minimal exokernel capability primitives.  Library operating systems
 * build higher level abstractions using only these calls.  The kernel
 * enforces no policy on queue sizes or scheduling.
 */

/* Allocate a physical page and store a capability referencing it in *cap.
 * The page is not mapped into the caller's address space.  Returns 0 on
 * success.
 */
int exo_alloc_page(exo_cap *cap);

/* Free the page referenced by cap and remove any mappings to it. */
int exo_unbind_page(exo_cap *cap);

/* Allocate a disk block capability for device 'dev'.  On success the
 * capability is stored in *cap and zero is returned.
 */
int exo_alloc_block(uint dev, exo_blockcap *cap);

/* Bind the block capability to the buffer 'data'.  If 'write' is non-zero
 * the contents of the buffer are written to disk; otherwise the block is
 * read into the buffer.  Returns 0 on success.
 */
int exo_bind_block(exo_blockcap *cap, void *data, int write);

/* Switch to the context referenced by 'target'.  The caller's context
 * must be saved in a user-managed structure.  The kernel does not
 * choose the next runnable task.
 */
int exo_yield_to(exo_cap *target);

/* Send 'len' bytes from 'buf' to destination capability 'dest'.  Any
 * queuing or flow control is managed in user space.
 */
int exo_send(exo_cap *dest, const void *buf, uint64 len);

/* Receive up to 'len' bytes from source capability 'src' into 'buf'.
 * The call blocks according to policy implemented by the library OS.
 */
int exo_recv(exo_cap *src, void *buf, uint64 len);

/* Read or write arbitrary byte ranges using a block capability. */
int exo_read_disk(exo_blockcap cap, void *dst, uint64 off, uint64 n);
int exo_write_disk(exo_blockcap cap, const void *src, uint64 off, uint64 n);

/* Enumeration of syscall numbers for the primitives. */
enum exo_syscall {
    EXO_SYSCALL_ALLOC_PAGE  = SYS_exo_alloc_page,
    EXO_SYSCALL_UNBIND_PAGE = SYS_exo_unbind_page,
    EXO_SYSCALL_ALLOC_BLOCK = SYS_exo_alloc_block,
    EXO_SYSCALL_BIND_BLOCK  = SYS_exo_bind_block,
    EXO_SYSCALL_FLUSH_BLOCK = SYS_exo_flush_block,
    EXO_SYSCALL_YIELD_TO    = SYS_exo_yield_to,
    EXO_SYSCALL_SEND        = SYS_exo_send,
    EXO_SYSCALL_RECV        = SYS_exo_recv,
    EXO_SYSCALL_READ_DISK   = SYS_exo_read_disk,
    EXO_SYSCALL_WRITE_DISK  = SYS_exo_write_disk,
};
<|MERGE_RESOLUTION|>--- conflicted
+++ resolved
@@ -2,8 +2,6 @@
 #include "types.h"
 #include "exo.h"
 #include "syscall.h"
-<<<<<<< HEAD
-=======
 
 /* Capability access rights. */
 #define EXO_RIGHT_R   0x1
@@ -15,7 +13,6 @@
 {
     return (rights & need) == need;
 }
->>>>>>> 49b65672
 
 /*
  * Minimal exokernel capability primitives.  Library operating systems
