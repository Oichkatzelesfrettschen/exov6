KERNEL_DIR := src-kernel
ULAND_DIR := src-uland
LIBOS_DIR := libos

	OBJS = \
        $(KERNEL_DIR)/bio.o\
        $(KERNEL_DIR)/console.o\
        $(KERNEL_DIR)/exec.o\
        $(KERNEL_DIR)/file.o\
        $(KERNEL_DIR)/fs.o\
        $(KERNEL_DIR)/ide.o\
        $(KERNEL_DIR)/ioapic.o\
        $(KERNEL_DIR)/kalloc.o\
        $(KERNEL_DIR)/kbd.o\
        $(KERNEL_DIR)/lapic.o\
        $(KERNEL_DIR)/log.o\
        $(KERNEL_DIR)/main.o\
        $(KERNEL_DIR)/mp.o\
        $(KERNEL_DIR)/picirq.o\
        $(KERNEL_DIR)/pipe.o\
        $(KERNEL_DIR)/proc.o\
        $(KERNEL_DIR)/sleeplock.o\
        $(KERNEL_DIR)/spinlock.o\
        $(KERNEL_DIR)/rcu.o\
        $(KERNEL_DIR)/string.o\
        $(KERNEL_DIR)/syscall.o\
        $(KERNEL_DIR)/sysfile.o\
        $(KERNEL_DIR)/sysproc.o\
        $(KERNEL_DIR)/trapasm.o\
       $(KERNEL_DIR)/trap.o\
        $(KERNEL_DIR)/uart.o\
        $(KERNEL_DIR)/vm.o\
       $(KERNEL_DIR)/exo.o\
       $(KERNEL_DIR)/kernel/exo_cpu.o\
       $(KERNEL_DIR)/kernel/exo_disk.o\
       $(KERNEL_DIR)/kernel/exo_ipc.o\
       $(KERNEL_DIR)/exo_stream.o\
$(KERNEL_DIR)/dag_sched.o\
       $(KERNEL_DIR)/fastipc.o\
       $(KERNEL_DIR)/endpoint.o\
       $(KERNEL_DIR)/cap.o\

ifeq ($(ARCH),x86_64)
OBJS += $(KERNEL_DIR)/mmu64.o
endif

# Cross-compiling (e.g., on Mac OS X)
# TOOLPREFIX = i386-jos-elf

# Using native tools (e.g., on X86 Linux)
#TOOLPREFIX = 

# Try to infer the correct TOOLPREFIX if not set
ifndef TOOLPREFIX
TOOLPREFIX := $(shell if i386-jos-elf-objdump -i 2>&1 | grep '^elf32-i386$$' >/dev/null 2>&1; \
	then echo 'i386-jos-elf-'; \
	elif objdump -i 2>&1 | grep 'elf32-i386' >/dev/null 2>&1; \
	then echo ''; \
	else echo "***" 1>&2; \
	echo "*** Error: Couldn't find an i386-*-elf version of GCC/binutils." 1>&2; \
	echo "*** Is the directory with i386-jos-elf-gcc in your PATH?" 1>&2; \
	echo "*** If your i386-*-elf toolchain is installed with a command" 1>&2; \
	echo "*** prefix other than 'i386-jos-elf-', set your TOOLPREFIX" 1>&2; \
	echo "*** environment variable to that prefix and run 'make' again." 1>&2; \
	echo "*** To turn off this error, run 'gmake TOOLPREFIX= ...'." 1>&2; \
	echo "***" 1>&2; exit 1; fi)
endif

# If the makefile can't find QEMU, specify its path here
# QEMU = qemu-system-i386

# Try to infer the correct QEMU if not provided. Leave empty when none found.
ifndef QEMU
QEMU := $(shell which qemu-system-aarch64 2>/dev/null || \
       which qemu-system-x86_64 2>/dev/null || \
       which qemu-system-i386 2>/dev/null || \
       which qemu 2>/dev/null)
endif

ARCH ?= i686
CSTD ?= gnu2x



ifeq ($(ARCH),x86_64)
OBJS += $(KERNEL_DIR)/main64.o $(KERNEL_DIR)/swtch64.o \
       $(KERNEL_DIR)/vectors.o
BOOTASM := $(KERNEL_DIR)/arch/x64/bootasm64.S
ENTRYASM := $(KERNEL_DIR)/arch/x64/entry64.S
else ifeq ($(ARCH),aarch64)
OBJS += $(KERNEL_DIR)/main64.o \
       $(KERNEL_DIR)/arch/aarch64/swtch.o \
       $(KERNEL_DIR)/arch/aarch64/vectors.o
BOOTASM := $(KERNEL_DIR)/arch/aarch64/boot.S
ENTRYASM := $(KERNEL_DIR)/arch/aarch64/entry.S
else
OBJS += $(KERNEL_DIR)/swtch.o \
       $(KERNEL_DIR)/vectors.o

BOOTASM := $(KERNEL_DIR)/bootasm.S
ENTRYASM := $(KERNEL_DIR)/entry.S
endif

CC = $(TOOLPREFIX)gcc
AS = $(TOOLPREFIX)gas
LD = $(TOOLPREFIX)ld
OBJCOPY = $(TOOLPREFIX)objcopy
OBJDUMP = $(TOOLPREFIX)objdump
AR = $(TOOLPREFIX)ar

# Output file names depend on the target architecture
ifeq ($(ARCH),x86_64)
ARCHFLAG := -m64
LDFLAGS += -m elf_x86_64
KERNEL_FILE := kernel64
KERNELMEMFS_FILE := kernelmemfs64
FS_IMG := fs64.img
XV6_IMG := xv6-64.img
XV6_MEMFS_IMG := xv6memfs-64.img
else ifeq ($(ARCH),aarch64)
ARCHFLAG := -march=armv8-a
LDFLAGS += -m elf64-littleaarch64
KERNEL_FILE := kernel-aarch64
KERNELMEMFS_FILE := kernelmemfs-aarch64
FS_IMG := fs-aarch64.img
XV6_IMG := xv6-aarch64.img
XV6_MEMFS_IMG := xv6memfs-aarch64.img
else
ARCHFLAG := -m32
LDFLAGS += -m elf_i386
KERNEL_FILE := kernel.bin
KERNELMEMFS_FILE := kernelmemfs.bin
FS_IMG := fs.img
XV6_IMG := xv6.img
XV6_MEMFS_IMG := xv6memfs.img
endif

# Only sign the bootblock for 32-bit builds. The 64-bit
# bootloader exceeds the legacy 512-byte limit.
SIGNBOOT := 1
ifeq ($(ARCH),x86_64)
SIGNBOOT := 0
endif
ifeq ($(ARCH),aarch64)
SIGNBOOT := 0
endif


CFLAGS = -fno-pic -static -fno-builtin -fno-strict-aliasing -O2 -Wall -MD -ggdb $(ARCHFLAG) -Werror -fno-omit-frame-pointer -std=$(CSTD) -nostdinc -I. -I$(KERNEL_DIR) -I$(ULAND_DIR) -I$(LIBOS_DIR)
CFLAGS += $(shell $(CC) -fno-stack-protector -E -x c /dev/null >/dev/null 2>&1 && echo -fno-stack-protector)
ASFLAGS = $(ARCHFLAG) -gdwarf-2 -Wa,-divide -I. -I$(KERNEL_DIR) -I$(ULAND_DIR)

# Disable PIE when possible (for Ubuntu 16.10 toolchain)
ifneq ($(shell $(CC) -dumpspecs 2>/dev/null | grep -e '[^f]no-pie'),)
CFLAGS += -fno-pie -no-pie
endif
ifneq ($(shell $(CC) -dumpspecs 2>/dev/null | grep -e '[^f]nopie'),)
CFLAGS += -fno-pie -nopie
endif

$(XV6_IMG): bootblock exo-kernel
	dd if=/dev/zero of=$(XV6_IMG) count=10000
	dd if=bootblock of=$(XV6_IMG) conv=notrunc
	dd if=$(KERNEL_FILE) of=$(XV6_IMG) seek=1 conv=notrunc

$(XV6_MEMFS_IMG): bootblock kernelmemfs
	dd if=/dev/zero of=$(XV6_MEMFS_IMG) count=10000
	dd if=bootblock of=$(XV6_MEMFS_IMG) conv=notrunc
	dd if=$(KERNELMEMFS_FILE) of=$(XV6_MEMFS_IMG) seek=1 conv=notrunc

bootblock: $(BOOTASM) $(KERNEL_DIR)/bootmain.c
	$(CC) $(CFLAGS) -fno-pic -O -nostdinc -I. -c $(KERNEL_DIR)/bootmain.c
	$(CC) $(CFLAGS) -fno-pic -nostdinc -I. -c $(BOOTASM) -o bootasm.o
	$(LD) $(LDFLAGS) -N -e start -Ttext 0x7C00 -o bootblock.o bootasm.o bootmain.o
	$(OBJDUMP) -S bootblock.o > bootblock.asm
	$(OBJCOPY) -S -O binary -j .text bootblock.o bootblock
ifneq ($(SIGNBOOT),0)
	./sign.pl bootblock
endif
entry.o: $(ENTRYASM)
	$(CC) $(CFLAGS) -fno-pic -nostdinc -I. -c $(ENTRYASM) -o entry.o


ENTRYOTHERASM := $(KERNEL_DIR)/entryother.S
ENTRYOTHERBIN := entryother

$(ENTRYOTHERBIN): $(ENTRYOTHERASM)
	$(CC) $(CFLAGS) -fno-pic -nostdinc -I. -c $(ENTRYOTHERASM) -o entryother.o
	$(LD) $(LDFLAGS) -N -e start -Ttext 0x7000 -o bootblockother.o entryother.o
	$(OBJCOPY) -S -O binary -j .text bootblockother.o $(ENTRYOTHERBIN)
	$(OBJDUMP) -S bootblockother.o > $(ENTRYOTHERBIN).asm

initcode: $(KERNEL_DIR)/initcode.S
	$(CC) $(CFLAGS) -nostdinc -I. -c $(KERNEL_DIR)/initcode.S
	$(LD) $(LDFLAGS) -N -e start -Ttext 0 -o initcode.out initcode.o
	$(OBJCOPY) -S -O binary initcode.out initcode
	$(OBJDUMP) -S initcode.o > initcode.asm

exo-kernel: $(OBJS) entry.o $(ENTRYOTHERBIN) initcode kernel.ld
	$(LD) $(LDFLAGS) -T kernel.ld -o $(KERNEL_FILE) entry.o $(OBJS) -b binary initcode $(ENTRYOTHERBIN)
	$(OBJDUMP) -S $(KERNEL_FILE) > kernel.asm
	$(OBJDUMP) -t $(KERNEL_FILE) | sed '1,/SYMBOL TABLE/d; s/ .* / /; /^$$/d' > kernel.sym

kernel: exo-kernel

# kernelmemfs is a copy of kernel that maintains the
# disk image in memory instead of writing to a disk.
# This is not so useful for testing persistent storage or
# exploring disk buffering implementations, but it is
	# great for testing the kernel on real hardware without
# needing a scratch disk.
MEMFSOBJS = $(filter-out ide.o,$(OBJS)) memide.o
kernelmemfs: $(MEMFSOBJS) entry.o $(ENTRYOTHERBIN) initcode kernel.ld $(FS_IMG)
	$(LD) $(LDFLAGS) -T kernel.ld -o $(KERNELMEMFS_FILE) entry.o  $(MEMFSOBJS) -b binary initcode $(ENTRYOTHERBIN) $(FS_IMG)
	$(OBJDUMP) -S $(KERNELMEMFS_FILE) > kernelmemfs.asm
	$(OBJDUMP) -t $(KERNELMEMFS_FILE) | sed '1,/SYMBOL TABLE/d; s/ .* / /; /^$$/d' > kernelmemfs.sym

tags: $(OBJS) $(ENTRYOTHERASM) _init
		etags *.S *.c
$(KERNEL_DIR)/vectors.S: vectors.pl
	./vectors.pl > $@

LIBOS_OBJS = \
        $(ULAND_DIR)/usys.o \
        $(ULAND_DIR)/ulib.o \
        usys.o \
        $(ULAND_DIR)/printf.o \
        $(ULAND_DIR)/umalloc.o \
        $(ULAND_DIR)/swtch.o \
        $(ULAND_DIR)/caplib.o \
<<<<<<< HEAD
       $(ULAND_DIR)/math_core.o \
        $(ULAND_DIR)/chan.o \
        $(ULAND_DIR)/math_core.o \
       $(ULAND_DIR)/libos/sched.o \
       $(LIBOS_DIR)/fs.o \
       $(LIBOS_DIR)/file.o
=======

        $(ULAND_DIR)/math_core.o \
        $(ULAND_DIR)/chan.o \
        $(ULAND_DIR)/math_core.o \
        $(ULAND_DIR)/libos/sched.o \
        $(LIBOS_DIR)/fs.o \
        $(LIBOS_DIR)/file.o
>>>>>>> eeaa7dfc

libos: libos.a

libos.a: $(LIBOS_OBJS)
	$(AR) rcs $@ $^
	
_%: $(ULAND_DIR)/%.o libos.a
	$(LD) $(LDFLAGS) -N -e main -Ttext 0 -o $@ $< libos.a
	$(OBJDUMP) -S $@ > $*.asm
	$(OBJDUMP) -t $@ | sed '1,/SYMBOL TABLE/d; s/ .* / /; /^$$/d' > $*.sym



_forktest: $(ULAND_DIR)/forktest.o $(ULAND_DIR)/ulib.o usys.o
	        # forktest has less library code linked in - needs to be small
	# in order to be able to max out the proc table.
	$(LD) $(LDFLAGS) -N -e main -Ttext 0 -o _forktest $(ULAND_DIR)/forktest.o $(ULAND_DIR)/ulib.o usys.o
	$(OBJDUMP) -S _forktest > forktest.asm

mkfs: mkfs.c fs.h
	gcc -Werror -Wall -o mkfs mkfs.c

$(ULAND_DIR)/exo_stream_demo.o: $(ULAND_DIR)/user/exo_stream_demo.c
	$(CC) $(CFLAGS) -c -o $@ $<

$(ULAND_DIR)/dag_demo.o: $(ULAND_DIR)/user/dag_demo.c
	$(CC) $(CFLAGS) -c -o $@ $<


# Prevent deletion of intermediate files, e.g. cat.o, after first build, so
# that disk image changes after first build are persistent until clean.  More
# details:
# http://www.gnu.org/software/make/manual/html_node/Chained-Rules.html
.PRECIOUS: %.o

UPROGS=\
	_cat\
	_echo\
	_forktest\
	_grep\
	_init\
	_kill\
	_ln\
	_ls\
	_mkdir\
	_rm\
	_sh\
	_stressfs\
	_usertests\
        _wc\
        _zombie\
        _phi\
        _exo_stream_demo\
        _dag_demo\
        _ipc_test\
        _rcrs\

ifeq ($(ARCH),x86_64)
UPROGS := $(filter-out _usertests,$(UPROGS))
endif

$(FS_IMG): mkfs README $(UPROGS)
	./mkfs $(FS_IMG) README $(UPROGS)

-include *.d

clean:
	rm -f *.tex *.dvi *.idx *.aux *.log *.ind *.ilg \
       *.o *.d *.asm *.sym $(KERNEL_DIR)/vectors.S bootblock entryother entryother64 \
       initcode initcode.out kernel.bin kernel64 xv6.img xv6-64.img \
       fs.img fs64.img kernelmemfs.bin kernelmemfs64 xv6memfs.img \
        xv6memfs-64.img mkfs .gdbinit libos.a \
	$(UPROGS)

# make a printout
FILES = $(shell grep -v '^\#' runoff.list)
PRINT = runoff.list runoff.spec README toc.hdr toc.ftr $(FILES)

xv6.pdf: $(PRINT)
	./runoff
	ls -l xv6.pdf

print: xv6.pdf

# run in emulators

bochs : $(FS_IMG) $(XV6_IMG)
	if [ ! -e .bochsrc ]; then ln -s dot-bochsrc .bochsrc; fi
	bochs -q

# try to generate a unique GDB port
GDBPORT = $(shell expr `id -u` % 5000 + 25000)
# QEMU's gdb stub command line changed in 0.11
QEMUGDB = $(shell if $(QEMU) -help | grep -q '^-gdb'; \
	then echo "-gdb tcp::$(GDBPORT)"; \
	else echo "-s -p $(GDBPORT)"; fi)
ifndef CPUS
CPUS := 2
endif
QEMUOPTS = -drive file=$(FS_IMG),index=1,media=disk,format=raw -drive file=$(XV6_IMG),index=0,media=disk,format=raw -smp $(CPUS) -m 512 $(QEMUEXTRA)

qemu: $(FS_IMG) $(XV6_IMG)
	if [ -z "$(QEMU)" ]; then \
	        echo "QEMU not found. Kernel built but not executed."; \
	else \
	        $(QEMU) -serial mon:stdio $(QEMUOPTS); \
	fi

qemu-memfs: $(XV6_MEMFS_IMG)
	if [ -z "$(QEMU)" ]; then \
	        echo "QEMU not found. Kernel built but not executed."; \
	else \
	        $(QEMU) -drive file=$(XV6_MEMFS_IMG),index=0,media=disk,format=raw -smp $(CPUS) -m 256; \
	fi

qemu-nox: $(FS_IMG) $(XV6_IMG)
	if [ -z "$(QEMU)" ]; then \
	        echo "QEMU not found. Kernel built but not executed."; \
	else \
	        $(QEMU) -nographic $(QEMUOPTS); \
	fi

.gdbinit: .gdbinit.tmpl
	sed "s/localhost:1234/localhost:$(GDBPORT)/" < $^ > $@

qemu-gdb: $(FS_IMG) $(XV6_IMG) .gdbinit
	@echo "*** Now run 'gdb'." 1>&2
	if [ -z "$(QEMU)" ]; then \
	        echo "QEMU not found. GDB stub unavailable."; \
	else \
	        $(QEMU) -serial mon:stdio $(QEMUOPTS) -S $(QEMUGDB); \
	fi

qemu-nox-gdb: $(FS_IMG) $(XV6_IMG) .gdbinit
	@echo "*** Now run 'gdb'." 1>&2
	if [ -z "$(QEMU)" ]; then \
	        echo "QEMU not found. GDB stub unavailable."; \
	else \
	        $(QEMU) -nographic $(QEMUOPTS) -S $(QEMUGDB); \
	fi

# CUT HERE
# prepare dist for students
# after running make dist, probably want to
# rename it to rev0 or rev1 or so on and then
# check in that version.

EXTRA=\
        mkfs.c $(ULAND_DIR)/ulib.c user.h \
        $(ULAND_DIR)/cat.c $(ULAND_DIR)/echo.c $(ULAND_DIR)/forktest.c \
        $(ULAND_DIR)/grep.c $(ULAND_DIR)/kill.c \
        $(ULAND_DIR)/ln.c $(ULAND_DIR)/ls.c $(ULAND_DIR)/mkdir.c \
        $(ULAND_DIR)/rm.c $(ULAND_DIR)/stressfs.c $(ULAND_DIR)/usertests.c \
        $(ULAND_DIR)/wc.c $(ULAND_DIR)/zombie.c \
        $(ULAND_DIR)/phi.c \
        $(ULAND_DIR)/user/exo_stream_demo.c \
        $(ULAND_DIR)/printf.c $(ULAND_DIR)/umalloc.c\
	README dot-bochsrc *.pl toc.* runoff runoff1 runoff.list\
	.gdbinit.tmpl gdbutil\

dist:
	rm -rf dist
	mkdir dist
	for i in $(FILES); \
	do \
		grep -v PAGEBREAK $$i >dist/$$i; \
	done
	sed '/CUT HERE/,$$d' Makefile >dist/Makefile
	echo >dist/runoff.spec
	cp $(EXTRA) dist

dist-test:
	rm -rf dist
	make dist
	rm -rf dist-test
	mkdir dist-test
	cp dist/* dist-test
	cd dist-test; $(MAKE) print
	cd dist-test; $(MAKE) bochs || true
	cd dist-test; $(MAKE) qemu

# update this rule (change rev#) when it is time to
# make a new revision.
tar:
	rm -rf /tmp/xv6
	mkdir -p /tmp/xv6
	cp dist/* dist/.gdbinit.tmpl /tmp/xv6
	(cd /tmp; tar cf - xv6) | gzip >xv6-rev10.tar.gz  # the next one will be 10 (9/17)

.PHONY: dist-test dist<|MERGE_RESOLUTION|>--- conflicted
+++ resolved
@@ -228,22 +228,12 @@
         $(ULAND_DIR)/umalloc.o \
         $(ULAND_DIR)/swtch.o \
         $(ULAND_DIR)/caplib.o \
-<<<<<<< HEAD
-       $(ULAND_DIR)/math_core.o \
-        $(ULAND_DIR)/chan.o \
-        $(ULAND_DIR)/math_core.o \
-       $(ULAND_DIR)/libos/sched.o \
-       $(LIBOS_DIR)/fs.o \
-       $(LIBOS_DIR)/file.o
-=======
-
         $(ULAND_DIR)/math_core.o \
         $(ULAND_DIR)/chan.o \
         $(ULAND_DIR)/math_core.o \
         $(ULAND_DIR)/libos/sched.o \
         $(LIBOS_DIR)/fs.o \
         $(LIBOS_DIR)/file.o
->>>>>>> eeaa7dfc
 
 libos: libos.a
 
