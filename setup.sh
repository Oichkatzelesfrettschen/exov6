#!/usr/bin/env bash
set -euo pipefail
export DEBIAN_FRONTEND=noninteractive

#— helper to pin to the repo’s exact version if it exists
apt_pin_install(){
  pkg="$1"
  ver=$(apt-cache show "$pkg" 2>/dev/null \
        | awk '/^Version:/{print $2; exit}')
  if [ -n "$ver" ]; then
    apt-get install -y "${pkg}=${ver}" || true
  else
    apt-get install -y "$pkg" || true
  fi
}

#— enable foreign architectures for cross-compilation
for arch in i386 armel armhf arm64 riscv64 powerpc ppc64el ia64; do
  dpkg --add-architecture "$arch"
done

apt-get update -y

#— core build tools, formatters, analysis, science libs
for pkg in \
  build-essential gcc g++ clang lld llvm \
<<<<<<< HEAD
  clang-format clang-tidy clangd clang-tools uncrustify astyle editorconfig shellcheck \
=======
  clang-format clang-tidy clangd clang-tools uncrustify astyle editorconfig pre-commit \
>>>>>>> 5f9020e8
  make bmake ninja-build cmake meson \
  autoconf automake libtool m4 gawk flex bison byacc \
  pkg-config file ca-certificates curl git unzip \
  libopenblas-dev liblapack-dev libeigen3-dev \
  strace ltrace linux-perf systemtap systemtap-sdt-dev crash \
  valgrind kcachegrind trace-cmd kernelshark \
  libasan6 libubsan1 likwid hwloc; do
  apt_pin_install "$pkg"
done

# Ensure meson is available even if the package was missing
if ! command -v meson >/dev/null 2>&1; then
  pip3 install --no-cache-dir meson
fi


#— Python & deep-learning / MLOps
for pkg in \
  python3 python3-pip python3-dev python3-venv python3-wheel \
  python3-numpy python3-scipy python3-pandas \
  python3-matplotlib python3-scikit-learn \
  python3-torch python3-torchvision python3-torchaudio \
  python3-onnx python3-onnxruntime; do
  apt_pin_install "$pkg"
done

pip3 install --no-cache-dir \
  tensorflow-cpu jax jaxlib \
  tensorflow-model-optimization mlflow onnxruntime-tools \
  black flake8

# Fallback to pip if pre-commit is still missing
if ! command -v pre-commit >/dev/null 2>&1; then
  pip3 install --no-cache-dir pre-commit || true
fi

if ! command -v compiledb >/dev/null 2>&1; then
  pip3 install --no-cache-dir compiledb || true
fi

#— QEMU emulation for foreign binaries
for pkg in \
  qemu-user-static \
  qemu-system-x86 qemu-system-arm qemu-system-aarch64 \
  qemu-system-riscv64 qemu-system-ppc qemu-system-ppc64 qemu-utils; do
  apt_pin_install "$pkg"
done

#— multi-arch cross-compilers
for pkg in \
  bcc bin86 elks-libc \
  gcc-multilib g++-multilib \
  binutils-i686-linux-gnu binutils-x86-64-linux-gnu \
  gcc-x86-64-linux-gnu g++-x86-64-linux-gnu \
  gcc-ia64-linux-gnu g++-ia64-linux-gnu \
  gcc-i686-linux-gnu g++-i686-linux-gnu \
  gcc-aarch64-linux-gnu g++-aarch64-linux-gnu \
  gcc-arm-linux-gnueabi g++-arm-linux-gnueabi \
  gcc-arm-linux-gnueabihf g++-arm-linux-gnueabihf \
  gcc-riscv64-linux-gnu g++-riscv64-linux-gnu \
  gcc-powerpc-linux-gnu g++-powerpc-linux-gnu \
  gcc-powerpc64-linux-gnu g++-powerpc64-linux-gnu \
  gcc-powerpc64le-linux-gnu g++-powerpc64le-linux-gnu \
  gcc-m68k-linux-gnu g++-m68k-linux-gnu \
  gcc-hppa-linux-gnu g++-hppa-linux-gnu \
  gcc-loongarch64-linux-gnu g++-loongarch64-linux-gnu \
  gcc-mips-linux-gnu g++-mips-linux-gnu \
  gcc-mipsel-linux-gnu g++-mipsel-linux-gnu \
  gcc-mips64-linux-gnuabi64 g++-mips64-linux-gnuabi64 \
  gcc-mips64el-linux-gnuabi64 g++-mips64el-linux-gnuabi64; do
  apt_pin_install "$pkg"
done

#— bare-metal ELF cross-compilers
for pkg in \
  gcc-i386-elf g++-i386-elf \
  gcc-x86-64-elf g++-x86-64-elf; do
  apt_pin_install "$pkg"
done

#— high-level language runtimes and tools
for pkg in \
  golang-go nodejs npm typescript \
  rustc cargo clippy rustfmt \
  lua5.4 liblua5.4-dev luarocks \
  ghc cabal-install hlint stylish-haskell \
  sbcl ecl clisp cl-quicklisp slime cl-asdf \
  ldc gdc dmd-compiler dub libphobos-dev \
  chicken-bin libchicken-dev chicken-doc \
  openjdk-17-jdk maven gradle dotnet-sdk-8 mono-complete \
  swift swift-lldb swiftpm kotlin gradle-plugin-kotlin \
  ruby ruby-dev gem bundler php-cli php-dev composer phpunit \
  r-base r-base-dev dart flutter gnat gprbuild gfortran gnucobol \
  fpc lazarus zig nim nimble crystal shards gforth; do
  apt_pin_install "$pkg"
done

#— GUI & desktop-dev frameworks
for pkg in \
  libqt5-dev qtcreator libqt6-dev \
  libgtk1.2-dev libgtk2.0-dev libgtk-3-dev libgtk-4-dev \
  libfltk1.3-dev xorg-dev libx11-dev libxext-dev \
  libmotif-dev openmotif cde \
  xfce4-dev-tools libxfce4ui-2-dev lxde-core lxqt-dev-tools \
  libefl-dev libeina-dev \
  libwxgtk3.0-dev libwxgtk3.0-gtk3-dev \
  libsdl2-dev libsdl2-image-dev libsdl2-ttf-dev \
  libglfw3-dev libglew-dev; do
  apt_pin_install "$pkg"
done

#— containers, virtualization, HPC, debug
for pkg in \
  docker.io podman buildah virt-manager libvirt-daemon-system qemu-kvm \
  bochs bochs-sdl \
  gdb lldb perf gcovr lcov bcc-tools bpftrace \
  openmpi-bin libopenmpi-dev mpich; do
  apt_pin_install "$pkg"
done
# Ensure swiftc is available; install official Swift toolchain if missing
if ! command -v swiftc >/dev/null 2>&1; then
  echo "swiftc not found, fetching official Swift toolchain" >&2
  ARCH=$(uname -m)
  OS_VERSION=$(. /etc/os-release; echo ${VERSION_ID})
  SWIFT_VERSION=5.9.2
  PLATFORM="ubuntu${OS_VERSION}"
  case "$ARCH" in
    x86_64|amd64)
      SWIFT_FILE="swift-${SWIFT_VERSION}-RELEASE-${PLATFORM}.tar.gz"
      ;;
    aarch64|arm64)
      SWIFT_FILE="swift-${SWIFT_VERSION}-RELEASE-${PLATFORM}-aarch64.tar.gz"
      ;;
    *)
      echo "Unsupported architecture: $ARCH" >&2
      SWIFT_FILE="swift-${SWIFT_VERSION}-RELEASE-${PLATFORM}.tar.gz"
      ;;
  esac
  BASE_URL="https://download.swift.org/swift-${SWIFT_VERSION}-release/${PLATFORM}"
  mkdir -p /opt/swift
  curl -fsSL "${BASE_URL}/${SWIFT_FILE}" -o /tmp/swift.tar.gz
  tar -xzf /tmp/swift.tar.gz -C /opt/swift --strip-components=1
  rm /tmp/swift.tar.gz
  echo 'export PATH=/opt/swift/usr/bin:$PATH' > /etc/profile.d/swift.sh
  export PATH=/opt/swift/usr/bin:$PATH
fi

swiftc --version || true

#— IA-16 (8086/286) cross-compiler
IA16_VER=$(curl -fsSL https://api.github.com/repos/tkchia/gcc-ia16/releases/latest \
           | awk -F\" '/tag_name/{print $4; exit}')
curl -fsSL "https://github.com/tkchia/gcc-ia16/releases/download/${IA16_VER}/ia16-elf-gcc-linux64.tar.xz" \
  | tar -Jx -C /opt
echo 'export PATH=/opt/ia16-elf-gcc/bin:$PATH' > /etc/profile.d/ia16.sh
export PATH=/opt/ia16-elf-gcc/bin:$PATH

#— protoc installer (pinned)
PROTO_VERSION=25.1
curl -fsSL "https://raw.githubusercontent.com/protocolbuffers/protobuf/v${PROTO_VERSION}/protoc-${PROTO_VERSION}-linux-x86_64.zip" \
  -o /tmp/protoc.zip
unzip -d /usr/local /tmp/protoc.zip
rm /tmp/protoc.zip

#— gmake alias
command -v gmake >/dev/null 2>&1 || ln -s "$(command -v make)" /usr/local/bin/gmake

# Generate compile_commands.json if compiledb is installed
if command -v compiledb >/dev/null 2>&1; then
  compiledb -n make >/dev/null || true
fi

# Install pre-commit hooks if possible
if command -v pre-commit >/dev/null 2>&1; then
  pre-commit install >/dev/null 2>&1 || true
fi

#— clean up
apt-get clean
rm -rf /var/lib/apt/lists/*

exit 0<|MERGE_RESOLUTION|>--- conflicted
+++ resolved
@@ -24,11 +24,7 @@
 #— core build tools, formatters, analysis, science libs
 for pkg in \
   build-essential gcc g++ clang lld llvm \
-<<<<<<< HEAD
-  clang-format clang-tidy clangd clang-tools uncrustify astyle editorconfig shellcheck \
-=======
-  clang-format clang-tidy clangd clang-tools uncrustify astyle editorconfig pre-commit \
->>>>>>> 5f9020e8
+  clang-format clang-tidy clangd clang-tools uncrustify astyle editorconfig shellcheck pre-commit \
   make bmake ninja-build cmake meson \
   autoconf automake libtool m4 gawk flex bison byacc \
   pkg-config file ca-certificates curl git unzip \
