<<<<<<< HEAD
project('xv6', 'c', default_options: ['c_std=c23'])
add_project_arguments('-Wall', '-Werror', language: ['c', 'cpp'])

use_ticket_lock = get_option('use_ticket_lock')
ipc_debug = get_option('ipc_debug')
use_capnp = get_option('use_capnp')
mcu = get_option('mcu') # Define mcu as a Meson option
common_cargs = []
if use_ticket_lock
  common_cargs += ['-DUSE_TICKET_LOCK']
endif
if ipc_debug
  common_cargs += ['-DIPC_DEBUG']
endif
cc = meson.get_compiler('c')
if cc.has_argument('-mdecimal-float')
  common_cargs += ['-mdecimal-float', '-DHAVE_DECIMAL_FLOAT']
endif

if mcu
  kernel = executable('kernel', ['src/arch/mcu/startup.c', 'kernel/picokernel.c', 'user/blink.c'],
      include_directories: include_directories('.', 'include', 'src', 'src/arch/mcu'),
      install: false,
      c_args: common_cargs)
  subdir_done()
endif
clang_tidy = find_program('clang-tidy', required: false)
bison = find_program('bison', required: false)
if bison.found()
  example_parser = custom_target('example_parser',
    input: 'proto/example.y',
    output: ['example_parser.c', 'example_parser.h'],
    command: [bison, '--defines=@OUTPUT1@', '-o', '@OUTPUT0@', '@INPUT@'])
endif

# User-space runtime library
mock_capnpc = find_program('scripts/mock_capnpc.sh')
capnp_targets = []
if use_capnp
  driver_capnp = custom_target('driver_capnp',
      input: 'proto/driver.capnp',
      output: ['driver.capnp.c', 'driver.capnp.h'],
      command: [mock_capnpc, '@INPUT@'])
  hello_capnp = custom_target('hello_capnp',
      input: 'proto/hello.capnp',
      output: ['hello.capnp.c', 'hello.capnp.h'],
      command: [mock_capnpc, '@INPUT@'])
  capnp_targets += [driver_capnp, hello_capnp]
  libcapnp = static_library('libcapnp',
      ['libos/capnp/capnp_helpers.c'] + capnp_targets,
      include_directories: include_directories('.', 'include', 'proto', 'libos/capnp'),
      c_args: common_cargs)
endif

libos_sources = [
  'user/ulib.c',
  'user/printf.c',
  'user/umalloc.c',
  'user/caplib.c',
  'user/chan.c',
  'user/door.c',
  'user/math_core.c',
  'libos/sched.c', # Corrected path
  'libos/fs.c',
  'libos/file.c',
  # 'libos/driver.c', // Removed, file not found
  'libos/affine_runtime.c',
  # 'libos/env.c', // Removed, file not found
  'libos/ipc.c',
  'libos/posix.c',
  'libos/termios.c',
  'libos/cap.c', # Corrected path
  'libos/msg_router.c', # Corrected path
  'libos/resource_account.c', # Corrected path
  'libos/registration.c', # Corrected path
]

libos = static_library('libos', libos_sources,
    include_directories: include_directories('.', 'include', 'proto', 'libos/capnp'),
    c_args: common_cargs)

src_dirs = [
  # 'kernel/hypervisor', # Removed as it contains no .c files, only .h
  # 'kernel', # Problematic: assuming .c files are in subdirs, not directly here
  # 'user',   # Problematic: assuming .c files are in subdirs, not directly here
  'demos',
  'libos', # Assuming this dir and subdirs listed below have .c files directly or are handled
  'libos/stubs',
  'src/arch/generic',
  'src/arch/x86/legacy',
  'src/arch/x86/modern',
]

sources = []
foreach d : src_dirs
  # This pattern is failing for top-level 'kernel' and 'user'
  # It might work for the remaining more specific dirs if they contain .c files directly
  sources += files(meson.current_source_dir() / d / '*.c')
endforeach

# Removing the explicit list of kernel files for now to isolate the globbing issue.
# If Meson configures with an empty/partial 'sources' for the kernel,
# it means the globbing for 'kernel' and 'user' is the primary problem.

kernel = executable('kernel', sources, # This will likely be an empty sources list for now
           include_directories: include_directories('.',
                                            'include',
                                            'kernel/include', # May or may not exist, but good to keep if it does
                                           'kernel/hypervisor',
                                            'proto',
                                            'libos/capnp', # if use_capnp
                                            'libos/stubs',
                                            'src', # Broad include
                                            'src/arch/x86/legacy',
                                            'src/arch/x86/modern'),
           install: false,
           c_args: common_cargs,
           link_with: [libddekit])

if clang_tidy.found()
  run_target('clang-tidy', command: [clang_tidy, sources],
             depends: sources)
endif

qemu = find_program('qemu-system-x86_64', 'qemu-system-i386', 'qemu', required: false)
if qemu.found()
  run_target('qemu-nox',
             command: [qemu, '-nographic', '-serial', 'stdio',
                       '-kernel', kernel.full_path()],
             depends: kernel,
             console: true)
endif

subdir('src/ddekit')
subdir('src/libnstr_graph')

# User-space programs
uprogs = {
  'cat': 'user/cat.c',
  'echo': 'user/echo.c',
  'forktest': 'user/forktest.c',
  'grep': 'user/grep.c',
  'init': 'user/init.c',
  'kill': 'user/kill.c',
  'ln': 'user/ln.c',
  'ls': 'user/ls.c',
  'mkdir': 'user/mkdir.c',
  'rm': 'user/rm.c',
  'sh': 'user/sh.c',
  'stressfs': 'user/stressfs.c',
  'usertests': 'user/usertests.c',
  'wc': 'user/wc.c',
  'zombie': 'user/zombie.c',
  'phi': 'user/phi.c',
  'exo_stream_demo': 'demos/exo_stream_demo.c',
  'dag_demo': 'demos/dag_demo.c',
  'beatty_demo': 'demos/beatty_demo.c',
  'beatty_dag_demo': 'demos/beatty_dag_demo.c',
  'ipc_test': 'user/ipc_test.c',
  'nbtest': 'user/nbtest.c',
  'fileserver': 'user/fileserver.c',
  'rcrs': 'user/rcrs.c',
  'libos_posix_test': 'user/libos_posix_test.c',
  'libos_posix_extra_test': 'demos/libos_posix_extra_test.c',
  'qspin_demo': 'demos/qspin_demo.c',
  'tty_demo': 'user/tty_demo.c',
  'termios_demo': 'user/termios_demo.c',
  'msgqueue_demo': 'demos/msgqueue_demo.c',
  'fib_big_demo': 'demos/fib_big_demo.c',
  'start_guest': 'user/start_guest.c',
  'hv_demo': 'demos/hv_demo.c',
  'test_qspin': 'kernel/test_quaternion_spinlock.c',
}

if use_capnp
  uprogs += {
    'pingdriver': 'user/pingdriver.c',
    'typed_chan_demo': 'demos/typed_chan_demo.c',
    'typed_chan_send': 'demos/typed_chan_send.c',
    'typed_chan_recv': 'demos/typed_chan_recv.c',
    'affine_channel_demo': 'demos/affine_channel_demo.c',
    'chan_dag_supervisor_demo': 'demos/chan_dag_supervisor_demo.c',
    'chan_beatty_rcrs_demo': 'demos/chan_beatty_rcrs_demo.c',
  }
endif

uprogs_targets = []
foreach name, path : uprogs
  incs = [include_directories('.', 'include', 'proto')]
  deps = [libos]
  if use_capnp
    incs += include_directories('libos/capnp')
    deps += libcapnp
  endif
  exe = executable('_' + name, path,
                   include_directories: incs,
                   link_with: deps,
                   install: false,
                   c_args: common_cargs)
  uprogs_targets += exe
endforeach

# mkfs and filesystem image
mkfs = executable('mkfs', 'mkfs.c', install: false)
fsimg = custom_target('fs.img',
  output: 'fs.img',
  command: [mkfs, '@OUTPUT@', 'README'] + uprogs_targets,
  depends: uprogs_targets,
  build_by_default: true)

executable('phoenix_prof', 'tools/phoenix_metrics.c',
           include_directories: include_directories('.'),
           install: false,
           c_args: common_cargs + ['-DPHOENIX_METRICS_MAIN'])

subdir('tests/microbench')
subdir('tests')
=======
project('xv6', 'c', default_options : ['c_std=c23'])
    add_project_arguments('-Wall', '-Werror', language : [ 'c', 'cpp' ])

        use_ticket_lock = get_option('use_ticket_lock') ipc_debug = get_option(
            'ipc_debug') use_capnp = get_option('use_capnp') mcu =
            get_option('mcu') common_cargs = [] if use_ticket_lock common_cargs
    += ['-DUSE_TICKET_LOCK'] endif if ipc_debug common_cargs
    += ['-DIPC_DEBUG'] endif cc = meson.get_compiler('c') if cc.has_argument(
        '-mdecimal-float') common_cargs
    += [ '-mdecimal-float', '-DHAVE_DECIMAL_FLOAT' ] endif

    if mcu
#Build the microcontroller - specific kernel variant.
    kernel = executable(
        'kernel',
        [ 'src/arch/mcu/startup.c', 'kernel/picokernel.c', 'user/blink.c' ],
        include_directories : include_directories('.', 'include', 'src',
                                                  'src/arch/mcu'),
        install : false, c_args : common_cargs)
        subdir_done() endif clang_tidy = find_program('clang-tidy',
                                                      required : false) bison =
            find_program('bison', required : false) if bison.found()
                example_parser = custom_target(
                'example_parser', input : 'proto/example.y',
                output : [ 'example_parser.c', 'example_parser.h' ],
                command :
                [ bison, '--defines=@OUTPUT1@', '-o', '@OUTPUT0@',
                  '@INPUT@' ]) endif

#User - space runtime library
    mock_capnpc = find_program('scripts/mock_capnpc.sh')
        capnp_targets = [] if use_capnp driver_capnp = custom_target(
            'driver_capnp', input : 'proto/driver.capnp',
            output : [ 'driver.capnp.c', 'driver.capnp.h' ],
            command : [ mock_capnpc, '@INPUT@' ]) hello_capnp =
            custom_target('hello_capnp', input : 'proto/hello.capnp',
                          output : [ 'hello.capnp.c', 'hello.capnp.h' ],
                          command : [ mock_capnpc, '@INPUT@' ]) capnp_targets
    += [ driver_capnp, hello_capnp ] libcapnp = static_library(
        'libcapnp', ['libos/capnp/capnp_helpers.c'] + capnp_targets,
        include_directories : include_directories('.', 'include', 'proto',
                                                  'libos/capnp'),
        c_args : common_cargs) endif

    libos_sources =
        [
          'user/ulib.c',
          'user/printf.c',
          'user/umalloc.c',
          'user/caplib.c',
          'user/chan.c',
          'user/door.c',
          'user/math_core.c',
          'libos/sched.c',
          'libos/fs.c',
          'libos/file.c',
          'libos/affine_runtime.c',
          'libos/ipc.c',
          'libos/posix.c',
          'libos/termios.c',
          'libos/cap.c',
          'libos/msg_router.c',
          'libos/resource_account.c',
          'libos/registration.c',
        ]

    libos = static_library('libos', libos_sources,
                           include_directories : include_directories(
                               '.', 'include', 'proto', 'libos/capnp'),
                           c_args : common_cargs)

        src_dirs =
            [
              'kernel',
              'user',
              'demos',
              'libos',
              'libos/stubs',
              'src/arch/generic',
              'src/arch/x86/legacy',
              'src/arch/x86/modern',
            ]

    sources = [] foreach d
    : src_dirs sources
      += files(d + '/*.c') endforeach

      kernel = executable('kernel', sources,
                          include_directories : include_directories(
                              '.', 'include', 'kernel/include',
                              'kernel/hypervisor', 'proto', 'libos/capnp',
                              'libos/stubs', 'src', 'src/arch/x86/legacy',
                              'src/arch/x86/modern'),
                          install : false, c_args : common_cargs,
                          link_with : [libddekit])

                   if clang_tidy.found()
                       run_target('clang-tidy',
                                  command : [ clang_tidy, sources ],
                                  depends : sources) endif

               qemu = find_program('qemu-system-x86_64', 'qemu-system-i386',
                                   'qemu', required : false) if qemu.found()
                          run_target('qemu-nox',
                                     command :
                                     [
                                       qemu, '-nographic', '-serial', 'stdio',
                                       '-kernel', kernel.full_path()
                                     ],
                                     depends : kernel, console : true) endif

                      subdir('src/ddekit') subdir('src/libnstr_graph')

#User - space programs
                          uprogs = {
        'cat' : 'user/cat.c',
        'echo' : 'user/echo.c',
        'forktest' : 'user/forktest.c',
        'grep' : 'user/grep.c',
        'init' : 'user/init.c',
        'kill' : 'user/kill.c',
        'ln' : 'user/ln.c',
        'ls' : 'user/ls.c',
        'mkdir' : 'user/mkdir.c',
        'rm' : 'user/rm.c',
        'sh' : 'user/sh.c',
        'stressfs' : 'user/stressfs.c',
        'usertests' : 'user/usertests.c',
        'wc' : 'user/wc.c',
        'zombie' : 'user/zombie.c',
        'phi' : 'user/phi.c',
        'exo_stream_demo' : 'demos/exo_stream_demo.c',
        'dag_demo' : 'demos/dag_demo.c',
        'beatty_demo' : 'demos/beatty_demo.c',
        'beatty_dag_demo' : 'demos/beatty_dag_demo.c',
        'ipc_test' : 'user/ipc_test.c',
        'nbtest' : 'user/nbtest.c',
        'fileserver' : 'user/fileserver.c',
        'rcrs' : 'user/rcrs.c',
        'libos_posix_test' : 'user/libos_posix_test.c',
        'libos_posix_extra_test' : 'demos/libos_posix_extra_test.c',
        'qspin_demo' : 'demos/qspin_demo.c',
        'tty_demo' : 'user/tty_demo.c',
        'termios_demo' : 'user/termios_demo.c',
        'msgqueue_demo' : 'demos/msgqueue_demo.c',
        'fib_big_demo' : 'demos/fib_big_demo.c',
        'start_guest' : 'user/start_guest.c',
        'hv_demo' : 'demos/hv_demo.c',
        'test_qspin' : 'kernel/test_quaternion_spinlock.c',
      }

      if use_capnp uprogs
      += {
           'pingdriver' : 'user/pingdriver.c',
           'typed_chan_demo' : 'demos/typed_chan_demo.c',
           'typed_chan_send' : 'demos/typed_chan_send.c',
           'typed_chan_recv' : 'demos/typed_chan_recv.c',
           'affine_channel_demo' : 'demos/affine_channel_demo.c',
           'chan_dag_supervisor_demo' : 'demos/chan_dag_supervisor_demo.c',
           'chan_beatty_rcrs_demo' : 'demos/chan_beatty_rcrs_demo.c',
         } endif

      uprogs_targets = [] foreach name,
        path
    : uprogs incs = [include_directories(
          '.', 'include', 'proto')] deps = [libos] if use_capnp incs
      += include_directories('libos/capnp') deps
      += libcapnp endif exe = executable('_' + name, path,
                                         include_directories : incs,
                                         link_with : deps, install : false,
                                         c_args : common_cargs) uprogs_targets
      += exe endforeach

#mkfs and filesystem image
      mkfs = executable('mkfs', 'mkfs.c', install : false) fsimg =
          custom_target('fs.img', output : 'fs.img',
                        command :
                            [ mkfs, '@OUTPUT@', 'README' ] + uprogs_targets,
                        depends : uprogs_targets, build_by_default : true)

              executable('phoenix_prof', 'tools/phoenix_metrics.c',
                         include_directories : include_directories('.'),
                         install : false,
                         c_args : common_cargs + ['-DPHOENIX_METRICS_MAIN'])

                  subdir('tests/microbench') subdir('tests')
>>>>>>> 7a29a5a2
<|MERGE_RESOLUTION|>--- conflicted
+++ resolved
@@ -1,4 +1,3 @@
-<<<<<<< HEAD
 project('xv6', 'c', default_options: ['c_std=c23'])
 add_project_arguments('-Wall', '-Werror', language: ['c', 'cpp'])
 
@@ -216,7 +215,6 @@
 
 subdir('tests/microbench')
 subdir('tests')
-=======
 project('xv6', 'c', default_options : ['c_std=c23'])
     add_project_arguments('-Wall', '-Werror', language : [ 'c', 'cpp' ])
 
@@ -402,5 +400,4 @@
                          install : false,
                          c_args : common_cargs + ['-DPHOENIX_METRICS_MAIN'])
 
-                  subdir('tests/microbench') subdir('tests')
->>>>>>> 7a29a5a2
+                  subdir('tests/microbench') subdir('tests')