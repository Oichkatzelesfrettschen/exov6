--- conflicted
+++ resolved
@@ -121,11 +121,7 @@
 placeholder STREAMS ``stop`` and ``yield`` calls.  Build the system as
 usual with ``make``; the resulting ``fs.img`` will contain the new
 ``exo_stream_demo`` binary.  Run it inside QEMU to observe the stub
-<<<<<<< HEAD
 functions printing messages that indicate the expected invocation order.
-=======
-functions printing messages that indicate the expected invocation order.
-
 
 
 IPC DESIGN NOTE
@@ -142,4 +138,4 @@
 a message is available.  This allows asynchronous waiting similar to the
 channel primitives in those microkernels.
 
->>>>>>> d0a39594
+
