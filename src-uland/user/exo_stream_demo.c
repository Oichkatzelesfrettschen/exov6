--- conflicted
+++ resolved
@@ -8,7 +8,6 @@
 
 // Minimal stub implementations used when kernel support is absent.
 int exo_yield_to(exo_cap *target) {
-<<<<<<< HEAD
   printf("exo_yield_to called with cap %u\n", target->id);
   return 0;
 }
@@ -18,15 +17,6 @@
 {
     printf(1, "exo_yield_to called with cap %p\n", (void *)target.id);
     return 0;
-=======
-    printf("exo_yield_to called with cap %u\n", target->id);
-    return 0;
-}
-
-int exo_yield_to_demo(exo_cap target) {
-    printf("exo_yield_to_demo called with cap %u\n", target.id);
-    return 0;
->>>>>>> a01957f5
 }
 
 void streams_stop(void) { printf("streams_stop called\n"); }
