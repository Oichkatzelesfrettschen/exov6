import os
CC = os.environ.get("CC", "clang")
import subprocess, tempfile, pathlib, textwrap

ROOT = pathlib.Path(__file__).resolve().parents[1]

C_CODE = textwrap.dedent("""
#include <assert.h>
#include <stdint.h>
#include <string.h>
#include <sys/mman.h>
#include <sys/wait.h>
#include <unistd.h>
#include "include/exo_ipc.h"
#include "include/exokernel.h"

struct mailbox {
    int has;
    char buf[8];
    size_t len;
};
static struct mailbox *mb;

static int send_impl(exo_cap dest, const void *buf, uint64_t len){
    if(!cap_has_rights(dest.rights, EXO_RIGHT_W))
        return -1;
    struct mailbox *m = &mb[dest.id];
    m->len = len < sizeof(m->buf) ? len : sizeof(m->buf);
    memcpy(m->buf, buf, m->len);
    m->has = 1;
    return (int)m->len;
}
static int recv_impl(exo_cap src, void *buf, uint64_t len){
    if(!cap_has_rights(src.rights, EXO_RIGHT_R))
        return -1;
    struct mailbox *m = &mb[src.id];
    if(!m->has) return 0;
    size_t n = m->len < len ? m->len : len;
    memcpy(buf, m->buf, n);
    m->has = 0;
    return (int)n;
}
static struct exo_ipc_ops ops = { send_impl, recv_impl };

int main(void){
    mb = mmap(NULL, sizeof(struct mailbox)*2, PROT_READ|PROT_WRITE,
              MAP_ANON|MAP_SHARED, -1, 0);
    assert(mb != MAP_FAILED);
    memset(mb,0,sizeof(struct mailbox)*2);
    exo_ipc_register(&ops);
    pid_t pid = fork();
    if(pid==0){
        exo_cap src = { .id=0, .rights=EXO_RIGHT_R };
        char buf[8];
        int r = exo_recv(src, buf, 2);
        assert(r==2);
        assert(buf[0]=='o' && buf[1]=='k');
        _exit(0);
    }
    exo_cap dst = { .id=0, .rights=EXO_RIGHT_W };
    char msg[3] = "ok";
    assert(exo_send(dst, msg, 2)==2);
    int st; waitpid(pid,&st,0);
    return st==0?0:1;
}
""")

def compile_and_run():
    with tempfile.TemporaryDirectory() as td:
        src = pathlib.Path(td)/"test.c"
        exe = pathlib.Path(td)/"test"
        src.write_text(C_CODE)
        (pathlib.Path(td)/"types.h").write_text(
            "typedef unsigned int uint;\n"
            "typedef unsigned short ushort;\n"
            "typedef unsigned char uchar;\n"
            "typedef unsigned long uint64;\n"
            "typedef unsigned long uintptr;\n"
        )
        (pathlib.Path(td)/"defs.h").write_text("")
        (pathlib.Path(td)/"stdint.h").write_text(
            "#ifndef TEST_STDINT_H\n#define TEST_STDINT_H\n#include </usr/include/stdint.h>\n#endif\n"
        )
        subprocess.check_call([
<<<<<<< HEAD
            CC,"-std=c17","-Wall","-Werror","-Wno-unused-function",
=======
            CC,"-std=c2x","-Wall","-Werror","-Wno-unused-function",
>>>>>>> e875b0d4
            "-I", str(td),
            "-I", str(ROOT),
            "-idirafter", str(ROOT/"include"),
            str(src),
            str(ROOT/"kernel/exo_ipc.c"),
            "-o", str(exe)
        ])
        return subprocess.run([str(exe)]).returncode

def test_exo_ipc_direct():
    assert compile_and_run() == 0<|MERGE_RESOLUTION|>--- conflicted
+++ resolved
@@ -82,11 +82,7 @@
             "#ifndef TEST_STDINT_H\n#define TEST_STDINT_H\n#include </usr/include/stdint.h>\n#endif\n"
         )
         subprocess.check_call([
-<<<<<<< HEAD
-            CC,"-std=c17","-Wall","-Werror","-Wno-unused-function",
-=======
             CC,"-std=c2x","-Wall","-Werror","-Wno-unused-function",
->>>>>>> e875b0d4
             "-I", str(td),
             "-I", str(ROOT),
             "-idirafter", str(ROOT/"include"),
