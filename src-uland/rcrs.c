--- conflicted
+++ resolved
@@ -20,42 +20,6 @@
 #define PING 1
 #define PONG 2
 #define PING_DELAY 20
-
-<<<<<<< HEAD
-int
-main(void)
-{
-    char *argv[] = {"pingdriver", 0};
-    for(;;){
-        int pid = fork();
-        if(pid == 0){
-            exec("pingdriver", argv);
-            exit();
-        }
-
-        int mon = fork();
-        if(mon == 0){
-            zipc_msg_t ping = {.w0 = PING};
-            zipc_msg_t pong;
-            for(;;){
-                endpoint_send(&ping);
-                if(endpoint_recv(&pong) < 0 || pong.w0 != PONG)
-                    exit();
-                sleep(PING_DELAY);
-            }
-        }
-
-        int died = wait();
-        if(died == mon){
-            printf(1, "supervisor: restarting driver (timeout)\n");
-            kill(pid);
-            wait();
-        } else {
-            printf(1, "supervisor: driver exited\n");
-            kill(mon);
-            wait();
-        }
-=======
 #define MAX_DRIVERS 8
 #define MAX_ARGS 8
 #define MAX_LINE 128
@@ -145,7 +109,6 @@
         drv[i].pid = start_driver(&drv[i]);
         break;
       }
->>>>>>> 7c8512bc
     }
   }
   return 0;
