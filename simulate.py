--- conflicted
+++ resolved
@@ -1,10 +1,10 @@
 """Simulation harness for xv6 testing.
 
-<<<<<<< HEAD
+
 Boot xv6 under QEMU and return the emulator's exit status. The QEMU
 binary and disk image paths can be overridden via environment
 variables. The harness is primarily used by the automated test suite.
-=======
+
 The original placeholder merely returned success. The harness now
 invokes QEMU to boot the xv6 kernel and issues a trivial command
 sequence to ensure the guest is operational. The exit status from
@@ -17,7 +17,7 @@
 variables. When running under the tests the ``QEMU`` variable is set
 to ``/bin/true`` so the harness completes instantly without launching
 an emulator.
->>>>>>> 995749f0
+
 """
 
 from __future__ import annotations
