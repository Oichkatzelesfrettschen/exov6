OBJS = \
	bio.o\
	console.o\
	exec.o\
	file.o\
	fs.o\
	ide.o\
	ioapic.o\
	kalloc.o\
	kbd.o\
	lapic.o\
	log.o\
	main.o\
	mp.o\
	picirq.o\
	pipe.o\
	proc.o\
	sleeplock.o\
	spinlock.o\
	string.o\
	syscall.o\
	sysfile.o\
	sysproc.o\
	trapasm.o\
	trap.o\
	uart.o\
	vectors.o\
        vm.o\

ifeq ($(ARCH),x86_64)
OBJS += mmu64.o
endif

# Cross-compiling (e.g., on Mac OS X)
# TOOLPREFIX = i386-jos-elf

# Using native tools (e.g., on X86 Linux)
#TOOLPREFIX = 

# Try to infer the correct TOOLPREFIX if not set
ifndef TOOLPREFIX
TOOLPREFIX := $(shell if i386-jos-elf-objdump -i 2>&1 | grep '^elf32-i386$$' >/dev/null 2>&1; \
	then echo 'i386-jos-elf-'; \
	elif objdump -i 2>&1 | grep 'elf32-i386' >/dev/null 2>&1; \
	then echo ''; \
	else echo "***" 1>&2; \
	echo "*** Error: Couldn't find an i386-*-elf version of GCC/binutils." 1>&2; \
	echo "*** Is the directory with i386-jos-elf-gcc in your PATH?" 1>&2; \
	echo "*** If your i386-*-elf toolchain is installed with a command" 1>&2; \
	echo "*** prefix other than 'i386-jos-elf-', set your TOOLPREFIX" 1>&2; \
	echo "*** environment variable to that prefix and run 'make' again." 1>&2; \
	echo "*** To turn off this error, run 'gmake TOOLPREFIX= ...'." 1>&2; \
	echo "***" 1>&2; exit 1; fi)
endif

# If the makefile can't find QEMU, specify its path here
# QEMU = qemu-system-i386

# Try to infer the correct QEMU
ifndef QEMU
QEMU = $(shell if which qemu > /dev/null; \
	then echo qemu; exit; \
	elif which qemu-system-i386 > /dev/null; \
	then echo qemu-system-i386; exit; \
	elif which qemu-system-x86_64 > /dev/null; \
	then echo qemu-system-x86_64; exit; \
	else \
	qemu=/Applications/Q.app/Contents/MacOS/i386-softmmu.app/Contents/MacOS/i386-softmmu; \
	if test -x $$qemu; then echo $$qemu; exit; fi; fi; \
	echo "***" 1>&2; \
	echo "*** Error: Couldn't find a working QEMU executable." 1>&2; \
	echo "*** Is the directory containing the qemu binary in your PATH" 1>&2; \
	echo "*** or have you tried setting the QEMU variable in Makefile?" 1>&2; \
	echo "***" 1>&2; exit 1)
endif

ARCH ?= i686
CSTD ?= gnu2x

<<<<<<< HEAD
=======
ifeq ($(ARCH),x86_64)
OBJS += main64.o swtch64.o
BOOTASM := arch/x64/bootasm64.S
ENTRYASM := arch/x64/entry64.S
else
OBJS += swtch.o
>>>>>>> 2b9708de
BOOTASM := bootasm.S
ENTRYASM := entry.S

CC = $(TOOLPREFIX)gcc
AS = $(TOOLPREFIX)gas
LD = $(TOOLPREFIX)ld
OBJCOPY = $(TOOLPREFIX)objcopy
OBJDUMP = $(TOOLPREFIX)objdump

# Output file names depend on the target architecture
KERNEL_FILE := kernel
KERNELMEMFS_FILE := kernelmemfs
FS_IMG := fs.img
XV6_IMG := xv6.img
XV6_MEMFS_IMG := xv6memfs.img



ARCHFLAG := -m32
LDFLAGS += -m $(shell $(LD) -V | grep elf_i386 2>/dev/null | head -n 1)

CFLAGS = -fno-pic -static -fno-builtin -fno-strict-aliasing -O2 -Wall -MD -ggdb $(ARCHFLAG) -Werror -fno-omit-frame-pointer -std=$(CSTD)
CFLAGS += $(shell $(CC) -fno-stack-protector -E -x c /dev/null >/dev/null 2>&1 && echo -fno-stack-protector)
ASFLAGS = $(ARCHFLAG) -gdwarf-2 -Wa,-divide

# Disable PIE when possible (for Ubuntu 16.10 toolchain)
ifneq ($(shell $(CC) -dumpspecs 2>/dev/null | grep -e '[^f]no-pie'),)
CFLAGS += -fno-pie -no-pie
endif
ifneq ($(shell $(CC) -dumpspecs 2>/dev/null | grep -e '[^f]nopie'),)
CFLAGS += -fno-pie -nopie
endif

$(XV6_IMG): bootblock kernel
	dd if=/dev/zero of=$(XV6_IMG) count=10000
	dd if=bootblock of=$(XV6_IMG) conv=notrunc
	dd if=$(KERNEL_FILE) of=$(XV6_IMG) seek=1 conv=notrunc

$(XV6_MEMFS_IMG): bootblock kernelmemfs
	dd if=/dev/zero of=$(XV6_MEMFS_IMG) count=10000
	dd if=bootblock of=$(XV6_MEMFS_IMG) conv=notrunc
	dd if=$(KERNELMEMFS_FILE) of=$(XV6_MEMFS_IMG) seek=1 conv=notrunc

bootblock: $(BOOTASM) bootmain.c
	$(CC) $(CFLAGS) -fno-pic -O -nostdinc -I. -c bootmain.c
	$(CC) $(CFLAGS) -fno-pic -nostdinc -I. -c $(BOOTASM) -o bootasm.o
	$(LD) $(LDFLAGS) -N -e start -Ttext 0x7C00 -o bootblock.o bootasm.o bootmain.o
	$(OBJDUMP) -S bootblock.o > bootblock.asm
	$(OBJCOPY) -S -O binary -j .text bootblock.o bootblock
	./sign.pl bootblock
entry.o: $(ENTRYASM)
	$(CC) $(CFLAGS) -fno-pic -nostdinc -I. -c $(ENTRYASM) -o entry.o


ENTRYOTHERASM := entryother.S
ENTRYOTHERBIN := entryother

$(ENTRYOTHERBIN): $(ENTRYOTHERASM)
	$(CC) $(CFLAGS) -fno-pic -nostdinc -I. -c $(ENTRYOTHERASM) -o entryother.o
	$(LD) $(LDFLAGS) -N -e start -Ttext 0x7000 -o bootblockother.o entryother.o
	$(OBJCOPY) -S -O binary -j .text bootblockother.o $(ENTRYOTHERBIN)
	$(OBJDUMP) -S bootblockother.o > $(ENTRYOTHERBIN).asm

initcode: initcode.S
	$(CC) $(CFLAGS) -nostdinc -I. -c initcode.S
	$(LD) $(LDFLAGS) -N -e start -Ttext 0 -o initcode.out initcode.o
	$(OBJCOPY) -S -O binary initcode.out initcode
	$(OBJDUMP) -S initcode.o > initcode.asm

kernel: $(OBJS) entry.o $(ENTRYOTHERBIN) initcode kernel.ld
	$(LD) $(LDFLAGS) -T kernel.ld -o $(KERNEL_FILE) entry.o $(OBJS) -b binary initcode $(ENTRYOTHERBIN)
		$(OBJDUMP) -S $(KERNEL_FILE) > kernel.asm
	$(OBJDUMP) -t $(KERNEL_FILE) | sed '1,/SYMBOL TABLE/d; s/ .* / /; /^$$/d' > kernel.sym

# kernelmemfs is a copy of kernel that maintains the
# disk image in memory instead of writing to a disk.
# This is not so useful for testing persistent storage or
# exploring disk buffering implementations, but it is
	# great for testing the kernel on real hardware without
# needing a scratch disk.
MEMFSOBJS = $(filter-out ide.o,$(OBJS)) memide.o
kernelmemfs: $(MEMFSOBJS) entry.o $(ENTRYOTHERBIN) initcode kernel.ld $(FS_IMG)
	$(LD) $(LDFLAGS) -T kernel.ld -o $(KERNELMEMFS_FILE) entry.o  $(MEMFSOBJS) -b binary initcode $(ENTRYOTHERBIN) $(FS_IMG)
	$(OBJDUMP) -S $(KERNELMEMFS_FILE) > kernelmemfs.asm
	$(OBJDUMP) -t $(KERNELMEMFS_FILE) | sed '1,/SYMBOL TABLE/d; s/ .* / /; /^$$/d' > kernelmemfs.sym

tags: $(OBJS) $(ENTRYOTHERASM) _init
		etags *.S *.c

vectors.S: vectors.pl
	./vectors.pl > vectors.S

ULIB = ulib.o usys.o printf.o umalloc.o

_%: %.o $(ULIB)
	$(LD) $(LDFLAGS) -N -e main -Ttext 0 -o $@ $^
	$(OBJDUMP) -S $@ > $*.asm
	$(OBJDUMP) -t $@ | sed '1,/SYMBOL TABLE/d; s/ .* / /; /^$$/d' > $*.sym

_forktest: forktest.o $(ULIB)
	# forktest has less library code linked in - needs to be small
	# in order to be able to max out the proc table.
	$(LD) $(LDFLAGS) -N -e main -Ttext 0 -o _forktest forktest.o ulib.o usys.o
	$(OBJDUMP) -S _forktest > forktest.asm

mkfs: mkfs.c fs.h
	gcc -Werror -Wall -o mkfs mkfs.c

# Prevent deletion of intermediate files, e.g. cat.o, after first build, so
# that disk image changes after first build are persistent until clean.  More
# details:
# http://www.gnu.org/software/make/manual/html_node/Chained-Rules.html
.PRECIOUS: %.o

UPROGS=\
        _cat\
        _echo\
        _forktest\
        _grep\
        _init\
        _kill\
        _ln\
        _ls\
        _mkdir\
        _rm\
        _sh\
        _stressfs\
        _usertests\
        _wc\
        _zombie\

ifeq ($(ARCH),x86_64)
UPROGS := $(filter-out _usertests,$(UPROGS))
endif

$(FS_IMG): mkfs README $(UPROGS)
	./mkfs $(FS_IMG) README $(UPROGS)

-include *.d

clean:
	rm -f *.tex *.dvi *.idx *.aux *.log *.ind *.ilg \
	*.o *.d *.asm *.sym vectors.S bootblock entryother entryother64 \
	initcode initcode.out kernel kernel64 xv6.img xv6-64.img \
	fs.img fs64.img kernelmemfs kernelmemfs64 xv6memfs.img \
	xv6memfs-64.img mkfs .gdbinit \
	$(UPROGS)

# make a printout
FILES = $(shell grep -v '^\#' runoff.list)
PRINT = runoff.list runoff.spec README toc.hdr toc.ftr $(FILES)

xv6.pdf: $(PRINT)
	./runoff
	ls -l xv6.pdf

print: xv6.pdf

# run in emulators

bochs : $(FS_IMG) $(XV6_IMG)
	if [ ! -e .bochsrc ]; then ln -s dot-bochsrc .bochsrc; fi
	bochs -q

# try to generate a unique GDB port
GDBPORT = $(shell expr `id -u` % 5000 + 25000)
# QEMU's gdb stub command line changed in 0.11
QEMUGDB = $(shell if $(QEMU) -help | grep -q '^-gdb'; \
	then echo "-gdb tcp::$(GDBPORT)"; \
	else echo "-s -p $(GDBPORT)"; fi)
ifndef CPUS
CPUS := 2
endif
QEMUOPTS = -drive file=$(FS_IMG),index=1,media=disk,format=raw -drive file=$(XV6_IMG),index=0,media=disk,format=raw -smp $(CPUS) -m 512 $(QEMUEXTRA)

qemu: $(FS_IMG) $(XV6_IMG)
	$(QEMU) -serial mon:stdio $(QEMUOPTS)

qemu-memfs: $(XV6_MEMFS_IMG)
	$(QEMU) -drive file=$(XV6_MEMFS_IMG),index=0,media=disk,format=raw -smp $(CPUS) -m 256

qemu-nox: $(FS_IMG) $(XV6_IMG)
	$(QEMU) -nographic $(QEMUOPTS)

.gdbinit: .gdbinit.tmpl
	sed "s/localhost:1234/localhost:$(GDBPORT)/" < $^ > $@

qemu-gdb: $(FS_IMG) $(XV6_IMG) .gdbinit
	@echo "*** Now run 'gdb'." 1>&2
	$(QEMU) -serial mon:stdio $(QEMUOPTS) -S $(QEMUGDB)

qemu-nox-gdb: $(FS_IMG) $(XV6_IMG) .gdbinit
	@echo "*** Now run 'gdb'." 1>&2
	$(QEMU) -nographic $(QEMUOPTS) -S $(QEMUGDB)

# CUT HERE
# prepare dist for students
# after running make dist, probably want to
# rename it to rev0 or rev1 or so on and then
# check in that version.

EXTRA=\
	mkfs.c ulib.c user.h cat.c echo.c forktest.c grep.c kill.c\
	ln.c ls.c mkdir.c rm.c stressfs.c usertests.c wc.c zombie.c\
	printf.c umalloc.c\
	README dot-bochsrc *.pl toc.* runoff runoff1 runoff.list\
	.gdbinit.tmpl gdbutil\

dist:
	rm -rf dist
	mkdir dist
	for i in $(FILES); \
	do \
		grep -v PAGEBREAK $$i >dist/$$i; \
	done
	sed '/CUT HERE/,$$d' Makefile >dist/Makefile
	echo >dist/runoff.spec
	cp $(EXTRA) dist

dist-test:
	rm -rf dist
	make dist
	rm -rf dist-test
	mkdir dist-test
	cp dist/* dist-test
	cd dist-test; $(MAKE) print
	cd dist-test; $(MAKE) bochs || true
	cd dist-test; $(MAKE) qemu

# update this rule (change rev#) when it is time to
# make a new revision.
tar:
	rm -rf /tmp/xv6
	mkdir -p /tmp/xv6
	cp dist/* dist/.gdbinit.tmpl /tmp/xv6
	(cd /tmp; tar cf - xv6) | gzip >xv6-rev10.tar.gz  # the next one will be 10 (9/17)

.PHONY: dist-test dist<|MERGE_RESOLUTION|>--- conflicted
+++ resolved
@@ -77,15 +77,15 @@
 ARCH ?= i686
 CSTD ?= gnu2x
 
-<<<<<<< HEAD
-=======
+
+
 ifeq ($(ARCH),x86_64)
 OBJS += main64.o swtch64.o
 BOOTASM := arch/x64/bootasm64.S
 ENTRYASM := arch/x64/entry64.S
 else
 OBJS += swtch.o
->>>>>>> 2b9708de
+
 BOOTASM := bootasm.S
 ENTRYASM := entry.S
 
