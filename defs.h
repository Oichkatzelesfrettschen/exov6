
#pragma once

#include "types.h"
#include "param.h"
<<<<<<< HEAD
=======
#include "spinlock.h"
#include "proc.h"
>>>>>>> 07221101


struct buf;
struct context;
#ifdef __x86_64__
struct context64;
typedef struct context64 context_t;
#else
typedef struct context context_t;
#endif
struct file;
struct inode;
struct pipe;
struct proc;
struct trapframe;
struct rtcdate;
struct spinlock;
struct sleeplock;
struct stat;
struct superblock;
struct trapframe;
struct exo_cap;
struct exo_blockcap;
struct trapframe;

// process table defined in proc.c
extern struct ptable ptable;


#include "kernel/exo_cpu.h"
#include "kernel/exo_disk.h"
#include "kernel/exo_ipc.h"
#include "kernel/exo_mem.h"

// bio.c
void binit(void);
struct buf *bread(uint, uint);
void brelse(struct buf *);
void bwrite(struct buf *);

// console.c
void            consoleinit(void);
void            cprintf(char*, ...);
void            consoleintr(int(*)(void));
[[noreturn]] void panic(char*);

// exec.c
int exec(char *, char **);

// file.c

struct file*    filealloc(void);
void            fileclose(struct file*);
struct file*    filedup(struct file*);
void            fileinit(void);
int             fileread(struct file*, char*, size_t n);
int             filestat(struct file*, struct stat*);
int             filewrite(struct file*, char*, size_t n);

// fs.c
void            readsb(int dev, struct superblock *sb);
int             dirlink(struct inode*, char*, uint);
struct inode*   dirlookup(struct inode*, char*, uint*);
struct inode*   ialloc(uint, short);
struct inode*   idup(struct inode*);
void            iinit(int dev);
void            ilock(struct inode*);
void            iput(struct inode*);
void            iunlock(struct inode*);
void            iunlockput(struct inode*);
void            iupdate(struct inode*);
int             namecmp(const char*, const char*);
struct inode*   namei(char*);
struct inode*   nameiparent(char*, char*);
int             readi(struct inode*, char*, uint, size_t);
void            stati(struct inode*, struct stat*);
int             writei(struct inode*, char*, uint, size_t);
<<<<<<< HEAD
=======

struct file *filealloc(void);
void fileclose(struct file *);
struct file *filedup(struct file *);
void fileinit(void);

>>>>>>> 07221101


// ide.c
void ideinit(void);
void ideintr(void);
void iderw(struct buf *);

// ioapic.c
void ioapicenable(int irq, int cpu);
extern uchar ioapicid;
void ioapicinit(void);

// kalloc.c
char *kalloc(void);
void kfree(char *);
void kinit1(void *, void *);
void kinit2(void *, void *);

// kbd.c
void kbdintr(void);

// lapic.c
void cmostime(struct rtcdate *r);
int lapicid(void);
extern volatile uint *lapic;
void lapiceoi(void);
void lapicinit(void);
void lapicstartap(uchar, uint);
void microdelay(int);

// log.c
void initlog(int dev);
void log_write(struct buf *);
void begin_op();
void end_op();

// mp.c
extern int ismp;
void mpinit(void);

// picirq.c
void picenable(int);
void picinit(void);

// pipe.c

int             pipealloc(struct file**, struct file**);
void            pipeclose(struct pipe*, int);
int             piperead(struct pipe*, char*, size_t);
int             pipewrite(struct pipe*, char*, size_t);

//PAGEBREAK: 16
// proc.c
int             cpuid(void);
void            exit(void);
int             fork(void);
int             growproc(int);
int             kill(int);
struct cpu*     mycpu(void);
struct proc*    myproc();
void            pinit(void);
void            procdump(void);
[[noreturn]] void scheduler(void);
void            sched(void);
void            setproc(struct proc*);
void            sleep(void*, struct spinlock*);
void            userinit(void);
int             wait(void);
void            wakeup(void*);
void            yield(void);

<<<<<<< HEAD
=======

// PAGEBREAK: 16
//  proc.c
int cpuid(void);
void exit(void);
int fork(void);
int growproc(int);
int kill(int);
struct cpu *mycpu(void);
struct proc *myproc();
void pinit(void);
void procdump(void);
void scheduler(void) __attribute__((noreturn));
void sched(void);
void setproc(struct proc *);
void sleep(void *, struct spinlock *);
void userinit(void);
int wait(void);
void wakeup(void *);
void yield(void);
>>>>>>> 07221101




// swtch.S
void swtch(context_t **, context_t *);

// spinlock.c
void acquire(struct spinlock *);
void getcallerpcs(void *, uint *);
int holding(struct spinlock *);
void initlock(struct spinlock *, char *);
void release(struct spinlock *);
void pushcli(void);
void popcli(void);

// sleeplock.c
void acquiresleep(struct sleeplock *);
void releasesleep(struct sleeplock *);
int holdingsleep(struct sleeplock *);
void initsleeplock(struct sleeplock *, char *);

// string.c

int             memcmp(const void*, const void*, size_t);
void*           memmove(void*, const void*, size_t);
void*           memset(void*, int, size_t);
char*           safestrcpy(char*, const char*, size_t);
size_t          strlen(const char*);
int             strncmp(const char*, const char*, size_t);
char*           strncpy(char*, const char*, size_t);

// syscall.c
int             argint(int, int*);
int             argptr(int, char**, size_t);
int             argstr(int, char**);
int             fetchint(uint, int*);
int             fetchstr(uint, char**);
void            syscall(void);



// timer.c
void timerinit(void);

// trap.c
void idtinit(void);
extern uint ticks;
void tvinit(void);
extern struct spinlock tickslock;
void            exo_pctr_transfer(struct trapframe *);

// uart.c
void uartinit(void);
void uartintr(void);
void uartputc(int);

// vm.c
void seginit(void);
void kvmalloc(void);
pde_t *setupkvm(void);
#ifdef __x86_64__
pml4e_t *setupkvm64(void);
#endif
char *uva2ka(pde_t *, char *);
int allocuvm(pde_t *, uint, uint);
int deallocuvm(pde_t *, uint, uint);
void freevm(pde_t *);
void inituvm(pde_t *, char *, uint);
int loaduvm(pde_t *, char *, struct inode *, uint, uint);
pde_t *copyuvm(pde_t *, uint);
void switchuvm(struct proc *);
void switchkvm(void);
#ifdef __x86_64__
int copyout(pde_t *, uint64, void *, uint);
#else
int copyout(pde_t *, uint, void *, uint);
#endif

void            clearpteu(pde_t *pgdir, char *uva);
#ifdef __x86_64__
int             insert_pte(pde_t*, void*, uint64, int);
#else
int             insert_pte(pde_t*, void*, uint, int);
#endif
struct exo_cap  exo_alloc_page(void);
int             exo_unbind_page(struct exo_cap);
struct exo_blockcap exo_alloc_block(uint dev);
void            exo_bind_block(struct exo_blockcap *, struct buf *, int);


// number of elements in fixed-size array
#define NELEM(x) (sizeof(x) / sizeof((x)[0]))<|MERGE_RESOLUTION|>--- conflicted
+++ resolved
@@ -3,11 +3,9 @@
 
 #include "types.h"
 #include "param.h"
-<<<<<<< HEAD
-=======
 #include "spinlock.h"
 #include "proc.h"
->>>>>>> 07221101
+
 
 
 struct buf;
@@ -85,15 +83,11 @@
 int             readi(struct inode*, char*, uint, size_t);
 void            stati(struct inode*, struct stat*);
 int             writei(struct inode*, char*, uint, size_t);
-<<<<<<< HEAD
-=======
 
 struct file *filealloc(void);
 void fileclose(struct file *);
 struct file *filedup(struct file *);
 void fileinit(void);
-
->>>>>>> 07221101
 
 
 // ide.c
@@ -165,8 +159,6 @@
 void            wakeup(void*);
 void            yield(void);
 
-<<<<<<< HEAD
-=======
 
 // PAGEBREAK: 16
 //  proc.c
@@ -187,7 +179,7 @@
 int wait(void);
 void wakeup(void *);
 void yield(void);
->>>>>>> 07221101
+
 
 
 
