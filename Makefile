KERNEL_DIR := src-kernel
ULAND_DIR := src-uland
LIBOS_DIR := libos

OBJS = \
        $(KERNEL_DIR)/bio.o\
        $(KERNEL_DIR)/console.o\
        $(KERNEL_DIR)/exec.o\
        $(KERNEL_DIR)/file.o\
        $(KERNEL_DIR)/fs.o\
        $(KERNEL_DIR)/ide.o\
        $(KERNEL_DIR)/ioapic.o\
        $(KERNEL_DIR)/kalloc.o\
        $(KERNEL_DIR)/kbd.o\
        $(KERNEL_DIR)/lapic.o\
        $(KERNEL_DIR)/log.o\
        $(KERNEL_DIR)/main.o\
        $(KERNEL_DIR)/mp.o\
        $(KERNEL_DIR)/picirq.o\
        $(KERNEL_DIR)/pipe.o\
        $(KERNEL_DIR)/proc.o\
        $(KERNEL_DIR)/sleeplock.o\
        $(KERNEL_DIR)/spinlock.o\
        $(KERNEL_DIR)/string.o\
        $(KERNEL_DIR)/syscall.o\
        $(KERNEL_DIR)/sysfile.o\
        $(KERNEL_DIR)/sysproc.o\
        $(KERNEL_DIR)/trapasm.o\
        $(KERNEL_DIR)/trap.o\
        $(KERNEL_DIR)/uart.o\
        $(KERNEL_DIR)/vectors.o\
        $(KERNEL_DIR)/vm.o\
<<<<<<< HEAD
        $(KERNEL_DIR)/exo.o\
        $(KERNEL_DIR)/kernel/exo_cpu.o\
        $(KERNEL_DIR)/kernel/exo_disk.o\
        $(KERNEL_DIR)/kernel/exo_ipc.o\
        $(KERNEL_DIR)/exo_stream.o\
        $(KERNEL_DIR)/fastipc.o\
        $(KERNEL_DIR)/endpoint.o\
=======
       $(KERNEL_DIR)/exo.o\
       $(KERNEL_DIR)/kernel/exo_cpu.o\
       $(KERNEL_DIR)/kernel/exo_disk.o\
       $(KERNEL_DIR)/kernel/exo_ipc.o\
       $(KERNEL_DIR)/exo_stream.o\
       $(KERNEL_DIR)/fastipc.o\
       $(KERNEL_DIR)/endpoint.o\
>>>>>>> c0d1bb4b



ifeq ($(ARCH),x86_64)
OBJS += $(KERNEL_DIR)/mmu64.o
endif

# Cross-compiling (e.g., on Mac OS X)
# TOOLPREFIX = i386-jos-elf

# Using native tools (e.g., on X86 Linux)
#TOOLPREFIX = 

# Try to infer the correct TOOLPREFIX if not set
ifndef TOOLPREFIX
TOOLPREFIX := $(shell if i386-jos-elf-objdump -i 2>&1 | grep '^elf32-i386$$' >/dev/null 2>&1; \
	then echo 'i386-jos-elf-'; \
	elif objdump -i 2>&1 | grep 'elf32-i386' >/dev/null 2>&1; \
	then echo ''; \
	else echo "***" 1>&2; \
	echo "*** Error: Couldn't find an i386-*-elf version of GCC/binutils." 1>&2; \
	echo "*** Is the directory with i386-jos-elf-gcc in your PATH?" 1>&2; \
	echo "*** If your i386-*-elf toolchain is installed with a command" 1>&2; \
	echo "*** prefix other than 'i386-jos-elf-', set your TOOLPREFIX" 1>&2; \
	echo "*** environment variable to that prefix and run 'make' again." 1>&2; \
	echo "*** To turn off this error, run 'gmake TOOLPREFIX= ...'." 1>&2; \
	echo "***" 1>&2; exit 1; fi)
endif

# If the makefile can't find QEMU, specify its path here
# QEMU = qemu-system-i386

# Try to infer the correct QEMU if not provided. Leave empty when none found.
ifndef QEMU
QEMU := $(shell which qemu-system-i386 2>/dev/null || \
       which qemu-system-x86_64 2>/dev/null || \
       which qemu 2>/dev/null)
endif

ARCH ?= i686
CSTD ?= gnu2x



ifeq ($(ARCH),x86_64)
OBJS += $(KERNEL_DIR)/main64.o $(KERNEL_DIR)/swtch64.o
BOOTASM := $(KERNEL_DIR)/arch/x64/bootasm64.S
ENTRYASM := $(KERNEL_DIR)/arch/x64/entry64.S
else
OBJS += $(KERNEL_DIR)/swtch.o

BOOTASM := $(KERNEL_DIR)/bootasm.S
ENTRYASM := $(KERNEL_DIR)/entry.S
endif

CC = $(TOOLPREFIX)gcc
AS = $(TOOLPREFIX)gas
LD = $(TOOLPREFIX)ld
OBJCOPY = $(TOOLPREFIX)objcopy
OBJDUMP = $(TOOLPREFIX)objdump

# Output file names depend on the target architecture
ifeq ($(ARCH),x86_64)
ARCHFLAG := -m64
LDFLAGS += -m elf_x86_64
KERNEL_FILE := kernel64
KERNELMEMFS_FILE := kernelmemfs64
FS_IMG := fs64.img
XV6_IMG := xv6-64.img
XV6_MEMFS_IMG := xv6memfs-64.img
else
ARCHFLAG := -m32
LDFLAGS += -m elf_i386
KERNEL_FILE := kernel.bin
KERNELMEMFS_FILE := kernelmemfs.bin
FS_IMG := fs.img
XV6_IMG := xv6.img
XV6_MEMFS_IMG := xv6memfs.img
endif

# Only sign the bootblock for 32-bit builds. The 64-bit
# bootloader exceeds the legacy 512-byte limit.
SIGNBOOT := 1
ifeq ($(ARCH),x86_64)
SIGNBOOT := 0
endif


CFLAGS = -fno-pic -static -fno-builtin -fno-strict-aliasing -O2 -Wall -MD -ggdb $(ARCHFLAG) -Werror -fno-omit-frame-pointer -std=$(CSTD) -nostdinc -I. -I$(KERNEL_DIR) -I$(ULAND_DIR) -I$(LIBOS_DIR)
CFLAGS += $(shell $(CC) -fno-stack-protector -E -x c /dev/null >/dev/null 2>&1 && echo -fno-stack-protector)
ASFLAGS = $(ARCHFLAG) -gdwarf-2 -Wa,-divide -I. -I$(KERNEL_DIR) -I$(ULAND_DIR)

# Disable PIE when possible (for Ubuntu 16.10 toolchain)
ifneq ($(shell $(CC) -dumpspecs 2>/dev/null | grep -e '[^f]no-pie'),)
CFLAGS += -fno-pie -no-pie
endif
ifneq ($(shell $(CC) -dumpspecs 2>/dev/null | grep -e '[^f]nopie'),)
CFLAGS += -fno-pie -nopie
endif

$(XV6_IMG): bootblock kernel
	dd if=/dev/zero of=$(XV6_IMG) count=10000
	dd if=bootblock of=$(XV6_IMG) conv=notrunc
	dd if=$(KERNEL_FILE) of=$(XV6_IMG) seek=1 conv=notrunc

$(XV6_MEMFS_IMG): bootblock kernelmemfs
	dd if=/dev/zero of=$(XV6_MEMFS_IMG) count=10000
	dd if=bootblock of=$(XV6_MEMFS_IMG) conv=notrunc
	dd if=$(KERNELMEMFS_FILE) of=$(XV6_MEMFS_IMG) seek=1 conv=notrunc

bootblock: $(BOOTASM) $(KERNEL_DIR)/bootmain.c
	$(CC) $(CFLAGS) -fno-pic -O -nostdinc -I. -c $(KERNEL_DIR)/bootmain.c
	$(CC) $(CFLAGS) -fno-pic -nostdinc -I. -c $(BOOTASM) -o bootasm.o
	$(LD) $(LDFLAGS) -N -e start -Ttext 0x7C00 -o bootblock.o bootasm.o bootmain.o
	$(OBJDUMP) -S bootblock.o > bootblock.asm
	$(OBJCOPY) -S -O binary -j .text bootblock.o bootblock
ifneq ($(SIGNBOOT),0)
	./sign.pl bootblock
endif
entry.o: $(ENTRYASM)
	$(CC) $(CFLAGS) -fno-pic -nostdinc -I. -c $(ENTRYASM) -o entry.o


ENTRYOTHERASM := $(KERNEL_DIR)/entryother.S
ENTRYOTHERBIN := entryother

$(ENTRYOTHERBIN): $(ENTRYOTHERASM)
	$(CC) $(CFLAGS) -fno-pic -nostdinc -I. -c $(ENTRYOTHERASM) -o entryother.o
	$(LD) $(LDFLAGS) -N -e start -Ttext 0x7000 -o bootblockother.o entryother.o
	$(OBJCOPY) -S -O binary -j .text bootblockother.o $(ENTRYOTHERBIN)
	$(OBJDUMP) -S bootblockother.o > $(ENTRYOTHERBIN).asm

initcode: $(KERNEL_DIR)/initcode.S
	$(CC) $(CFLAGS) -nostdinc -I. -c $(KERNEL_DIR)/initcode.S
	$(LD) $(LDFLAGS) -N -e start -Ttext 0 -o initcode.out initcode.o
	$(OBJCOPY) -S -O binary initcode.out initcode
	$(OBJDUMP) -S initcode.o > initcode.asm

kernel: $(OBJS) entry.o $(ENTRYOTHERBIN) initcode kernel.ld
	$(LD) $(LDFLAGS) -T kernel.ld -o $(KERNEL_FILE) entry.o $(OBJS) -b binary initcode $(ENTRYOTHERBIN)
		$(OBJDUMP) -S $(KERNEL_FILE) > kernel.asm
	$(OBJDUMP) -t $(KERNEL_FILE) | sed '1,/SYMBOL TABLE/d; s/ .* / /; /^$$/d' > kernel.sym

# kernelmemfs is a copy of kernel that maintains the
# disk image in memory instead of writing to a disk.
# This is not so useful for testing persistent storage or
# exploring disk buffering implementations, but it is
	# great for testing the kernel on real hardware without
# needing a scratch disk.
MEMFSOBJS = $(filter-out ide.o,$(OBJS)) memide.o
kernelmemfs: $(MEMFSOBJS) entry.o $(ENTRYOTHERBIN) initcode kernel.ld $(FS_IMG)
	$(LD) $(LDFLAGS) -T kernel.ld -o $(KERNELMEMFS_FILE) entry.o  $(MEMFSOBJS) -b binary initcode $(ENTRYOTHERBIN) $(FS_IMG)
	$(OBJDUMP) -S $(KERNELMEMFS_FILE) > kernelmemfs.asm
	$(OBJDUMP) -t $(KERNELMEMFS_FILE) | sed '1,/SYMBOL TABLE/d; s/ .* / /; /^$$/d' > kernelmemfs.sym

tags: $(OBJS) $(ENTRYOTHERASM) _init
		etags *.S *.c
$(KERNEL_DIR)/vectors.S: vectors.pl
	./vectors.pl > $@

ULIB = \
        $(ULAND_DIR)/ulib.o \
        $(ULAND_DIR)/usys.o \
        $(ULAND_DIR)/printf.o \
        $(ULAND_DIR)/umalloc.o \
        $(ULAND_DIR)/swtch.o \
        $(ULAND_DIR)/caplib.o \
        $(ULAND_DIR)/chan.o \
        $(ULAND_DIR)/math_core.o \
<<<<<<< HEAD
        $(ULAND_DIR)/libos/sched.o
=======
        $(LIBOS_DIR)/fs.o \
        $(LIBOS_DIR)/file.o
>>>>>>> c0d1bb4b

_%: $(ULAND_DIR)/%.o $(ULIB)
	$(LD) $(LDFLAGS) -N -e main -Ttext 0 -o $@ $^
	$(OBJDUMP) -S $@ > $*.asm
	$(OBJDUMP) -t $@ | sed '1,/SYMBOL TABLE/d; s/ .* / /; /^$$/d' > $*.sym

_forktest: $(ULAND_DIR)/forktest.o $(ULIB)
	        # forktest has less library code linked in - needs to be small
	# in order to be able to max out the proc table.
	$(LD) $(LDFLAGS) -N -e main -Ttext 0 -o _forktest $(ULAND_DIR)/forktest.o $(ULAND_DIR)/ulib.o $(ULAND_DIR)/usys.o
		$(OBJDUMP) -S _forktest > forktest.asm

mkfs: mkfs.c fs.h
	gcc -Werror -Wall -o mkfs mkfs.c

exo_stream_demo.o: $(ULAND_DIR)/user/exo_stream_demo.c
	$(CC) $(CFLAGS) -c -o $@ $<


# Prevent deletion of intermediate files, e.g. cat.o, after first build, so
# that disk image changes after first build are persistent until clean.  More
# details:
# http://www.gnu.org/software/make/manual/html_node/Chained-Rules.html
.PRECIOUS: %.o

UPROGS=\
	_cat\
	_echo\
	_forktest\
	_grep\
	_init\
	_kill\
	_ln\
	_ls\
	_mkdir\
	_rm\
	_sh\
	_stressfs\
	_usertests\
        _wc\
        _zombie\
        _phi\
        _exo_stream_demo\
        _ipc_test\
        _kbdserv\
        _rcrs\

ifeq ($(ARCH),x86_64)
UPROGS := $(filter-out _usertests,$(UPROGS))
endif

$(FS_IMG): mkfs README $(UPROGS)
	./mkfs $(FS_IMG) README $(UPROGS)

-include *.d

clean:
	rm -f *.tex *.dvi *.idx *.aux *.log *.ind *.ilg \
       *.o *.d *.asm *.sym $(KERNEL_DIR)/vectors.S bootblock entryother entryother64 \
       initcode initcode.out kernel.bin kernel64 xv6.img xv6-64.img \
       fs.img fs64.img kernelmemfs.bin kernelmemfs64 xv6memfs.img \
	xv6memfs-64.img mkfs .gdbinit \
	$(UPROGS)

# make a printout
FILES = $(shell grep -v '^\#' runoff.list)
PRINT = runoff.list runoff.spec README toc.hdr toc.ftr $(FILES)

xv6.pdf: $(PRINT)
	./runoff
	ls -l xv6.pdf

print: xv6.pdf

# run in emulators

bochs : $(FS_IMG) $(XV6_IMG)
	if [ ! -e .bochsrc ]; then ln -s dot-bochsrc .bochsrc; fi
	bochs -q

# try to generate a unique GDB port
GDBPORT = $(shell expr `id -u` % 5000 + 25000)
# QEMU's gdb stub command line changed in 0.11
QEMUGDB = $(shell if $(QEMU) -help | grep -q '^-gdb'; \
	then echo "-gdb tcp::$(GDBPORT)"; \
	else echo "-s -p $(GDBPORT)"; fi)
ifndef CPUS
CPUS := 2
endif
QEMUOPTS = -drive file=$(FS_IMG),index=1,media=disk,format=raw -drive file=$(XV6_IMG),index=0,media=disk,format=raw -smp $(CPUS) -m 512 $(QEMUEXTRA)

qemu: $(FS_IMG) $(XV6_IMG)
	if [ -z "$(QEMU)" ]; then \
	        echo "QEMU not found. Kernel built but not executed."; \
	else \
	        $(QEMU) -serial mon:stdio $(QEMUOPTS); \
	fi

qemu-memfs: $(XV6_MEMFS_IMG)
	if [ -z "$(QEMU)" ]; then \
	        echo "QEMU not found. Kernel built but not executed."; \
	else \
	        $(QEMU) -drive file=$(XV6_MEMFS_IMG),index=0,media=disk,format=raw -smp $(CPUS) -m 256; \
	fi

qemu-nox: $(FS_IMG) $(XV6_IMG)
	if [ -z "$(QEMU)" ]; then \
	        echo "QEMU not found. Kernel built but not executed."; \
	else \
	        $(QEMU) -nographic $(QEMUOPTS); \
	fi

.gdbinit: .gdbinit.tmpl
	sed "s/localhost:1234/localhost:$(GDBPORT)/" < $^ > $@

qemu-gdb: $(FS_IMG) $(XV6_IMG) .gdbinit
	@echo "*** Now run 'gdb'." 1>&2
	if [ -z "$(QEMU)" ]; then \
	        echo "QEMU not found. GDB stub unavailable."; \
	else \
	        $(QEMU) -serial mon:stdio $(QEMUOPTS) -S $(QEMUGDB); \
	fi

qemu-nox-gdb: $(FS_IMG) $(XV6_IMG) .gdbinit
	@echo "*** Now run 'gdb'." 1>&2
	if [ -z "$(QEMU)" ]; then \
	        echo "QEMU not found. GDB stub unavailable."; \
	else \
	        $(QEMU) -nographic $(QEMUOPTS) -S $(QEMUGDB); \
	fi

# CUT HERE
# prepare dist for students
# after running make dist, probably want to
# rename it to rev0 or rev1 or so on and then
# check in that version.

EXTRA=\
        mkfs.c $(ULAND_DIR)/ulib.c user.h \
        $(ULAND_DIR)/cat.c $(ULAND_DIR)/echo.c $(ULAND_DIR)/forktest.c \
        $(ULAND_DIR)/grep.c $(ULAND_DIR)/kill.c \
        $(ULAND_DIR)/ln.c $(ULAND_DIR)/ls.c $(ULAND_DIR)/mkdir.c \
        $(ULAND_DIR)/rm.c $(ULAND_DIR)/stressfs.c $(ULAND_DIR)/usertests.c \
        $(ULAND_DIR)/wc.c $(ULAND_DIR)/zombie.c \
        $(ULAND_DIR)/phi.c \
        $(ULAND_DIR)/user/exo_stream_demo.c \
        $(ULAND_DIR)/printf.c $(ULAND_DIR)/umalloc.c\
	README dot-bochsrc *.pl toc.* runoff runoff1 runoff.list\
	.gdbinit.tmpl gdbutil\

dist:
	rm -rf dist
	mkdir dist
	for i in $(FILES); \
	do \
		grep -v PAGEBREAK $$i >dist/$$i; \
	done
	sed '/CUT HERE/,$$d' Makefile >dist/Makefile
	echo >dist/runoff.spec
	cp $(EXTRA) dist

dist-test:
	rm -rf dist
	make dist
	rm -rf dist-test
	mkdir dist-test
	cp dist/* dist-test
	cd dist-test; $(MAKE) print
	cd dist-test; $(MAKE) bochs || true
	cd dist-test; $(MAKE) qemu

# update this rule (change rev#) when it is time to
# make a new revision.
tar:
	rm -rf /tmp/xv6
	mkdir -p /tmp/xv6
	cp dist/* dist/.gdbinit.tmpl /tmp/xv6
	(cd /tmp; tar cf - xv6) | gzip >xv6-rev10.tar.gz  # the next one will be 10 (9/17)

.PHONY: dist-test dist<|MERGE_RESOLUTION|>--- conflicted
+++ resolved
@@ -30,7 +30,6 @@
         $(KERNEL_DIR)/uart.o\
         $(KERNEL_DIR)/vectors.o\
         $(KERNEL_DIR)/vm.o\
-<<<<<<< HEAD
         $(KERNEL_DIR)/exo.o\
         $(KERNEL_DIR)/kernel/exo_cpu.o\
         $(KERNEL_DIR)/kernel/exo_disk.o\
@@ -38,15 +37,6 @@
         $(KERNEL_DIR)/exo_stream.o\
         $(KERNEL_DIR)/fastipc.o\
         $(KERNEL_DIR)/endpoint.o\
-=======
-       $(KERNEL_DIR)/exo.o\
-       $(KERNEL_DIR)/kernel/exo_cpu.o\
-       $(KERNEL_DIR)/kernel/exo_disk.o\
-       $(KERNEL_DIR)/kernel/exo_ipc.o\
-       $(KERNEL_DIR)/exo_stream.o\
-       $(KERNEL_DIR)/fastipc.o\
-       $(KERNEL_DIR)/endpoint.o\
->>>>>>> c0d1bb4b
 
 
 
@@ -216,12 +206,9 @@
         $(ULAND_DIR)/caplib.o \
         $(ULAND_DIR)/chan.o \
         $(ULAND_DIR)/math_core.o \
-<<<<<<< HEAD
         $(ULAND_DIR)/libos/sched.o
-=======
         $(LIBOS_DIR)/fs.o \
         $(LIBOS_DIR)/file.o
->>>>>>> c0d1bb4b
 
 _%: $(ULAND_DIR)/%.o $(ULIB)
 	$(LD) $(LDFLAGS) -N -e main -Ttext 0 -o $@ $^
