--- conflicted
+++ resolved
@@ -24,12 +24,9 @@
 #define SYS_close  21
 #define SYS_mappte 22
 #define SYS_set_timer_upcall 22
-<<<<<<< HEAD
 #define SYS_exo_alloc_page 23
 #define SYS_exo_unbind_page 24
 #define SYS_exo_alloc_block 25
 #define SYS_exo_bind_block 26
-=======
 #define SYS_exo_alloc_page 22
 #define SYS_exo_unbind_page 23
->>>>>>> 37ea012b
