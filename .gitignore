src-headers/fs 3.h
engine/kernel/user.h
<<<<<<< HEAD
.DS_Store
=======
# Build artifacts
build/
*.o
*.a
*.so

# Python caches
__pycache__/
*.pyc

# Node packages
node_modules/

# Documentation builds
/docs/sphinx/build/
/docs/build/

# Local caches
.cache/
>>>>>>> 94f5684d
<|MERGE_RESOLUTION|>--- conflicted
+++ resolved
@@ -1,8 +1,6 @@
 src-headers/fs 3.h
 engine/kernel/user.h
-<<<<<<< HEAD
 .DS_Store
-=======
 # Build artifacts
 build/
 *.o
@@ -21,5 +19,4 @@
 /docs/build/
 
 # Local caches
-.cache/
->>>>>>> 94f5684d
+.cache/