--- conflicted
+++ resolved
@@ -1,13 +1,13 @@
-/*
+/**
  * @file lattice_ipc.c
- * @brief Capability-based, post-quantum stubbed IPC in C23.
+ * @brief Capability-based, post-quantum authenticated IPC layer for XINIM.
  */
 
 #include "lattice_ipc.h"
 #include "caplib.h"
 #include "libos/crypto.h"
 #include "octonion.h"
-#include "quaternion_spinlock.h" /* for WITH_QLOCK */
+#include "quaternion_spinlock.h"
 #include "dag.h"
 
 #include <stdatomic.h>
@@ -17,270 +17,175 @@
 #include <string.h>
 
 /*------------------------------------------------------------------------------
- * Pseudo-random generator (non-crypto stub)
- *----------------------------------------------------------------------------*/
-<<<<<<< HEAD
-=======
-static uint32_t lcg_rand(void) {
-  static uint32_t seed = 123456789u;
-  seed = seed * 1103515245u + 12345u;
-  return seed;
-}
->>>>>>> eb251354
-
-/*------------------------------------------------------------------------------
- * XOR-based symmetric cipher helper
+ * Symmetric XOR stream cipher
  *----------------------------------------------------------------------------*/
 static void xor_crypt(uint8_t *dst, const uint8_t *src, size_t len,
                       const lattice_sig_t *key) {
-  for (size_t i = 0; i < len; ++i) {
-    dst[i] = src[i] ^ key->sig_data[i % LATTICE_SIG_BYTES];
-  }
+    for (size_t i = 0; i < len; ++i) {
+        dst[i] = src[i] ^ key->sig_data[i % LATTICE_SIG_BYTES];
+    }
 }
 
-<<<<<<< HEAD
+/*------------------------------------------------------------------------------
+ * Post-quantum Kyber-based key exchange via pqcrypto
+ *----------------------------------------------------------------------------*/
+static int kyber_pqcrypto_exchange(lattice_channel_t *chan) {
+    uint8_t pk[32], sk[32];
+    if (pqcrypto_kem_keypair(pk, sk) != 0)
+        return -1;
+
+    if (exo_send(chan->cap, pk, sizeof pk) != (int)sizeof pk)
+        return -1;
+
+    uint8_t peer_pk[32];
+    if (exo_recv(chan->cap, peer_pk, sizeof peer_pk) != (int)sizeof peer_pk)
+        return -1;
+
+    uint8_t cipher[32], key1[32];
+    if (pqcrypto_kem_enc(cipher, key1, peer_pk) != 0)
+        return -1;
+
+    if (exo_send(chan->cap, cipher, sizeof cipher) != (int)sizeof cipher)
+        return -1;
+
+    uint8_t peer_cipher[32], key2[32];
+    if (exo_recv(chan->cap, peer_cipher, sizeof peer_cipher) != (int)sizeof peer_cipher)
+        return -1;
+
+    if (pqcrypto_kem_dec(key2, peer_cipher, sk) != 0)
+        return -1;
+
+    uint8_t combo[64];
+    memcpy(combo, key1, sizeof key1);
+    memcpy(combo + sizeof key1, key2, sizeof key2);
+
+    return libos_kdf_derive(NULL, 0, combo, sizeof combo, "kyber",
+                            chan->key.sig_data, sizeof chan->key.sig_data);
+}
+
+/*------------------------------------------------------------------------------
+ * Public API
+ *----------------------------------------------------------------------------*/
+
 /**
- * @brief Perform a Kyber key exchange via pqcrypto helpers.
- *
- * Each endpoint generates a key pair, exchanges public keys,
- * encapsulates a secret for the peer, and decapsulates the
- * received ciphertext. Both halves are concatenated and fed
- * through the libOS KDF to populate ``chan->key``.
- *
- * @param chan Channel with capability for transport.
- * @return 0 on success, -1 on failure.
+ * @brief Establish a channel and perform Kyber-based key exchange.
  */
-static int kyber_pqcrypto_exchange(lattice_channel_t *chan) {
-  uint8_t pk[32];
-  uint8_t sk[32];
-  if (pqcrypto_kem_keypair(pk, sk) != 0) {
-    return -1;
-  }
+int lattice_connect(lattice_channel_t *chan, exo_cap dest) {
+    if (!chan)
+        return -1;
 
-  if (exo_send(chan->cap, pk, sizeof pk) != (int)sizeof pk) {
-    return -1;
-  }
+    WITH_QLOCK(&chan->lock) {
+        chan->cap = dest;
+        atomic_store_explicit(&chan->seq, 0, memory_order_relaxed);
+        memset(&chan->key, 0, sizeof chan->key);
+        memset(&chan->token, 0, sizeof chan->token);
+        dag_node_init(&chan->dag, dest);
+    }
 
-  uint8_t peer_pk[32];
-  if (exo_recv(chan->cap, peer_pk, sizeof peer_pk) != (int)sizeof peer_pk) {
-    return -1;
-  }
-
-  uint8_t cipher[32];
-  uint8_t key1[32];
-  if (pqcrypto_kem_enc(cipher, key1, peer_pk) != 0) {
-    return -1;
-  }
-  if (exo_send(chan->cap, cipher, sizeof cipher) != (int)sizeof cipher) {
-    return -1;
-  }
-
-  uint8_t peer_cipher[32];
-  if (exo_recv(chan->cap, peer_cipher, sizeof peer_cipher) !=
-      (int)sizeof peer_cipher) {
-    return -1;
-  }
-  uint8_t key2[32];
-  if (pqcrypto_kem_dec(key2, peer_cipher, sk) != 0) {
-    return -1;
-  }
-
-  uint8_t combo[64];
-  memcpy(combo, key1, sizeof key1);
-  memcpy(combo + sizeof key1, key2, sizeof key2);
-  return libos_kdf_derive(NULL, 0, combo, sizeof combo, "kyber",
-                          chan->key.sig_data, sizeof chan->key.sig_data);
-=======
-/*------------------------------------------------------------------------------
- * Simplified Kyber-style key exchange stub
- *----------------------------------------------------------------------------*/
-static int kyber_stub_exchange(lattice_channel_t *chan) {
-  uint8_t local_nonce[32];
-  for (size_t i = 0; i < sizeof local_nonce; ++i) {
-    local_nonce[i] = (uint8_t)lcg_rand();
-  }
-
-  if (exo_send(chan->cap, local_nonce, sizeof local_nonce) !=
-      (int)sizeof local_nonce) {
-    return -1;
-  }
-
-  uint8_t remote_nonce[32];
-  if (exo_recv(chan->cap, remote_nonce, sizeof remote_nonce) !=
-      (int)sizeof remote_nonce) {
-    return -1;
-  }
-
-  return libos_kdf_derive(local_nonce, sizeof local_nonce, remote_nonce,
-                          sizeof remote_nonce, "kyber-stub", chan->key.sig_data,
-                          sizeof chan->key.sig_data);
+    int rc = kyber_pqcrypto_exchange(chan);
+    if (rc == 0) {
+        double coeffs[8];
+        for (size_t i = 0; i < 8; ++i)
+            coeffs[i] = (double)chan->key.sig_data[i] / 255.0;
+        chan->token = octonion_create(coeffs[0], coeffs[1], coeffs[2], coeffs[3],
+                                      coeffs[4], coeffs[5], coeffs[6], coeffs[7]);
+    }
+    return rc;
 }
 
 /**
- * Initialize a channel with a fresh post-quantum key pair.
+ * @brief Send a message through an encrypted channel.
  */
-int lattice_channel_init(lattice_channel_t *chan) {
-  if (chan == NULL) {
-    return -1;
-  }
+int lattice_send(lattice_channel_t *chan, const void *buf, size_t len) {
+    if (!chan || !buf || len == 0)
+        return -1;
 
-  qlock_init(&chan->lock, "lch");
-  chan->cap = (exo_cap){0};
-  atomic_store_explicit(&chan->seq, 0, memory_order_relaxed);
-  memset(&chan->key, 0, sizeof chan->key);
-  memset(&chan->token, 0, sizeof chan->token);
-  dag_node_init(&chan->dag, (exo_cap){0});
+    uint8_t *enc = malloc(len);
+    if (!enc)
+        return -1;
 
-  return pqcrypto_kem_keypair(chan->pub.key_data, chan->priv.key_data);
->>>>>>> eb251354
-}
+    xor_crypt(enc, buf, len, &chan->key);
 
-/*==============================================================================
- * Public API: connect, send, recv, close, yield, DAG integration
- *============================================================================*/
+    int ret = -1;
+    WITH_QLOCK(&chan->lock) {
+        ret = exo_send(chan->cap, enc, len);
+        if (ret == (int)len)
+            atomic_fetch_add_explicit(&chan->seq, 1, memory_order_relaxed);
+    }
 
-/**
- * @brief Establish a channel and perform post-quantum stub exchange.
- */
-int lattice_connect(lattice_channel_t *chan, exo_cap dest) {
-  if (chan == NULL) {
-    return -1;
-  }
-
-  WITH_QLOCK(&chan->lock) {
-    chan->cap = dest;
-    atomic_store_explicit(&chan->seq, 0, memory_order_relaxed);
-    memset(&chan->key, 0, sizeof chan->key);
-    memset(&chan->token, 0, sizeof chan->token);
-    dag_node_init(&chan->dag, dest);
-  }
-
-<<<<<<< HEAD
-  int rc = kyber_pqcrypto_exchange(chan);
-=======
-  int rc = kyber_stub_exchange(chan);
->>>>>>> eb251354
-  if (rc == 0) {
-    double coeffs[8];
-    for (size_t i = 0; i < 8; ++i) {
-      coeffs[i] = (double)chan->key.sig_data[i] / 255.0;
-    }
-    chan->token = octonion_create(coeffs[0], coeffs[1], coeffs[2], coeffs[3],
-                                  coeffs[4], coeffs[5], coeffs[6], coeffs[7]);
-  }
-  return rc;
+    free(enc);
+    return ret;
 }
 
 /**
- * @brief Send a message (XOR-encrypted + sequence bump).
+ * @brief Receive a message and decrypt it.
  */
-int lattice_send(lattice_channel_t *chan, const void *buf, size_t len) {
-  if (chan == NULL || buf == NULL) {
-    return -1;
-  }
+int lattice_recv(lattice_channel_t *chan, void *buf, size_t len) {
+    if (!chan || !buf || len == 0)
+        return -1;
 
-  uint8_t *enc = malloc(len);
-  if (enc == NULL) {
-    return -1;
-  }
-<<<<<<< HEAD
+    uint8_t *enc = malloc(len);
+    if (!enc)
+        return -1;
 
-  xor_crypt(enc, buf, len, &chan->key);
+    int ret = -1;
+    WITH_QLOCK(&chan->lock) {
+        ret = exo_recv(chan->cap, enc, len);
+        if (ret == (int)len) {
+            xor_crypt(buf, enc, ret, &chan->key);
+            atomic_fetch_add_explicit(&chan->seq, 1, memory_order_relaxed);
+        }
+    }
 
-=======
-
-  xor_crypt(enc, buf, len, &chan->key);
-
->>>>>>> eb251354
-  int ret;
-  WITH_QLOCK(&chan->lock) {
-    ret = exo_send(chan->cap, enc, (uint64_t)len);
-    if (ret == (int)len) {
-      atomic_fetch_add_explicit(&chan->seq, 1, memory_order_relaxed);
-    }
-  }
-
-  free(enc);
-  return ret;
+    free(enc);
+    return ret;
 }
 
 /**
- * @brief Receive a message (XOR-decrypted + sequence bump).
+ * @brief Close the channel and erase its state.
  */
-int lattice_recv(lattice_channel_t *chan, void *buf, size_t len) {
-  if (chan == NULL || buf == NULL) {
-    return -1;
-  }
+void lattice_close(lattice_channel_t *chan) {
+    if (!chan)
+        return;
 
-  uint8_t *enc = malloc(len);
-  if (enc == NULL) {
-    return -1;
-  }
-
-  int ret;
-  WITH_QLOCK(&chan->lock) {
-    ret = exo_recv(chan->cap, enc, (uint64_t)len);
-    if (ret == (int)len) {
-      xor_crypt((uint8_t *)buf, enc, (size_t)ret, &chan->key);
-      atomic_fetch_add_explicit(&chan->seq, 1, memory_order_relaxed);
+    WITH_QLOCK(&chan->lock) {
+        chan->cap = (exo_cap){0};
+        atomic_store_explicit(&chan->seq, 0, memory_order_relaxed);
+        memset(&chan->key, 0, sizeof chan->key);
+        memset(&chan->token, 0, sizeof chan->token);
+        memset(&chan->dag, 0, sizeof chan->dag);
     }
-  }
-
-  free(enc);
-  return ret;
 }
 
 /**
- * @brief Close a channel, zeroing its state.
+ * @brief Yield control to the peer endpoint associated with the channel.
  */
-void lattice_close(lattice_channel_t *chan) {
-  if (chan == NULL) {
-    return;
-  }
+int lattice_yield_to(const lattice_channel_t *chan) {
+    if (!chan)
+        return -1;
 
-  WITH_QLOCK(&chan->lock) {
-    chan->cap = (exo_cap){0};
-    atomic_store_explicit(&chan->seq, 0, memory_order_relaxed);
-    memset(&chan->key, 0, sizeof chan->key);
-    memset(&chan->token, 0, sizeof chan->token);
-    memset(&chan->dag, 0, sizeof chan->dag);
-  }
+    exo_cap dest;
+    WITH_QLOCK((quaternion_spinlock_t *)&chan->lock) {
+        dest = chan->cap;
+    }
+    return cap_yield_to_cap(dest);
 }
 
 /**
- * @brief Yield the CPU to the channel’s remote endpoint.
+ * @brief Declare a dependency edge between two lattice channels.
  */
-int lattice_yield_to(const lattice_channel_t *chan) {
-  if (chan == NULL) {
-    return -1;
-  }
-
-  exo_cap dest;
-<<<<<<< HEAD
-  WITH_QLOCK(&chan->lock) { dest = chan->cap; }
-=======
-  WITH_QLOCK((quaternion_spinlock_t *)&chan->lock) { dest = chan->cap; }
->>>>>>> eb251354
-  return cap_yield_to_cap(dest);
+int lattice_channel_add_dep(lattice_channel_t *parent,
+                            lattice_channel_t *child) {
+    if (!parent || !child)
+        return -1;
+    return dag_add_edge(&parent->dag, &child->dag);
 }
 
 /**
- * @brief Add a dependency edge between two channels.
- */
-int lattice_channel_add_dep(lattice_channel_t *parent,
-                            lattice_channel_t *child) {
-  if (parent == NULL || child == NULL) {
-    return -1;
-  }
-  return dag_add_edge(&parent->dag, &child->dag);
-}
-
-/**
- * @brief Submit a channel’s DAG node to the scheduler.
+ * @brief Submit a lattice channel’s DAG node for scheduling.
  */
 int lattice_channel_submit(lattice_channel_t *chan) {
-  if (chan == NULL) {
-    return -1;
-  }
-  return dag_sched_submit(&chan->dag);
+    if (!chan)
+        return -1;
+    return dag_sched_submit(&chan->dag);
 }