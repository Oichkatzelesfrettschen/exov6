--- conflicted
+++ resolved
@@ -203,13 +203,13 @@
 #else
 int copyout(pde_t *, uint, void *, uint);
 #endif
-<<<<<<< HEAD
+
 void            clearpteu(pde_t *pgdir, char *uva);
 struct exo_cap  exo_alloc_page(void);
 int             exo_unbind_page(struct exo_cap);
-=======
+
 void clearpteu(pde_t *pgdir, char *uva);
->>>>>>> bb65659a
+
 
 // number of elements in fixed-size array
 #define NELEM(x) (sizeof(x) / sizeof((x)[0]))