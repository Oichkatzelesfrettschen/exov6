#include <stdio.h>
#include <stdint.h>
#include <stdlib.h>

<<<<<<< HEAD
typedef struct exo_cap {
  uint32_t pa;
  uint32_t id;
} exo_cap;

// Minimal stub implementations used when kernel support is absent.
static int exo_yield_to_demo(exo_cap target) {
  printf("exo_yield_to called with cap %p\n", (void *)target.pa);
  return 0;
}

int exo_yield_to(exo_cap *target) {
  printf("exo_yield_to called with cap %u\n", target->id);
  return 0;
=======
// Simple user-level demonstration for exo_yield_to
int exo_yield_to_demo(exo_cap target)
{
    printf(1, "exo_yield_to called with cap %p\n", (void *)target.id);
    return 0;
>>>>>>> 950ee0d5
}

void streams_stop(void) { printf("streams_stop called\n"); }
void streams_yield(void) { printf("streams_yield called\n"); }

<<<<<<< HEAD
int main(int argc, char *argv[]) {
  exo_cap cap = {0, 0};
  printf("STREAMS/exo yield demo\n");
  streams_stop();
  exo_yield_to_demo(cap);
  exo_yield_to(&cap);
  streams_yield();
  return 0;
=======
int main(int argc, char *argv[])
{
    (void)argc; (void)argv;
    exo_cap cap = {0, 0};
    printf(1, "STREAMS/exo yield demo\n");
    streams_stop();
    exo_yield_to_demo(cap);
    streams_yield();
    exit();
>>>>>>> 950ee0d5
}<|MERGE_RESOLUTION|>--- conflicted
+++ resolved
@@ -2,7 +2,6 @@
 #include <stdint.h>
 #include <stdlib.h>
 
-<<<<<<< HEAD
 typedef struct exo_cap {
   uint32_t pa;
   uint32_t id;
@@ -17,36 +16,15 @@
 int exo_yield_to(exo_cap *target) {
   printf("exo_yield_to called with cap %u\n", target->id);
   return 0;
-=======
+
 // Simple user-level demonstration for exo_yield_to
 int exo_yield_to_demo(exo_cap target)
 {
     printf(1, "exo_yield_to called with cap %p\n", (void *)target.id);
     return 0;
->>>>>>> 950ee0d5
+
 }
 
 void streams_stop(void) { printf("streams_stop called\n"); }
 void streams_yield(void) { printf("streams_yield called\n"); }
 
-<<<<<<< HEAD
-int main(int argc, char *argv[]) {
-  exo_cap cap = {0, 0};
-  printf("STREAMS/exo yield demo\n");
-  streams_stop();
-  exo_yield_to_demo(cap);
-  exo_yield_to(&cap);
-  streams_yield();
-  return 0;
-=======
-int main(int argc, char *argv[])
-{
-    (void)argc; (void)argv;
-    exo_cap cap = {0, 0};
-    printf(1, "STREAMS/exo yield demo\n");
-    streams_stop();
-    exo_yield_to_demo(cap);
-    streams_yield();
-    exit();
->>>>>>> 950ee0d5
-}