--- conflicted
+++ resolved
@@ -395,17 +395,15 @@
 # cause bochs to become unstable.  The panic is a "graceful exit," so
 # if you disable it you may get a spectacular disaster instead.
 #=======================================================================
-<<<<<<< HEAD
 panic: action=ask, cdrom=report
 error: action=report, cdrom=ignore
-=======
+
 # Configure how Bochs reacts to events of each severity.  The
 # optional facility-specific clauses override the global action for the
 # named subsystem.  This example reports panics from the CD-ROM device
 # while still prompting for all other panic events.
 panic: action=ask, cdrom=report
 error: action=report
->>>>>>> ea57ed92
 info: action=report
 debug: action=ignore, cdrom=report
 #pass: action=fatal
