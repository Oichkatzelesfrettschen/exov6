--- conflicted
+++ resolved
@@ -46,11 +46,7 @@
         src = pathlib.Path(td) / "test.c"
         exe = pathlib.Path(td) / "test"
         src.write_text(C_CODE)
-<<<<<<< HEAD
-        subprocess.check_call(["gcc", "-std=c17", "-Wall", "-Werror", str(src), "-o", str(exe)])
-=======
         subprocess.check_call(["gcc", "-std=c2x", "-Wall", "-Werror", str(src), "-o", str(exe)])
->>>>>>> e875b0d4
         subprocess.check_call([str(exe)])
 
 
