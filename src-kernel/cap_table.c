--- conflicted
+++ resolved
@@ -24,11 +24,7 @@
             cap_table[i].rights = rights;
             cap_table[i].owner = owner;
             cap_table[i].refcnt = 1;
-<<<<<<< HEAD
             uint id = ((uint)cap_table[i].epoch << 16) | i;
-=======
-            cap_table[i].epoch = global_epoch;
->>>>>>> af8e6355
             release(&cap_lock);
             return id;
         }
@@ -56,15 +52,9 @@
     uint16_t idx = id & 0xffff;
     uint16_t epoch = id >> 16;
     acquire(&cap_lock);
-<<<<<<< HEAD
     if (idx < CAP_MAX && cap_table[idx].type != CAP_TYPE_NONE &&
         cap_table[idx].epoch == epoch)
         cap_table[idx].refcnt++;
-=======
-    if (id < CAP_MAX && cap_table[id].type != CAP_TYPE_NONE &&
-        cap_table[id].epoch == global_epoch)
-        cap_table[id].refcnt++;
->>>>>>> af8e6355
     release(&cap_lock);
 }
 
@@ -72,17 +62,10 @@
     uint16_t idx = id & 0xffff;
     uint16_t epoch = id >> 16;
     acquire(&cap_lock);
-<<<<<<< HEAD
     if (idx < CAP_MAX && cap_table[idx].type != CAP_TYPE_NONE &&
         cap_table[idx].epoch == epoch) {
         if (--cap_table[idx].refcnt == 0)
             cap_table[idx].type = CAP_TYPE_NONE;
-=======
-    if (id < CAP_MAX && cap_table[id].type != CAP_TYPE_NONE &&
-        cap_table[id].epoch == global_epoch) {
-        if (--cap_table[id].refcnt == 0)
-            cap_table[id].type = CAP_TYPE_NONE;
->>>>>>> af8e6355
     }
     release(&cap_lock);
 }
