--- conflicted
+++ resolved
@@ -2,13 +2,10 @@
 #include "defs.h"
 
 int __attribute__((weak)) exo_yield_to(exo_cap target) {
-<<<<<<< HEAD
   // TODO: implement context switch to the capability
   (void)target;
   return -1;
-=======
     // TODO: implement context switch to the capability
     (void)target;
     return -1;
->>>>>>> 5b75ef5a
 }