#include "types.h"
#include "defs.h"
#include "spinlock.h"
#include "dag.h"
#include "lattice_ipc.h"
#include "exo_stream.h"
#include "exo_cpu.h"
#include <string.h>

static struct spinlock dag_lock;
static struct dag_node *ready_head;
#define DAG_MAX_DEPTH 64

static struct exo_sched_ops dag_ops;
static struct exo_stream dag_stream;

<<<<<<< HEAD
struct node_vec {
  struct dag_node **data;
  size_t len;
};

static bool contains(struct node_vec *v, struct dag_node *n) {
  for (size_t i = 0; i < v->len; ++i)
    if (v->data[i] == n)
      return true;
  return false;
}

static bool push(struct node_vec *v, struct dag_node *n) {
  if (v->len >= DAG_MAX_DEPTH)
    return false;
  v->data[v->len++] = n;
  return true;
}

=======
/** Determine scheduling weight based on node priority. */
>>>>>>> 5bb9c404
static inline int node_weight(struct dag_node *n) { return n->priority; }

/** Initialize a DAG node. */
void dag_node_init(struct dag_node *n, exo_cap ctx) {
  memset(n, 0, sizeof(*n));
  n->ctx = ctx;
  n->chan = NULL;
}

/** Set the scheduling priority of a node. */
void dag_node_set_priority(struct dag_node *n, int priority) {
  n->priority = priority;
}

/** Attach a lattice IPC channel used for yielding. */
void dag_node_set_channel(struct dag_node *n, lattice_channel_t *chan) {
  n->chan = chan;
}

/**
 * Register @p child as dependent on @p parent.
 */
void dag_node_add_dep(struct dag_node *parent, struct dag_node *child) {
  struct dag_node_list *l = (struct dag_node_list *)kalloc();
  if (!l)
    return;
  l->node = child;
  l->next = parent->children;
  parent->children = l;
  child->pending++;
  if (child->deps == 0)
    child->deps = (struct dag_node **)kalloc();
  if (child->deps)
    child->deps[child->ndeps++] = parent;
}

int dag_add_edge(struct dag_node *parent, struct dag_node *child) {
  acquire(&dag_lock);
  if (path_exists(child, parent)) {
    release(&dag_lock);
    return -1;
  }
  dag_node_add_dep(parent, child);
  release(&dag_lock);
  return 0;
}

/**
 * @brief Insert a ready node ordered by priority.
 */
static void enqueue_ready(struct dag_node *n) {
  int w = node_weight(n);
  struct dag_node **pp = &ready_head;
  while (*pp && node_weight(*pp) >= w)

    pp = &(*pp)->next;
  n->next = *pp;
  *pp = n;
}

/** DFS helper for cycle detection. */
static bool dfs_path(struct dag_node *src, struct dag_node *dst,
                     struct node_vec *stack, struct node_vec *visited) {
  if (contains(stack, src))
    return true; /* back-edge */
  if (contains(visited, src))
    return false;
  if (!push(stack, src))
    return true; /* depth limit */
  push(visited, src);
  if (src == dst)
    return true;
  for (struct dag_node_list *l = src->children; l; l = l->next)
    if (dfs_path(l->node, dst, stack, visited))
      return true;
  stack->len--;
  return false;
}

static bool path_exists(struct dag_node *src, struct dag_node *dst) {
  struct dag_node *stack_buf[DAG_MAX_DEPTH];
  struct dag_node *visit_buf[DAG_MAX_DEPTH];
  struct node_vec stack = {stack_buf, 0};
  struct node_vec visited = {visit_buf, 0};
  return dfs_path(src, dst, &stack, &visited);
}

/** Check whether scheduling @p n would introduce a cycle. */
static bool creates_cycle(struct dag_node *n) {
  for (int i = 0; i < n->ndeps; ++i)
    if (path_exists(n->deps[i], n))
      return true;
  return false;
}

int dag_sched_submit(struct dag_node *n) {
  acquire(&dag_lock);
  if (creates_cycle(n)) {
    release(&dag_lock);
    return -1;
  }
  if (n->pending == 0 && !n->done)
    enqueue_ready(n);
  release(&dag_lock);
  return 0;
}

static struct dag_node *dequeue_ready(void) {
  struct dag_node *n = ready_head;
  if (n)
    ready_head = n->next;
  return n;
}

static void dag_mark_done(struct dag_node *n) {
  struct dag_node_list *l;
  n->done = 1;
  for (l = n->children; l; l = l->next) {

    struct dag_node *child = l->node;
    if (--child->pending == 0)
      enqueue_ready(child);
  }
}

/** Run the next ready node and yield to its context. */
static void dag_yield(void) {
  struct dag_node *n;

  acquire(&dag_lock);
  n = dequeue_ready();
  release(&dag_lock);

  if (!n)
    return;

  if (n->chan)
    lattice_yield_to(n->chan);
  else
    exo_yield_to(n->ctx);

  acquire(&dag_lock);
  dag_mark_done(n);
  release(&dag_lock);
}

void dag_yield_to(struct dag_node *n) {
  if (!n)
    return;

  acquire(&dag_lock);
  if (n->pending > 0 || n->done) {
    release(&dag_lock);
    return;
  }
  release(&dag_lock);

  exo_yield_to(n->ctx);

  acquire(&dag_lock);
  dag_mark_done(n);
  release(&dag_lock);
}

static void dag_halt(void) {
  // nothing
}

void dag_sched_init(void) {
  initlock(&dag_lock, "dag");
  dag_ops.halt = dag_halt;
  dag_ops.yield = dag_yield;
  dag_ops.next = 0;
  dag_stream.head = &dag_ops;
  exo_stream_register(&dag_stream);
}<|MERGE_RESOLUTION|>--- conflicted
+++ resolved
@@ -1,215 +1,306 @@
+/*
+ * @file dag_sched.c
+ * @brief DAG-based scheduler integrating Lattice IPC for cooperative yield.
+ */
+
 #include "types.h"
-#include "defs.h"
-#include "spinlock.h"
-#include "dag.h"
-#include "lattice_ipc.h"
-#include "exo_stream.h"
-#include "exo_cpu.h"
-#include <string.h>
-
-static struct spinlock dag_lock;
-static struct dag_node *ready_head;
+#include "defs.h"           /* kalloc, panic, etc. */
+#include "spinlock.h"       /* struct spinlock, initlock, acquire, release */
+#include "dag.h"            /* struct dag_node, struct dag_node_list */
+#include "lattice_ipc.h"    /* lattice_yield_to() */
+#include "exo_stream.h"     /* exo_stream_register() */
+#include "exo_cpu.h"        /* exo_yield_to() */
+#include <string.h>         /* memset */
+#include <stdint.h>         /* standard integer types */
+#include <stdbool.h>        /* bool */
+
+/* Maximum depth for DFS in cycle detection */
 #define DAG_MAX_DEPTH 64
 
-static struct exo_sched_ops dag_ops;
-static struct exo_stream dag_stream;
-
-<<<<<<< HEAD
+/* Global scheduler state */
+static struct spinlock   dag_lock;
+static struct dag_node  *ready_head = NULL;
+
+/* Helper container for DFS traversal */
 struct node_vec {
-  struct dag_node **data;
-  size_t len;
+    struct dag_node *data[DAG_MAX_DEPTH];
+    size_t           len;
 };
 
-static bool contains(struct node_vec *v, struct dag_node *n) {
-  for (size_t i = 0; i < v->len; ++i)
-    if (v->data[i] == n)
-      return true;
-  return false;
-}
-
-static bool push(struct node_vec *v, struct dag_node *n) {
-  if (v->len >= DAG_MAX_DEPTH)
+/* Forward declarations */
+static bool node_vec_contains(const struct node_vec *v, struct dag_node *n);
+static bool node_vec_push   (struct node_vec       *v, struct dag_node *n);
+static bool dfs_path        (struct dag_node       *src,
+                             struct dag_node       *dst,
+                             struct node_vec       *stack,
+                             struct node_vec       *visited);
+static bool path_exists     (struct dag_node       *src,
+                             struct dag_node       *dst);
+static bool creates_cycle   (const struct dag_node *n);
+static void enqueue_ready   (struct dag_node       *n);
+static struct dag_node *dequeue_ready(void);
+static void dag_mark_done   (struct dag_node       *n);
+static void dag_halt        (void);
+
+/*----------------------------------------------------------------------------*/
+/* Public API                                                                */
+/*----------------------------------------------------------------------------*/
+
+/**
+ * @brief Initialize a DAG node.
+ */
+void
+dag_node_init(struct dag_node *n, exo_cap ctx)
+{
+    memset(n, 0, sizeof(*n));
+    n->ctx      = ctx;
+    n->priority = 0;
+    n->chan     = NULL;
+}
+
+/**
+ * @brief Set a node's scheduling priority.
+ */
+void
+dag_node_set_priority(struct dag_node *n, int priority)
+{
+    n->priority = priority;
+}
+
+/**
+ * @brief Attach a Lattice IPC channel to a node for yielding.
+ */
+void
+dag_node_set_channel(struct dag_node *n, lattice_channel_t *chan)
+{
+    n->chan = chan;
+}
+
+/**
+ * @brief Declare that @p child depends on @p parent.
+ */
+void
+dag_node_add_dep(struct dag_node *parent, struct dag_node *child)
+{
+    struct dag_node_list *link = kalloc(sizeof(*link));
+    if (!link) {
+        panic("dag_node_add_dep: out of memory");
+        return;
+    }
+    link->node = child;
+    link->next = parent->children;
+    parent->children = link;
+    child->pending++;
+    if (!child->deps) {
+        child->deps = kalloc(sizeof(*child->deps) * DAG_MAX_DEPTH);
+        child->ndeps = 0;
+    }
+    if (child->ndeps < DAG_MAX_DEPTH) {
+        child->deps[child->ndeps++] = parent;
+    }
+}
+
+/**
+ * @brief Submit node @p n to the scheduler (if no cycles).
+ */
+int
+dag_sched_submit(struct dag_node *n)
+{
+    acquire(&dag_lock);
+    if (creates_cycle(n)) {
+        release(&dag_lock);
+        return -1;
+    }
+    if (n->pending == 0 && !n->done) {
+        enqueue_ready(n);
+    }
+    release(&dag_lock);
+    return 0;
+}
+
+/**
+ * @brief Yield control to the next ready node.
+ */
+static void
+dag_yield(void)
+{
+    struct dag_node *n;
+
+    acquire(&dag_lock);
+    n = dequeue_ready();
+    release(&dag_lock);
+
+    if (!n) {
+        return;
+    }
+
+    if (n->chan) {
+        lattice_yield_to(n->chan);
+    } else {
+        exo_yield_to(n->ctx);
+    }
+
+    acquire(&dag_lock);
+    dag_mark_done(n);
+    release(&dag_lock);
+}
+
+/**
+ * @brief Yield to a specific node @p n if it is ready.
+ */
+void
+dag_yield_to(struct dag_node *n)
+{
+    if (!n) {
+        return;
+    }
+
+    acquire(&dag_lock);
+    if (n->pending > 0 || n->done) {
+        release(&dag_lock);
+        return;
+    }
+    release(&dag_lock);
+
+    exo_yield_to(n->ctx);
+
+    acquire(&dag_lock);
+    dag_mark_done(n);
+    release(&dag_lock);
+}
+
+/**
+ * @brief Initialize the DAG scheduler.
+ */
+void
+dag_sched_init(void)
+{
+    initlock(&dag_lock, "dag");
+    static struct exo_sched_ops ops = {
+        .halt  = dag_halt,
+        .yield = dag_yield,
+        .next  = NULL
+    };
+    static struct exo_stream stream = {
+        .head = &ops
+    };
+    exo_stream_register(&stream);
+}
+
+/*----------------------------------------------------------------------------*/
+/* Static Helpers                                                            */
+/*----------------------------------------------------------------------------*/
+
+static bool
+node_vec_contains(const struct node_vec *v, struct dag_node *n)
+{
+    for (size_t i = 0; i < v->len; ++i) {
+        if (v->data[i] == n) {
+            return true;
+        }
+    }
     return false;
-  v->data[v->len++] = n;
-  return true;
-}
-
-=======
-/** Determine scheduling weight based on node priority. */
->>>>>>> 5bb9c404
-static inline int node_weight(struct dag_node *n) { return n->priority; }
-
-/** Initialize a DAG node. */
-void dag_node_init(struct dag_node *n, exo_cap ctx) {
-  memset(n, 0, sizeof(*n));
-  n->ctx = ctx;
-  n->chan = NULL;
-}
-
-/** Set the scheduling priority of a node. */
-void dag_node_set_priority(struct dag_node *n, int priority) {
-  n->priority = priority;
-}
-
-/** Attach a lattice IPC channel used for yielding. */
-void dag_node_set_channel(struct dag_node *n, lattice_channel_t *chan) {
-  n->chan = chan;
-}
-
-/**
- * Register @p child as dependent on @p parent.
- */
-void dag_node_add_dep(struct dag_node *parent, struct dag_node *child) {
-  struct dag_node_list *l = (struct dag_node_list *)kalloc();
-  if (!l)
-    return;
-  l->node = child;
-  l->next = parent->children;
-  parent->children = l;
-  child->pending++;
-  if (child->deps == 0)
-    child->deps = (struct dag_node **)kalloc();
-  if (child->deps)
-    child->deps[child->ndeps++] = parent;
-}
-
-int dag_add_edge(struct dag_node *parent, struct dag_node *child) {
-  acquire(&dag_lock);
-  if (path_exists(child, parent)) {
-    release(&dag_lock);
-    return -1;
-  }
-  dag_node_add_dep(parent, child);
-  release(&dag_lock);
-  return 0;
-}
-
-/**
- * @brief Insert a ready node ordered by priority.
- */
-static void enqueue_ready(struct dag_node *n) {
-  int w = node_weight(n);
-  struct dag_node **pp = &ready_head;
-  while (*pp && node_weight(*pp) >= w)
-
-    pp = &(*pp)->next;
-  n->next = *pp;
-  *pp = n;
-}
-
-/** DFS helper for cycle detection. */
-static bool dfs_path(struct dag_node *src, struct dag_node *dst,
-                     struct node_vec *stack, struct node_vec *visited) {
-  if (contains(stack, src))
-    return true; /* back-edge */
-  if (contains(visited, src))
+}
+
+static bool
+node_vec_push(struct node_vec *v, struct dag_node *n)
+{
+    if (v->len >= DAG_MAX_DEPTH) {
+        return false;
+    }
+    v->data[v->len++] = n;
+    return true;
+}
+
+static bool
+dfs_path(struct dag_node *src,
+         struct dag_node *dst,
+         struct node_vec *stack,
+         struct node_vec *visited)
+{
+    if (node_vec_contains(stack, src)) {
+        return true; /* back‐edge => cycle */
+    }
+    if (node_vec_contains(visited, src)) {
+        return false;
+    }
+    if (!node_vec_push(stack, src)) {
+        return true; /* depth overflow => treat as cycle */
+    }
+    node_vec_push(visited, src);
+    if (src == dst) {
+        return true;
+    }
+    for (struct dag_node_list *l = src->children; l; l = l->next) {
+        if (dfs_path(l->node, dst, stack, visited)) {
+            return true;
+        }
+    }
+    stack->len--;
     return false;
-  if (!push(stack, src))
-    return true; /* depth limit */
-  push(visited, src);
-  if (src == dst)
-    return true;
-  for (struct dag_node_list *l = src->children; l; l = l->next)
-    if (dfs_path(l->node, dst, stack, visited))
-      return true;
-  stack->len--;
-  return false;
-}
-
-static bool path_exists(struct dag_node *src, struct dag_node *dst) {
-  struct dag_node *stack_buf[DAG_MAX_DEPTH];
-  struct dag_node *visit_buf[DAG_MAX_DEPTH];
-  struct node_vec stack = {stack_buf, 0};
-  struct node_vec visited = {visit_buf, 0};
-  return dfs_path(src, dst, &stack, &visited);
-}
-
-/** Check whether scheduling @p n would introduce a cycle. */
-static bool creates_cycle(struct dag_node *n) {
-  for (int i = 0; i < n->ndeps; ++i)
-    if (path_exists(n->deps[i], n))
-      return true;
-  return false;
-}
-
-int dag_sched_submit(struct dag_node *n) {
-  acquire(&dag_lock);
-  if (creates_cycle(n)) {
-    release(&dag_lock);
-    return -1;
-  }
-  if (n->pending == 0 && !n->done)
-    enqueue_ready(n);
-  release(&dag_lock);
-  return 0;
-}
-
-static struct dag_node *dequeue_ready(void) {
-  struct dag_node *n = ready_head;
-  if (n)
-    ready_head = n->next;
-  return n;
-}
-
-static void dag_mark_done(struct dag_node *n) {
-  struct dag_node_list *l;
-  n->done = 1;
-  for (l = n->children; l; l = l->next) {
-
-    struct dag_node *child = l->node;
-    if (--child->pending == 0)
-      enqueue_ready(child);
-  }
-}
-
-/** Run the next ready node and yield to its context. */
-static void dag_yield(void) {
-  struct dag_node *n;
-
-  acquire(&dag_lock);
-  n = dequeue_ready();
-  release(&dag_lock);
-
-  if (!n)
-    return;
-
-  if (n->chan)
-    lattice_yield_to(n->chan);
-  else
-    exo_yield_to(n->ctx);
-
-  acquire(&dag_lock);
-  dag_mark_done(n);
-  release(&dag_lock);
-}
-
-void dag_yield_to(struct dag_node *n) {
-  if (!n)
-    return;
-
-  acquire(&dag_lock);
-  if (n->pending > 0 || n->done) {
-    release(&dag_lock);
-    return;
-  }
-  release(&dag_lock);
-
-  exo_yield_to(n->ctx);
-
-  acquire(&dag_lock);
-  dag_mark_done(n);
-  release(&dag_lock);
-}
-
-static void dag_halt(void) {
-  // nothing
-}
-
-void dag_sched_init(void) {
-  initlock(&dag_lock, "dag");
-  dag_ops.halt = dag_halt;
-  dag_ops.yield = dag_yield;
-  dag_ops.next = 0;
-  dag_stream.head = &dag_ops;
-  exo_stream_register(&dag_stream);
+}
+
+static bool
+path_exists(struct dag_node *src, struct dag_node *dst)
+{
+    struct node_vec stack   = { .len = 0 };
+    struct node_vec visited = { .len = 0 };
+    return dfs_path(src, dst, &stack, &visited);
+}
+
+static bool
+creates_cycle(const struct dag_node *n)
+{
+    for (size_t i = 0; i < n->ndeps; ++i) {
+        if (path_exists(n->deps[i], (struct dag_node *)n)) {
+            return true;
+        }
+    }
+    return false;
+}
+
+static inline int
+node_weight(const struct dag_node *n)
+{
+    return n->priority;
+}
+
+static void
+enqueue_ready(struct dag_node *n)
+{
+    struct dag_node **pp = &ready_head;
+    int w = node_weight(n);
+    while (*pp && node_weight(*pp) >= w) {
+        pp = &(*pp)->next;
+    }
+    n->next = *pp;
+    *pp     = n;
+}
+
+static struct dag_node *
+dequeue_ready(void)
+{
+    struct dag_node *n = ready_head;
+    if (n) {
+        ready_head = n->next;
+    }
+    return n;
+}
+
+static void
+dag_mark_done(struct dag_node *n)
+{
+    n->done = true;
+    for (struct dag_node_list *l = n->children; l; l = l->next) {
+        struct dag_node *child = l->node;
+        if (--child->pending == 0) {
+            enqueue_ready(child);
+        }
+    }
+}
+
+static void
+dag_halt(void)
+{
+    /* No‐op */
 }