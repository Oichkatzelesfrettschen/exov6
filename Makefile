--- conflicted
+++ resolved
@@ -103,12 +103,11 @@
        $(KERNEL_DIR)/arch/aarch64/vectors.o
 BOOTASM := $(KERNEL_DIR)/arch/aarch64/boot.S
 ENTRYASM := $(KERNEL_DIR)/arch/aarch64/entry.S
-<<<<<<< HEAD
 else ifeq ($(ARCH),ia16)
 OBJS += $(KERNEL_DIR)/vectors.o
 BOOTASM := $(KERNEL_DIR)/arch/ia16/boot.S
 ENTRYASM := $(KERNEL_DIR)/arch/ia16/entry.S
-=======
+
 else ifeq ($(ARCH),armv7)
 OBJS += $(KERNEL_DIR)/arch/armv7/swtch.o \
        $(KERNEL_DIR)/arch/armv7/vectors.o
@@ -131,7 +130,6 @@
        $(KERNEL_DIR)/arch/ppc64le/vectors.o
 BOOTASM := $(KERNEL_DIR)/arch/ppc64le/boot.S
 ENTRYASM := $(KERNEL_DIR)/arch/ppc64le/entry.S
->>>>>>> dc1a4504
 else
 OBJS += $(KERNEL_DIR)/swtch.o \
        $(KERNEL_DIR)/vectors.o
@@ -164,7 +162,6 @@
 FS_IMG := fs-aarch64.img
 XV6_IMG := xv6-aarch64.img
 XV6_MEMFS_IMG := xv6memfs-aarch64.img
-<<<<<<< HEAD
 else ifeq ($(ARCH),ia16)
 ARCHFLAG := -m16
 LDFLAGS += -m elf_i386
@@ -173,7 +170,6 @@
 FS_IMG := fs-ia16.img
 XV6_IMG := xv6-ia16.img
 XV6_MEMFS_IMG := xv6memfs-ia16.img
-=======
 else ifeq ($(ARCH),armv7)
 ARCHFLAG := -march=armv7-a
 LDFLAGS += -m elf32-littlearm
@@ -206,7 +202,6 @@
 FS_IMG := fs-powerpc64le.img
 XV6_IMG := xv6-powerpc64le.img
 XV6_MEMFS_IMG := xv6memfs-powerpc64le.img
->>>>>>> dc1a4504
 else
 ARCHFLAG := -m32
 LDFLAGS += -m elf_i386
