import pathlib
import shutil
import sys
import pytest

# Ensure repository root is in sys.path
ROOT = pathlib.Path(__file__).resolve().parents[1]
sys.path.insert(0, str(ROOT))

import os
import simulate

<<<<<<< HEAD
def test_simulate_harness_completes():
    if not (
        shutil.which("qemu-system-x86_64")
        or shutil.which("qemu-system-i386")
        or shutil.which("qemu")
    ):
        pytest.skip("QEMU not installed")
=======
def test_simulate_harness_completes(monkeypatch):
    monkeypatch.setenv("QEMU", "/bin/true")
>>>>>>> 67d6b10d
    assert simulate.main() == 0<|MERGE_RESOLUTION|>--- conflicted
+++ resolved
@@ -10,7 +10,7 @@
 import os
 import simulate
 
-<<<<<<< HEAD
+
 def test_simulate_harness_completes():
     if not (
         shutil.which("qemu-system-x86_64")
@@ -18,8 +18,8 @@
         or shutil.which("qemu")
     ):
         pytest.skip("QEMU not installed")
-=======
+
 def test_simulate_harness_completes(monkeypatch):
     monkeypatch.setenv("QEMU", "/bin/true")
->>>>>>> 67d6b10d
+
     assert simulate.main() == 0