#pragma once

#include <stdint.h>

typedef uint8_t  uchar;
typedef uint16_t ushort;
typedef uint32_t uint;
typedef uint64_t uint64;

#ifdef __x86_64__
typedef uint64_t pde_t;
typedef unsigned long uintptr_t;
typedef unsigned long size_t;
#else
typedef uint32_t pde_t;
typedef uint32_t uintptr_t;
<<<<<<< HEAD
typedef uint32_t size_t;
#endif
=======
typedef uint32_t size_t;
>>>>>>> 635de63a
<|MERGE_RESOLUTION|>--- conflicted
+++ resolved
@@ -14,9 +14,6 @@
 #else
 typedef uint32_t pde_t;
 typedef uint32_t uintptr_t;
-<<<<<<< HEAD
 typedef uint32_t size_t;
 #endif
-=======
-typedef uint32_t size_t;
->>>>>>> 635de63a
+
