--- conflicted
+++ resolved
@@ -1,47 +1,69 @@
 /*
  * arch_ops.c - x86_64 Architecture Operations Implementation
+ * POSIX-ish / Exokernel Low-Level Primitives
  */
 
 #include <hal/arch_ops.h>
 #include <stdatomic.h>
 #include <stdint.h>
-
-// Structure definition matching arch_switch.S
-// Only callee-saved registers are preserved across context switches.
-// Caller-saved registers are the compiler's responsibility.
+#include <stdbool.h>
+#include <stddef.h>
+
+// ----------------------------------------------------------------------------
+// Context Management
+// ----------------------------------------------------------------------------
+
+/*
+ * struct arch_context
+ * Matches layout in arch_switch.S.
+ * Only Callee-Saved registers are preserved.
+ */
 struct arch_context {
-<<<<<<< HEAD
-    // Register array mapping (offsets 0-127):
-    // [0]=RAX, [1]=RBX, [2]=RCX, [3]=RDX, [4]=RSI, [5]=RDI, [6]=RBP, [7]=RSP,
-    // [8]=R8, [9]=R9, [10]=R10, [11]=R11, [12]=R12, [13]=R13, [14]=R14, [15]=R15
-    uint64_t registers[16];
-    uint64_t sp;            // 128: saved stack pointer for switching
-    uint64_t pc;            // 136: return address
-    uint64_t flags;         // 144: RFLAGS
-=======
     uint64_t rbx;    // 0
     uint64_t rbp;    // 8
     uint64_t r12;    // 16
     uint64_t r13;    // 24
     uint64_t r14;    // 32
     uint64_t r15;    // 40
-    uint64_t sp;     // 48
-    uint64_t pc;     // 56
-    uint64_t flags;  // 64
->>>>>>> 64103d9d
+    uint64_t sp;     // 48 (RSP)
+    uint64_t pc;     // 56 (RIP/Return Address)
+    uint64_t flags;  // 64 (RFLAGS)
 };
 
+/*
+ * Initialize a context for a new thread.
+ * Sets up the stack so that 'arch_switch_to' can 'return' into the entry point.
+ */
+void arch_context_init(struct arch_context *ctx, void *stack_top, void (*entry)(void)) {
+    // 1. Align stack to 16 bytes (ABI requirement)
+    uintptr_t sp = (uintptr_t)stack_top;
+    sp &= ~0xF; 
+    
+    // 2. Set instruction pointer to entry function
+    ctx->pc = (uint64_t)entry;
+    
+    // 3. Set stack pointer
+    // Note: When arch_switch_to performs 'ret', it pops RIP. 
+    // We simulate the stack state as if 'entry' was called.
+    ctx->sp = sp;
+
+    // 4. Default RFLAGS: Interrupts enabled (IF=1), Reserved bit 1 must be 1
+    ctx->flags = (1 << 9) | (1 << 1); 
+
+    // 5. Clear callee-saved registers (optional, but good for debugging)
+    ctx->rbx = 0;
+    ctx->rbp = 0; // RBP 0 often indicates end of stack frame to debuggers
+    ctx->r12 = 0;
+    ctx->r13 = 0;
+    ctx->r14 = 0;
+    ctx->r15 = 0;
+}
+
+// arch_switch_to is implemented in arch_switch.S
+
 // ----------------------------------------------------------------------------
 // Interrupt Control
 // ----------------------------------------------------------------------------
-
-void arch_irq_enter(void) {
-    // Placeholder for IRQ accounting
-}
-
-void arch_irq_exit(void) {
-    // Placeholder for IRQ accounting
-}
 
 void arch_irq_enable(void) {
     __asm__ volatile("sti" ::: "memory");
@@ -63,10 +85,8 @@
     return (flags & (1 << 9)) != 0; // IF flag is bit 9
 }
 
-// arch_switch_to is implemented in arch_switch.S
-
-// ----------------------------------------------------------------------------
-// TLB Management
+// ----------------------------------------------------------------------------
+// TLB & Paging Management
 // ----------------------------------------------------------------------------
 
 void arch_tlb_flush_all(void) {
@@ -80,7 +100,21 @@
     );
 }
 
+void arch_tlb_flush_page(void* addr) {
+    __asm__ volatile ("invlpg (%0)" : : "r"(addr) : "memory");
+}
+
 void arch_tlb_flush_range(void* start, size_t size) {
+    // Heuristic: If flushing a large range, it's cheaper to flush the whole TLB
+    // than to issue hundreds of invlpg instructions.
+    // Threshold is typically around 32-64 pages depending on CPU uArch.
+    const size_t THRESHOLD = 64 * 4096; 
+
+    if (size > THRESHOLD) {
+        arch_tlb_flush_all();
+        return;
+    }
+
     uintptr_t addr = (uintptr_t)start;
     uintptr_t end = addr + size;
 
@@ -92,8 +126,50 @@
     }
 }
 
-void arch_tlb_flush_page(void* addr) {
-    __asm__ volatile ("invlpg (%0)" : : "r"(addr) : "memory");
+uint64_t arch_read_cr2(void) {
+    uint64_t cr2;
+    __asm__ volatile ("mov %%cr2, %0" : "=r"(cr2));
+    return cr2;
+}
+
+// ----------------------------------------------------------------------------
+// Port I/O (Elevated Feature)
+// ----------------------------------------------------------------------------
+
+void arch_outb(uint16_t port, uint8_t val) {
+    __asm__ volatile ("outb %0, %1" : : "a"(val), "Nd"(port));
+}
+
+uint8_t arch_inb(uint16_t port) {
+    uint8_t val;
+    __asm__ volatile ("inb %1, %0" : "=a"(val) : "Nd"(port));
+    return val;
+}
+
+void arch_outl(uint16_t port, uint32_t val) {
+    __asm__ volatile ("outl %0, %1" : : "a"(val), "Nd"(port));
+}
+
+uint32_t arch_inl(uint16_t port) {
+    uint32_t val;
+    __asm__ volatile ("inl %1, %0" : "=a"(val) : "Nd"(port));
+    return val;
+}
+
+// ----------------------------------------------------------------------------
+// MSR Access (Elevated Feature)
+// ----------------------------------------------------------------------------
+
+void arch_wrmsr(uint32_t msr, uint64_t val) {
+    uint32_t lo = val & 0xFFFFFFFF;
+    uint32_t hi = val >> 32;
+    __asm__ volatile ("wrmsr" : : "c"(msr), "a"(lo), "d"(hi));
+}
+
+uint64_t arch_rdmsr(uint32_t msr) {
+    uint32_t lo, hi;
+    __asm__ volatile ("rdmsr" : "=a"(lo), "=d"(hi) : "c"(msr));
+    return ((uint64_t)hi << 32) | lo;
 }
 
 // ----------------------------------------------------------------------------
@@ -102,7 +178,10 @@
 
 uint64_t arch_get_cycles(void) {
     uint32_t lo, hi;
-    __asm__ volatile ("rdtsc" : "=a"(lo), "=d"(hi) : : "memory");
+    // Use RDTSCP instead of RDTSC to prevent out-of-order execution 
+    // from skewing timing measurements.
+    // RCX is clobbered by RDTSCP (contains IA32_TSC_AUX).
+    __asm__ volatile ("rdtscp" : "=a"(lo), "=d"(hi) : : "rcx", "memory");
     return ((uint64_t)hi << 32) | lo;
 }
 
@@ -127,7 +206,12 @@
 // ----------------------------------------------------------------------------
 
 uint32_t arch_cpu_id(void) {
+    // Optimization: If the OS has set up IA32_TSC_AUX MSR (C000_0103h),
+    // RDTSCP returns the CPU ID in ECX much faster than CPUID instruction.
+    // However, as a fallback/default, we use CPUID leaf 1.
+    
     uint32_t eax_out, ebx, ecx_out, edx_out;
+    
     // CPUID leaf 1 returns APIC ID in EBX[31:24]
     __asm__ volatile (
         "cpuid"
@@ -143,5 +227,6 @@
 }
 
 void arch_cpu_halt(void) {
-    __asm__ volatile ("hlt");
+    // Enable interrupts before halting so we can wake up
+    __asm__ volatile ("sti; hlt");
 }