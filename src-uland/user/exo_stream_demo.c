--- conflicted
+++ resolved
@@ -3,14 +3,9 @@
 #include "user.h"
 
 // Stub function since kernel support is unavailable
-<<<<<<< HEAD
-int exo_yield_to(exo_cap *target) {
-  printf(1, "exo_yield_to called with cap %u\n", target->id);
-=======
 
 int exo_yield_to(exo_cap *target) {
   printf(1, "exo_yield_to called with cap %p\n", (void *)target->id);
->>>>>>> 6c582d44
   return 0;
 }
 
@@ -23,10 +18,7 @@
   exo_cap cap = {0, 0};
   printf(1, "STREAMS/exo yield demo\n");
   streams_stop();
-<<<<<<< HEAD
-=======
   demo_yield_to(cap);
->>>>>>> 6c582d44
   exo_yield_to(&cap);
   streams_yield();
   exit();
