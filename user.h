#pragma once

struct stat;
struct rtcdate;

#include "exo_cpu.h"
#include "exo.h"


// system calls
int fork(void);
[[noreturn]] int exit(void);
int wait(void);
int pipe(int*);
int write(int, const void*, size_t);
int read(int, void*, size_t);
int close(int);
int kill(int);
int exec(char*, char**);
int open(const char*, int);
int mknod(const char*, short, short);
int unlink(const char*);
int fstat(int fd, struct stat*);
int link(const char*, const char*);
int mkdir(const char*);
int chdir(const char*);
int dup(int);
int getpid(void);
char* sbrk(int);
int sleep(int);
int uptime(void);
int mappte(void *, void *, int);

int exo_pctr_transfer(int cap);

int set_timer_upcall(void (*handler)(void));
exo_cap exo_alloc_page(void);
int exo_unbind_page(exo_cap);
int exo_alloc_block(uint dev, exo_blockcap *cap);
int exo_bind_block(exo_blockcap *cap, void *data, int write);
int exo_yield_to(exo_cap target);
<<<<<<< HEAD
int exo_read_disk(exo_cap cap, void *dst, uint64 off, uint64 n);
int exo_write_disk(exo_cap cap, const void *src, uint64 off, uint64 n);
int exo_send(exo_cap dest, const void *buf, uint64 len);
int exo_recv(exo_cap src, void *buf, uint64 len);
=======
int exo_read_disk(exo_blockcap cap, void *dst, uint64 off, uint64 n);
int exo_write_disk(exo_blockcap cap, const void *src, uint64 off, uint64 n);
>>>>>>> c592741c


// ulib.c
int stat(const char*, struct stat*);
char* strcpy(char*, const char*);
void *memmove(void*, const void*, size_t);
char* strchr(const char*, char c);
int strcmp(const char*, const char*);
void printf(int, const char*, ...);
char* gets(char*, size_t max);
size_t strlen(const char*);
void* memset(void*, int, size_t);
void* malloc(size_t);
void free(void*);
int atoi(const char*);<|MERGE_RESOLUTION|>--- conflicted
+++ resolved
@@ -39,15 +39,13 @@
 int exo_alloc_block(uint dev, exo_blockcap *cap);
 int exo_bind_block(exo_blockcap *cap, void *data, int write);
 int exo_yield_to(exo_cap target);
-<<<<<<< HEAD
 int exo_read_disk(exo_cap cap, void *dst, uint64 off, uint64 n);
 int exo_write_disk(exo_cap cap, const void *src, uint64 off, uint64 n);
 int exo_send(exo_cap dest, const void *buf, uint64 len);
 int exo_recv(exo_cap src, void *buf, uint64 len);
-=======
 int exo_read_disk(exo_blockcap cap, void *dst, uint64 off, uint64 n);
 int exo_write_disk(exo_blockcap cap, const void *src, uint64 off, uint64 n);
->>>>>>> c592741c
+
 
 
 // ulib.c
