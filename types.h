#pragma once

#include <stdint.h>

// Basic integral types used throughout xv6
typedef unsigned int uint;
typedef unsigned short ushort;
typedef unsigned char uchar;
<<<<<<< HEAD
// typedef unsigned long long uint64; // Commented out to resolve conflict with kernel/types.h's uint64 via uint64_t
typedef signed long long int64; // This might also need adjustment later if conflicts arise

// Sized integer aliases (fallbacks for our small libc)
// These are commented out to prefer system's stdint.h
// typedef unsigned int uint32_t;
// typedef int int32_t;
// typedef unsigned long long uint64_t;
// typedef long long int64_t;
// typedef unsigned short uint16_t;
// typedef short int16_t;
// typedef unsigned char uint8_t;
// typedef signed char int8_t;

// Pointer-sized and size types
typedef unsigned long uintptr_t; // This might also conflict if system provides it
// typedef unsigned int size_t; // Commented out to prefer system's stddef.h
=======
typedef uint64_t uint64;
typedef signed long long int64;

/**
 * @brief Sized integer aliases for environments lacking <stdint.h>.
 *
 * When the standard types are already provided, these definitions are
 * omitted to avoid conflicts during userland compilation.
 */
#ifndef UINT32_MAX
typedef unsigned int uint32_t;
typedef int int32_t;
typedef unsigned long long uint64_t;
typedef long long int64_t;
typedef unsigned short uint16_t;
typedef short int16_t;
typedef unsigned char uint8_t;
typedef signed char int8_t;
#endif

// Pointer-sized and size types
#ifndef UINTPTR_MAX
typedef unsigned long uintptr_t;
#endif
// Use compiler-provided definition for size_t when available
#ifndef __SIZE_TYPE__
typedef unsigned long size_t;
#else
typedef __SIZE_TYPE__ size_t;
#endif
>>>>>>> 96d26c8f

#ifdef __x86_64__
typedef unsigned long long pde_t;
#else
typedef unsigned int pde_t;
#endif<|MERGE_RESOLUTION|>--- conflicted
+++ resolved
@@ -3,30 +3,11 @@
 #include <stdint.h>
 
 // Basic integral types used throughout xv6
-typedef unsigned int uint;
-typedef unsigned short ushort;
-typedef unsigned char uchar;
-<<<<<<< HEAD
-// typedef unsigned long long uint64; // Commented out to resolve conflict with kernel/types.h's uint64 via uint64_t
-typedef signed long long int64; // This might also need adjustment later if conflicts arise
-
-// Sized integer aliases (fallbacks for our small libc)
-// These are commented out to prefer system's stdint.h
-// typedef unsigned int uint32_t;
-// typedef int int32_t;
-// typedef unsigned long long uint64_t;
-// typedef long long int64_t;
-// typedef unsigned short uint16_t;
-// typedef short int16_t;
-// typedef unsigned char uint8_t;
-// typedef signed char int8_t;
-
-// Pointer-sized and size types
-typedef unsigned long uintptr_t; // This might also conflict if system provides it
-// typedef unsigned int size_t; // Commented out to prefer system's stddef.h
-=======
-typedef uint64_t uint64;
-typedef signed long long int64;
+typedef unsigned int        uint;
+typedef unsigned short      ushort;
+typedef unsigned char       uchar;
+typedef uint64_t            uint64;
+typedef signed long long    int64;
 
 /**
  * @brief Sized integer aliases for environments lacking <stdint.h>.
@@ -35,30 +16,30 @@
  * omitted to avoid conflicts during userland compilation.
  */
 #ifndef UINT32_MAX
-typedef unsigned int uint32_t;
-typedef int int32_t;
-typedef unsigned long long uint64_t;
-typedef long long int64_t;
-typedef unsigned short uint16_t;
-typedef short int16_t;
-typedef unsigned char uint8_t;
-typedef signed char int8_t;
+typedef unsigned int        uint32_t;
+typedef int                 int32_t;
+typedef unsigned long long  uint64_t;
+typedef long long           int64_t;
+typedef unsigned short      uint16_t;
+typedef short               int16_t;
+typedef unsigned char       uint8_t;
+typedef signed char         int8_t;
 #endif
 
 // Pointer-sized and size types
 #ifndef UINTPTR_MAX
-typedef unsigned long uintptr_t;
+typedef unsigned long       uintptr_t;
 #endif
-// Use compiler-provided definition for size_t when available
+
 #ifndef __SIZE_TYPE__
-typedef unsigned long size_t;
+typedef unsigned long       size_t;
 #else
-typedef __SIZE_TYPE__ size_t;
+typedef __SIZE_TYPE__       size_t;
 #endif
->>>>>>> 96d26c8f
 
+// Page-directory entry type
 #ifdef __x86_64__
-typedef unsigned long long pde_t;
+typedef unsigned long long  pde_t;
 #else
-typedef unsigned int pde_t;
+typedef unsigned int        pde_t;
 #endif