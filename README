--- conflicted
+++ resolved
@@ -119,7 +119,7 @@
 are selected automatically via conditional compilation and replace the
 32-bit constants.
 
-<<<<<<< HEAD
+
 16-BIT BUILD
 ------------
 An experimental 16-bit configuration is also available.  ``setup.sh``
@@ -131,7 +131,7 @@
 
 This creates ``kernel-ia16`` and ``xv6-ia16.img`` which Bochs can boot
 in real mode.
-=======
+
 CROSS-COMPILING
 ---------------
 The ``setup.sh`` script installs cross-compilers for several
@@ -162,7 +162,7 @@
 
 When additional ``ARCH`` values are implemented in the Makefile these
 commands will build and boot the corresponding images.
->>>>>>> dc1a4504
+
 
 MESON BUILD
 -----------
