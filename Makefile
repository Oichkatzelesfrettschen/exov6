KERNEL_DIR := src-kernel
ULAND_DIR := src-uland
LIBOS_DIR := libos

OBJS = \
        $(KERNEL_DIR)/bio.o\
        $(KERNEL_DIR)/console.o\
        $(KERNEL_DIR)/exec.o\
        $(KERNEL_DIR)/file.o\
        $(KERNEL_DIR)/fs.o\
        $(KERNEL_DIR)/ide.o\
        $(KERNEL_DIR)/ioapic.o\
        $(KERNEL_DIR)/kalloc.o\
        $(KERNEL_DIR)/kbd.o\
        $(KERNEL_DIR)/lapic.o\
        $(KERNEL_DIR)/log.o\
        $(KERNEL_DIR)/main.o\
        $(KERNEL_DIR)/mp.o\
        $(KERNEL_DIR)/picirq.o\
        $(KERNEL_DIR)/pipe.o\
        $(KERNEL_DIR)/proc.o\
        $(KERNEL_DIR)/sleeplock.o\
        $(KERNEL_DIR)/spinlock.o\
        $(KERNEL_DIR)/string.o\
        $(KERNEL_DIR)/syscall.o\
        $(KERNEL_DIR)/sysfile.o\
        $(KERNEL_DIR)/sysproc.o\
        $(KERNEL_DIR)/trapasm.o\
        $(KERNEL_DIR)/trap.o\
        $(KERNEL_DIR)/uart.o\
        $(KERNEL_DIR)/vectors.o\
        $(KERNEL_DIR)/vm.o\
       $(KERNEL_DIR)/exo.o\
<<<<<<< HEAD
       $(KERNEL_DIR)/kernel/exo_cpu.o\
       $(KERNEL_DIR)/kernel/exo_disk.o\
       $(KERNEL_DIR)/kernel/exo_ipc.o\
       $(KERNEL_DIR)/exo_stream.o\
       $(KERNEL_DIR)/fastipc.o\
       $(KERNEL_DIR)/endpoint.o\
=======
       $(KERNEL_DIR)/exo/exo_cpu.o\
       $(KERNEL_DIR)/exo/exo_disk.o\
       $(KERNEL_DIR)/exo/exo_ipc.o\
       $(KERNEL_DIR)/fastipc.o\
        $(KERNEL_DIR)/exo_stream.o\
        $(KERNEL_DIR)/fastipc.o\
        $(KERNEL_DIR)/endpoint.o\
>>>>>>> d146b12f



ifeq ($(ARCH),x86_64)
OBJS += $(KERNEL_DIR)/mmu64.o
endif

# Cross-compiling (e.g., on Mac OS X)
# TOOLPREFIX = i386-jos-elf

# Using native tools (e.g., on X86 Linux)
#TOOLPREFIX = 

# Try to infer the correct TOOLPREFIX if not set
ifndef TOOLPREFIX
TOOLPREFIX := $(shell if i386-jos-elf-objdump -i 2>&1 | grep '^elf32-i386$$' >/dev/null 2>&1; \
	then echo 'i386-jos-elf-'; \
	elif objdump -i 2>&1 | grep 'elf32-i386' >/dev/null 2>&1; \
	then echo ''; \
	else echo "***" 1>&2; \
	echo "*** Error: Couldn't find an i386-*-elf version of GCC/binutils." 1>&2; \
	echo "*** Is the directory with i386-jos-elf-gcc in your PATH?" 1>&2; \
	echo "*** If your i386-*-elf toolchain is installed with a command" 1>&2; \
	echo "*** prefix other than 'i386-jos-elf-', set your TOOLPREFIX" 1>&2; \
	echo "*** environment variable to that prefix and run 'make' again." 1>&2; \
	echo "*** To turn off this error, run 'gmake TOOLPREFIX= ...'." 1>&2; \
	echo "***" 1>&2; exit 1; fi)
endif

# If the makefile can't find QEMU, specify its path here
# QEMU = qemu-system-i386

# Try to infer the correct QEMU if not provided. Leave empty when none found.
ifndef QEMU
QEMU := $(shell which qemu-system-i386 2>/dev/null || \
       which qemu-system-x86_64 2>/dev/null || \
       which qemu 2>/dev/null)
endif

ARCH ?= i686
CSTD ?= gnu2x



ifeq ($(ARCH),x86_64)
OBJS += $(KERNEL_DIR)/main64.o $(KERNEL_DIR)/swtch64.o
BOOTASM := $(KERNEL_DIR)/arch/x64/bootasm64.S
ENTRYASM := $(KERNEL_DIR)/arch/x64/entry64.S
else
OBJS += $(KERNEL_DIR)/swtch.o

BOOTASM := $(KERNEL_DIR)/bootasm.S
ENTRYASM := $(KERNEL_DIR)/entry.S
endif

CC = $(TOOLPREFIX)gcc
AS = $(TOOLPREFIX)gas
LD = $(TOOLPREFIX)ld
OBJCOPY = $(TOOLPREFIX)objcopy
OBJDUMP = $(TOOLPREFIX)objdump

# Output file names depend on the target architecture
ifeq ($(ARCH),x86_64)
ARCHFLAG := -m64
LDFLAGS += -m elf_x86_64
KERNEL_FILE := kernel64
KERNELMEMFS_FILE := kernelmemfs64
FS_IMG := fs64.img
XV6_IMG := xv6-64.img
XV6_MEMFS_IMG := xv6memfs-64.img
else
ARCHFLAG := -m32
LDFLAGS += -m elf_i386
KERNEL_FILE := kernel.bin
KERNELMEMFS_FILE := kernelmemfs.bin
FS_IMG := fs.img
XV6_IMG := xv6.img
XV6_MEMFS_IMG := xv6memfs.img
endif

# Only sign the bootblock for 32-bit builds. The 64-bit
# bootloader exceeds the legacy 512-byte limit.
SIGNBOOT := 1
ifeq ($(ARCH),x86_64)
SIGNBOOT := 0
endif


CFLAGS = -fno-pic -static -fno-builtin -fno-strict-aliasing -O2 -Wall -MD -ggdb $(ARCHFLAG) -Werror -fno-omit-frame-pointer -std=$(CSTD) -nostdinc -I. -I$(KERNEL_DIR) -I$(ULAND_DIR) -I$(LIBOS_DIR)
CFLAGS += $(shell $(CC) -fno-stack-protector -E -x c /dev/null >/dev/null 2>&1 && echo -fno-stack-protector)
ASFLAGS = $(ARCHFLAG) -gdwarf-2 -Wa,-divide -I. -I$(KERNEL_DIR) -I$(ULAND_DIR)

# Disable PIE when possible (for Ubuntu 16.10 toolchain)
ifneq ($(shell $(CC) -dumpspecs 2>/dev/null | grep -e '[^f]no-pie'),)
CFLAGS += -fno-pie -no-pie
endif
ifneq ($(shell $(CC) -dumpspecs 2>/dev/null | grep -e '[^f]nopie'),)
CFLAGS += -fno-pie -nopie
endif

$(XV6_IMG): bootblock kernel
	dd if=/dev/zero of=$(XV6_IMG) count=10000
	dd if=bootblock of=$(XV6_IMG) conv=notrunc
	dd if=$(KERNEL_FILE) of=$(XV6_IMG) seek=1 conv=notrunc

$(XV6_MEMFS_IMG): bootblock kernelmemfs
	dd if=/dev/zero of=$(XV6_MEMFS_IMG) count=10000
	dd if=bootblock of=$(XV6_MEMFS_IMG) conv=notrunc
	dd if=$(KERNELMEMFS_FILE) of=$(XV6_MEMFS_IMG) seek=1 conv=notrunc

bootblock: $(BOOTASM) $(KERNEL_DIR)/bootmain.c
	$(CC) $(CFLAGS) -fno-pic -O -nostdinc -I. -c $(KERNEL_DIR)/bootmain.c
	$(CC) $(CFLAGS) -fno-pic -nostdinc -I. -c $(BOOTASM) -o bootasm.o
	$(LD) $(LDFLAGS) -N -e start -Ttext 0x7C00 -o bootblock.o bootasm.o bootmain.o
	$(OBJDUMP) -S bootblock.o > bootblock.asm
	$(OBJCOPY) -S -O binary -j .text bootblock.o bootblock
ifneq ($(SIGNBOOT),0)
	./sign.pl bootblock
endif
entry.o: $(ENTRYASM)
	$(CC) $(CFLAGS) -fno-pic -nostdinc -I. -c $(ENTRYASM) -o entry.o


ENTRYOTHERASM := $(KERNEL_DIR)/entryother.S
ENTRYOTHERBIN := entryother

$(ENTRYOTHERBIN): $(ENTRYOTHERASM)
	$(CC) $(CFLAGS) -fno-pic -nostdinc -I. -c $(ENTRYOTHERASM) -o entryother.o
	$(LD) $(LDFLAGS) -N -e start -Ttext 0x7000 -o bootblockother.o entryother.o
	$(OBJCOPY) -S -O binary -j .text bootblockother.o $(ENTRYOTHERBIN)
	$(OBJDUMP) -S bootblockother.o > $(ENTRYOTHERBIN).asm

initcode: $(KERNEL_DIR)/initcode.S
	$(CC) $(CFLAGS) -nostdinc -I. -c $(KERNEL_DIR)/initcode.S
	$(LD) $(LDFLAGS) -N -e start -Ttext 0 -o initcode.out initcode.o
	$(OBJCOPY) -S -O binary initcode.out initcode
	$(OBJDUMP) -S initcode.o > initcode.asm

kernel: $(OBJS) entry.o $(ENTRYOTHERBIN) initcode kernel.ld
	$(LD) $(LDFLAGS) -T kernel.ld -o $(KERNEL_FILE) entry.o $(OBJS) -b binary initcode $(ENTRYOTHERBIN)
		$(OBJDUMP) -S $(KERNEL_FILE) > kernel.asm
	$(OBJDUMP) -t $(KERNEL_FILE) | sed '1,/SYMBOL TABLE/d; s/ .* / /; /^$$/d' > kernel.sym

# kernelmemfs is a copy of kernel that maintains the
# disk image in memory instead of writing to a disk.
# This is not so useful for testing persistent storage or
# exploring disk buffering implementations, but it is
	# great for testing the kernel on real hardware without
# needing a scratch disk.
MEMFSOBJS = $(filter-out ide.o,$(OBJS)) memide.o
kernelmemfs: $(MEMFSOBJS) entry.o $(ENTRYOTHERBIN) initcode kernel.ld $(FS_IMG)
	$(LD) $(LDFLAGS) -T kernel.ld -o $(KERNELMEMFS_FILE) entry.o  $(MEMFSOBJS) -b binary initcode $(ENTRYOTHERBIN) $(FS_IMG)
	$(OBJDUMP) -S $(KERNELMEMFS_FILE) > kernelmemfs.asm
	$(OBJDUMP) -t $(KERNELMEMFS_FILE) | sed '1,/SYMBOL TABLE/d; s/ .* / /; /^$$/d' > kernelmemfs.sym

tags: $(OBJS) $(ENTRYOTHERASM) _init
		etags *.S *.c
$(KERNEL_DIR)/vectors.S: vectors.pl
	./vectors.pl > $@

ULIB = \
        $(ULAND_DIR)/ulib.o \
        $(ULAND_DIR)/usys.o \
        $(ULAND_DIR)/printf.o \
        $(ULAND_DIR)/umalloc.o \
<<<<<<< HEAD
$(ULAND_DIR)/swtch.o \
$(ULAND_DIR)/caplib.o \
$(ULAND_DIR)/chan.o \
$(ULAND_DIR)/math_core.o \
$(ULAND_DIR)/libos/sched.o
=======
        $(ULAND_DIR)/swtch.o \
        $(ULAND_DIR)/caplib.o \
        $(ULAND_DIR)/chan.o \
        $(ULAND_DIR)/math_core.o \
        $(ULAND_DIR)/libos/sched.o
        $(LIBOS_DIR)/fs.o \
        $(LIBOS_DIR)/file.o
>>>>>>> d146b12f

_%: $(ULAND_DIR)/%.o $(ULIB)
	$(LD) $(LDFLAGS) -N -e main -Ttext 0 -o $@ $^
	$(OBJDUMP) -S $@ > $*.asm
	$(OBJDUMP) -t $@ | sed '1,/SYMBOL TABLE/d; s/ .* / /; /^$$/d' > $*.sym

_forktest: $(ULAND_DIR)/forktest.o $(ULIB)
	        # forktest has less library code linked in - needs to be small
	# in order to be able to max out the proc table.
	$(LD) $(LDFLAGS) -N -e main -Ttext 0 -o _forktest $(ULAND_DIR)/forktest.o $(ULAND_DIR)/ulib.o $(ULAND_DIR)/usys.o
		$(OBJDUMP) -S _forktest > forktest.asm

mkfs: mkfs.c fs.h
	gcc -Werror -Wall -o mkfs mkfs.c

exo_stream_demo.o: $(ULAND_DIR)/user/exo_stream_demo.c
	$(CC) $(CFLAGS) -c -o $@ $<


# Prevent deletion of intermediate files, e.g. cat.o, after first build, so
# that disk image changes after first build are persistent until clean.  More
# details:
# http://www.gnu.org/software/make/manual/html_node/Chained-Rules.html
.PRECIOUS: %.o

UPROGS=\
	_cat\
	_echo\
	_forktest\
	_grep\
	_init\
	_kill\
	_ln\
	_ls\
	_mkdir\
	_rm\
	_sh\
	_stressfs\
	_usertests\
        _wc\
        _zombie\
        _phi\
        _exo_stream_demo\
        _ipc_test\
        _kbdserv\
        _rcrs\

ifeq ($(ARCH),x86_64)
UPROGS := $(filter-out _usertests,$(UPROGS))
endif

$(FS_IMG): mkfs README $(UPROGS)
	./mkfs $(FS_IMG) README $(UPROGS)

-include *.d

clean:
	rm -f *.tex *.dvi *.idx *.aux *.log *.ind *.ilg \
       *.o *.d *.asm *.sym $(KERNEL_DIR)/vectors.S bootblock entryother entryother64 \
       initcode initcode.out kernel.bin kernel64 xv6.img xv6-64.img \
       fs.img fs64.img kernelmemfs.bin kernelmemfs64 xv6memfs.img \
	xv6memfs-64.img mkfs .gdbinit \
	$(UPROGS)

# make a printout
FILES = $(shell grep -v '^\#' runoff.list)
PRINT = runoff.list runoff.spec README toc.hdr toc.ftr $(FILES)

xv6.pdf: $(PRINT)
	./runoff
	ls -l xv6.pdf

print: xv6.pdf

# run in emulators

bochs : $(FS_IMG) $(XV6_IMG)
	if [ ! -e .bochsrc ]; then ln -s dot-bochsrc .bochsrc; fi
	bochs -q

# try to generate a unique GDB port
GDBPORT = $(shell expr `id -u` % 5000 + 25000)
# QEMU's gdb stub command line changed in 0.11
QEMUGDB = $(shell if $(QEMU) -help | grep -q '^-gdb'; \
	then echo "-gdb tcp::$(GDBPORT)"; \
	else echo "-s -p $(GDBPORT)"; fi)
ifndef CPUS
CPUS := 2
endif
QEMUOPTS = -drive file=$(FS_IMG),index=1,media=disk,format=raw -drive file=$(XV6_IMG),index=0,media=disk,format=raw -smp $(CPUS) -m 512 $(QEMUEXTRA)

qemu: $(FS_IMG) $(XV6_IMG)
	if [ -z "$(QEMU)" ]; then \
	        echo "QEMU not found. Kernel built but not executed."; \
	else \
	        $(QEMU) -serial mon:stdio $(QEMUOPTS); \
	fi

qemu-memfs: $(XV6_MEMFS_IMG)
	if [ -z "$(QEMU)" ]; then \
	        echo "QEMU not found. Kernel built but not executed."; \
	else \
	        $(QEMU) -drive file=$(XV6_MEMFS_IMG),index=0,media=disk,format=raw -smp $(CPUS) -m 256; \
	fi

qemu-nox: $(FS_IMG) $(XV6_IMG)
	if [ -z "$(QEMU)" ]; then \
	        echo "QEMU not found. Kernel built but not executed."; \
	else \
	        $(QEMU) -nographic $(QEMUOPTS); \
	fi

.gdbinit: .gdbinit.tmpl
	sed "s/localhost:1234/localhost:$(GDBPORT)/" < $^ > $@

qemu-gdb: $(FS_IMG) $(XV6_IMG) .gdbinit
	@echo "*** Now run 'gdb'." 1>&2
	if [ -z "$(QEMU)" ]; then \
	        echo "QEMU not found. GDB stub unavailable."; \
	else \
	        $(QEMU) -serial mon:stdio $(QEMUOPTS) -S $(QEMUGDB); \
	fi

qemu-nox-gdb: $(FS_IMG) $(XV6_IMG) .gdbinit
	@echo "*** Now run 'gdb'." 1>&2
	if [ -z "$(QEMU)" ]; then \
	        echo "QEMU not found. GDB stub unavailable."; \
	else \
	        $(QEMU) -nographic $(QEMUOPTS) -S $(QEMUGDB); \
	fi

# CUT HERE
# prepare dist for students
# after running make dist, probably want to
# rename it to rev0 or rev1 or so on and then
# check in that version.

EXTRA=\
        mkfs.c $(ULAND_DIR)/ulib.c user.h \
        $(ULAND_DIR)/cat.c $(ULAND_DIR)/echo.c $(ULAND_DIR)/forktest.c \
        $(ULAND_DIR)/grep.c $(ULAND_DIR)/kill.c \
        $(ULAND_DIR)/ln.c $(ULAND_DIR)/ls.c $(ULAND_DIR)/mkdir.c \
        $(ULAND_DIR)/rm.c $(ULAND_DIR)/stressfs.c $(ULAND_DIR)/usertests.c \
        $(ULAND_DIR)/wc.c $(ULAND_DIR)/zombie.c \
        $(ULAND_DIR)/phi.c \
        $(ULAND_DIR)/user/exo_stream_demo.c \
        $(ULAND_DIR)/printf.c $(ULAND_DIR)/umalloc.c\
	README dot-bochsrc *.pl toc.* runoff runoff1 runoff.list\
	.gdbinit.tmpl gdbutil\

dist:
	rm -rf dist
	mkdir dist
	for i in $(FILES); \
	do \
		grep -v PAGEBREAK $$i >dist/$$i; \
	done
	sed '/CUT HERE/,$$d' Makefile >dist/Makefile
	echo >dist/runoff.spec
	cp $(EXTRA) dist

dist-test:
	rm -rf dist
	make dist
	rm -rf dist-test
	mkdir dist-test
	cp dist/* dist-test
	cd dist-test; $(MAKE) print
	cd dist-test; $(MAKE) bochs || true
	cd dist-test; $(MAKE) qemu

# update this rule (change rev#) when it is time to
# make a new revision.
tar:
	rm -rf /tmp/xv6
	mkdir -p /tmp/xv6
	cp dist/* dist/.gdbinit.tmpl /tmp/xv6
	(cd /tmp; tar cf - xv6) | gzip >xv6-rev10.tar.gz  # the next one will be 10 (9/17)

.PHONY: dist-test dist<|MERGE_RESOLUTION|>--- conflicted
+++ resolved
@@ -31,24 +31,12 @@
         $(KERNEL_DIR)/vectors.o\
         $(KERNEL_DIR)/vm.o\
        $(KERNEL_DIR)/exo.o\
-<<<<<<< HEAD
        $(KERNEL_DIR)/kernel/exo_cpu.o\
        $(KERNEL_DIR)/kernel/exo_disk.o\
        $(KERNEL_DIR)/kernel/exo_ipc.o\
        $(KERNEL_DIR)/exo_stream.o\
        $(KERNEL_DIR)/fastipc.o\
        $(KERNEL_DIR)/endpoint.o\
-=======
-       $(KERNEL_DIR)/exo/exo_cpu.o\
-       $(KERNEL_DIR)/exo/exo_disk.o\
-       $(KERNEL_DIR)/exo/exo_ipc.o\
-       $(KERNEL_DIR)/fastipc.o\
-        $(KERNEL_DIR)/exo_stream.o\
-        $(KERNEL_DIR)/fastipc.o\
-        $(KERNEL_DIR)/endpoint.o\
->>>>>>> d146b12f
-
-
 
 ifeq ($(ARCH),x86_64)
 OBJS += $(KERNEL_DIR)/mmu64.o
@@ -212,13 +200,6 @@
         $(ULAND_DIR)/usys.o \
         $(ULAND_DIR)/printf.o \
         $(ULAND_DIR)/umalloc.o \
-<<<<<<< HEAD
-$(ULAND_DIR)/swtch.o \
-$(ULAND_DIR)/caplib.o \
-$(ULAND_DIR)/chan.o \
-$(ULAND_DIR)/math_core.o \
-$(ULAND_DIR)/libos/sched.o
-=======
         $(ULAND_DIR)/swtch.o \
         $(ULAND_DIR)/caplib.o \
         $(ULAND_DIR)/chan.o \
@@ -226,7 +207,6 @@
         $(ULAND_DIR)/libos/sched.o
         $(LIBOS_DIR)/fs.o \
         $(LIBOS_DIR)/file.o
->>>>>>> d146b12f
 
 _%: $(ULAND_DIR)/%.o $(ULIB)
 	$(LD) $(LDFLAGS) -N -e main -Ttext 0 -o $@ $^
