--- conflicted
+++ resolved
@@ -101,14 +101,11 @@
   'user',
   'examples/demos',
   'libos',
-<<<<<<< HEAD
   'userspace/libposix',
   'userspace/libbaremetal',
   'userspace/lib9p',
-=======
   'userspace/stubs',
   'src/arch/generic',
->>>>>>> f48117a9
   'src/arch/x86/legacy',
   'src/arch/x86/modern',
 ]
