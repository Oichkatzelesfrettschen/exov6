#!/usr/bin/env bash
set -euo pipefail
export DEBIAN_FRONTEND=noninteractive

#— helper to pin to the repo’s exact version if it exists
apt_pin_install(){
  pkg="$1"
  ver=$(apt-cache show "$pkg" 2>/dev/null \
        | awk '/^Version:/{print $2; exit}')
  if [ -n "$ver" ]; then
    apt-get install -y "${pkg}=${ver}" || true
  else
    apt-get install -y "$pkg" || true
  fi
}

#— enable foreign architectures for cross-compilation
for arch in i386 armel armhf arm64 riscv64 powerpc ppc64el ia64; do
  dpkg --add-architecture "$arch"
done

apt-get update -y

#— core build tools, formatters, analysis, science libs
for pkg in \
  build-essential gcc g++ clang lld llvm \
  clang-format clang-tidy clangd clang-tools uncrustify astyle editorconfig \
  make bmake ninja-build cmake meson \
  autoconf automake libtool m4 gawk flex bison byacc \
  pkg-config file ca-certificates curl git unzip \
  libopenblas-dev liblapack-dev libeigen3-dev \
  strace ltrace linux-perf systemtap systemtap-sdt-dev crash \
  valgrind kcachegrind trace-cmd kernelshark \
  libasan6 libubsan1 likwid hwloc; do
  apt_pin_install "$pkg"
done

<<<<<<< HEAD
# Ensure meson is available even if the package was missing
if ! command -v meson >/dev/null 2>&1; then
  pip3 install --no-cache-dir meson
=======
# Ensure pre-commit and compiledb are available via pip if missing
if ! command -v pre-commit >/dev/null 2>&1; then
  pip3 install --no-cache-dir pre-commit
fi

# compiledb provides compile_commands.json generation
if ! command -v compiledb >/dev/null 2>&1; then
  pip3 install --no-cache-dir compiledb
>>>>>>> d83e2a9b
fi

#— Python & deep-learning / MLOps
for pkg in \
  python3 python3-pip python3-dev python3-venv python3-wheel \
  python3-numpy python3-scipy python3-pandas \
  python3-matplotlib python3-scikit-learn \
  python3-torch python3-torchvision python3-torchaudio \
  python3-onnx python3-onnxruntime; do
  apt_pin_install "$pkg"
done

pip3 install --no-cache-dir \
  tensorflow-cpu jax jaxlib \
  tensorflow-model-optimization mlflow onnxruntime-tools

# Ensure pre-commit is available even if the apt package fails
pip3 install --no-cache-dir pre-commit

#— QEMU emulation for foreign binaries
for pkg in \
  qemu-user-static \
  qemu-system-x86 qemu-system-arm qemu-system-aarch64 \
  qemu-system-riscv64 qemu-system-ppc qemu-system-ppc64 qemu-utils; do
  apt_pin_install "$pkg"
done

#— multi-arch cross-compilers
for pkg in \
  bcc bin86 elks-libc \
  gcc-multilib g++-multilib \
  binutils-i686-linux-gnu binutils-x86-64-linux-gnu \
  gcc-x86-64-linux-gnu g++-x86-64-linux-gnu \
  gcc-ia64-linux-gnu g++-ia64-linux-gnu \
  gcc-i686-linux-gnu g++-i686-linux-gnu \
  gcc-aarch64-linux-gnu g++-aarch64-linux-gnu \
  gcc-arm-linux-gnueabi g++-arm-linux-gnueabi \
  gcc-arm-linux-gnueabihf g++-arm-linux-gnueabihf \
  gcc-riscv64-linux-gnu g++-riscv64-linux-gnu \
  gcc-powerpc-linux-gnu g++-powerpc-linux-gnu \
  gcc-powerpc64-linux-gnu g++-powerpc64-linux-gnu \
  gcc-powerpc64le-linux-gnu g++-powerpc64le-linux-gnu \
  gcc-m68k-linux-gnu g++-m68k-linux-gnu \
  gcc-hppa-linux-gnu g++-hppa-linux-gnu \
  gcc-loongarch64-linux-gnu g++-loongarch64-linux-gnu \
  gcc-mips-linux-gnu g++-mips-linux-gnu \
  gcc-mipsel-linux-gnu g++-mipsel-linux-gnu \
  gcc-mips64-linux-gnuabi64 g++-mips64-linux-gnuabi64 \
  gcc-mips64el-linux-gnuabi64 g++-mips64el-linux-gnuabi64; do
  apt_pin_install "$pkg"
done

#— bare-metal ELF cross-compilers
for pkg in \
  gcc-i386-elf g++-i386-elf \
  gcc-x86-64-elf g++-x86-64-elf; do
  apt_pin_install "$pkg"
done

#— high-level language runtimes and tools
for pkg in \
  golang-go nodejs npm typescript \
  rustc cargo clippy rustfmt \
  lua5.4 liblua5.4-dev luarocks \
  ghc cabal-install hlint stylish-haskell \
  sbcl ecl clisp cl-quicklisp slime cl-asdf \
  ldc gdc dmd-compiler dub libphobos-dev \
  chicken-bin libchicken-dev chicken-doc \
  openjdk-17-jdk maven gradle dotnet-sdk-8 mono-complete \
  swift swift-lldb swiftpm kotlin gradle-plugin-kotlin \
  ruby ruby-dev gem bundler php-cli php-dev composer phpunit \
  r-base r-base-dev dart flutter gnat gprbuild gfortran gnucobol \
  fpc lazarus zig nim nimble crystal shards gforth; do
  apt_pin_install "$pkg"
done

#— GUI & desktop-dev frameworks
for pkg in \
  libqt5-dev qtcreator libqt6-dev \
  libgtk1.2-dev libgtk2.0-dev libgtk-3-dev libgtk-4-dev \
  libfltk1.3-dev xorg-dev libx11-dev libxext-dev \
  libmotif-dev openmotif cde \
  xfce4-dev-tools libxfce4ui-2-dev lxde-core lxqt-dev-tools \
  libefl-dev libeina-dev \
  libwxgtk3.0-dev libwxgtk3.0-gtk3-dev \
  libsdl2-dev libsdl2-image-dev libsdl2-ttf-dev \
  libglfw3-dev libglew-dev; do
  apt_pin_install "$pkg"
done

#— containers, virtualization, HPC, debug
for pkg in \
  docker.io podman buildah virt-manager libvirt-daemon-system qemu-kvm \
  bochs bochs-sdl \
  gdb lldb perf gcovr lcov bcc-tools bpftrace \
  openmpi-bin libopenmpi-dev mpich; do
  apt_pin_install "$pkg"
done

#— IA-16 (8086/286) cross-compiler
IA16_VER=$(curl -fsSL https://api.github.com/repos/tkchia/gcc-ia16/releases/latest \
           | awk -F\" '/tag_name/{print $4; exit}')
curl -fsSL "https://github.com/tkchia/gcc-ia16/releases/download/${IA16_VER}/ia16-elf-gcc-linux64.tar.xz" \
  | tar -Jx -C /opt
echo 'export PATH=/opt/ia16-elf-gcc/bin:$PATH' > /etc/profile.d/ia16.sh
export PATH=/opt/ia16-elf-gcc/bin:$PATH

#— protoc installer (pinned)
PROTO_VERSION=25.1
curl -fsSL "https://raw.githubusercontent.com/protocolbuffers/protobuf/v${PROTO_VERSION}/protoc-${PROTO_VERSION}-linux-x86_64.zip" \
  -o /tmp/protoc.zip
unzip -d /usr/local /tmp/protoc.zip
rm /tmp/protoc.zip

#— gmake alias
command -v gmake >/dev/null 2>&1 || ln -s "$(command -v make)" /usr/local/bin/gmake

# Generate compile_commands.json if compiledb is installed
if command -v compiledb >/dev/null 2>&1; then
  compiledb -n make >/dev/null || true

# Install pre-commit hooks if possible
if command -v pre-commit >/dev/null 2>&1; then
  pre-commit install >/dev/null 2>&1 || true

fi

#— clean up
apt-get clean
rm -rf /var/lib/apt/lists/*

exit 0<|MERGE_RESOLUTION|>--- conflicted
+++ resolved
@@ -35,11 +35,10 @@
   apt_pin_install "$pkg"
 done
 
-<<<<<<< HEAD
 # Ensure meson is available even if the package was missing
 if ! command -v meson >/dev/null 2>&1; then
   pip3 install --no-cache-dir meson
-=======
+
 # Ensure pre-commit and compiledb are available via pip if missing
 if ! command -v pre-commit >/dev/null 2>&1; then
   pip3 install --no-cache-dir pre-commit
@@ -48,7 +47,6 @@
 # compiledb provides compile_commands.json generation
 if ! command -v compiledb >/dev/null 2>&1; then
   pip3 install --no-cache-dir compiledb
->>>>>>> d83e2a9b
 fi
 
 #— Python & deep-learning / MLOps
