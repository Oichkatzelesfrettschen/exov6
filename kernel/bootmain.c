--- conflicted
+++ resolved
@@ -21,11 +21,8 @@
   struct elfhdr *elf;
   struct proghdr *ph, *eph;
   void (*entry)(void);
-<<<<<<< HEAD
-  uint8_t* pa;
-=======
+
   uint8_t *pa;
->>>>>>> 96d26c8f
 
   elf = (struct elfhdr*)0x10000;  // scratch space
 
