--- conflicted
+++ resolved
@@ -1,43 +1,37 @@
 #include "lattice_ipc.h"
 #include "caplib.h"
 #include "libos/crypto.h"
+#include "quaternion_spinlock.h"  /* for WITH_QLOCK */
+#include <stdint.h>
+#include <stddef.h>
 #include <string.h>
-<<<<<<< HEAD
-#include <stdint.h>
+#include <stdatomic.h>
 
-/**
- * @brief Pseudo random generator reused from qspinlock.c.
- *
- * This is not cryptographically secure but suffices for key
- * exchange stubbing.  A real implementation would use a true
- * random source.
- */
+/*==============================================================================
+ * Pseudo-random generator (not crypto-secure; for stub only)
+ *============================================================================*/
 static uint32_t lcg_rand(void) {
     static uint32_t seed = 123456789u;
     seed = seed * 1103515245u + 12345u;
     return seed;
 }
 
-/**
- * @brief XOR-based symmetric encryption/decryption helper.
- */
-static void xor_crypt(uint8_t *dst, const uint8_t *src, size_t len,
-                      const lattice_sig_t *key) {
+/*==============================================================================
+ * XOR-based symmetric cipher helper
+ *============================================================================*/
+static void xor_crypt(uint8_t *dst,
+                      const uint8_t *src,
+                      size_t len,
+                      const lattice_sig_t *key)
+{
     for (size_t i = 0; i < len; ++i) {
         dst[i] = src[i] ^ key->sig_data[i % LATTICE_SIG_BYTES];
     }
 }
 
-/**
- * @brief Perform a simplified Kyber-like key exchange.
- *
- * The function exchanges two 32 byte nonces with the peer and
- * derives a shared secret using the stub KDF.  The resulting
- * secret is stored directly in ``chan->key``.
- *
- * @param chan Initialized channel descriptor.
- * @return 0 on success, negative value on failure.
- */
+/*==============================================================================
+ * Simplified Kyber-style key exchange stub
+ *============================================================================*/
 static int kyber_stub_exchange(lattice_channel_t *chan) {
     uint8_t local_nonce[32];
     for (size_t i = 0; i < sizeof local_nonce; ++i) {
@@ -55,48 +49,43 @@
         return -1;
     }
 
-    return libos_kdf_derive(local_nonce, sizeof local_nonce,
-                            remote_nonce, sizeof remote_nonce,
-                            "kyber-stub",
-                            chan->key.sig_data,
-                            sizeof chan->key.sig_data);
+    return libos_kdf_derive(
+        local_nonce,   sizeof local_nonce,
+        remote_nonce,  sizeof remote_nonce,
+        "kyber-stub",
+        chan->key.sig_data,
+        sizeof chan->key.sig_data
+    );
 }
-=======
-#include <stdatomic.h>
->>>>>>> f1e8e774
+
+/*==============================================================================
+ * Public API: connect, send, recv, close, yield
+ *============================================================================*/
 
 /**
- * @brief Establish a connection to a remote capability.
+ * @brief Establish a channel and perform post-quantum stub exchange.
+ * @param chan  Pointer to channel descriptor (must be non-NULL).
+ * @param dest  Destination capability.
+ * @return 0 on success, –1 on error.
  */
 int lattice_connect(lattice_channel_t *chan, exo_cap dest) {
-<<<<<<< HEAD
     if (!chan) {
         return -1;
     }
 
-=======
-  if (!chan) {
-    return -1;
-  }
-  WITH_QLOCK(&chan->lock) {
->>>>>>> f1e8e774
-    chan->cap = dest;
-    atomic_store(&chan->seq, 0);
-    memset(&chan->key, 0, sizeof(chan->key));
-<<<<<<< HEAD
+    WITH_QLOCK(&chan->lock) {
+        chan->cap = dest;
+        atomic_store(&chan->seq, 0);
+        memset(&chan->key, 0, sizeof chan->key);
+    }
 
     return kyber_stub_exchange(chan);
-=======
-  }
-  return 0;
->>>>>>> f1e8e774
 }
 
 /**
- * @brief Send a message over the channel.
+ * @brief Send a message over the channel (XOR-encrypted + sequence bump).
  */
 int lattice_send(lattice_channel_t *chan, const void *buf, size_t len) {
-<<<<<<< HEAD
     if (!chan) {
         return -1;
     }
@@ -104,75 +93,64 @@
     uint8_t enc[len];
     xor_crypt(enc, buf, len, &chan->key);
 
-    int ret = exo_send(chan->cap, enc, (uint64_t)len);
-=======
-  if (!chan) {
-    return -1;
-  }
-  int ret;
-  WITH_QLOCK(&chan->lock) {
-    ret = exo_send(chan->cap, buf, (uint64_t)len);
->>>>>>> f1e8e774
-    if (ret == 0) {
-      atomic_fetch_add(&chan->seq, 1);
+    int ret;
+    WITH_QLOCK(&chan->lock) {
+        ret = exo_send(chan->cap, enc, (uint64_t)len);
+        if (ret > 0) {
+            atomic_fetch_add(&chan->seq, 1);
+        }
     }
-  }
-  return ret;
+    return ret;
 }
 
 /**
- * @brief Receive a message from the channel.
+ * @brief Receive a message from the channel (XOR-decrypted + sequence bump).
  */
 int lattice_recv(lattice_channel_t *chan, void *buf, size_t len) {
-<<<<<<< HEAD
     if (!chan) {
         return -1;
     }
 
     uint8_t enc[len];
-    int ret = exo_recv(chan->cap, enc, (uint64_t)len);
-    if (ret >= 0) {
-        xor_crypt(buf, enc, (size_t)ret, &chan->key);
-        chan->seq++;
-=======
-  if (!chan) {
-    return -1;
-  }
-  int ret;
-  WITH_QLOCK(&chan->lock) {
-    ret = exo_recv(chan->cap, buf, (uint64_t)len);
-    if (ret >= 0) {
-      atomic_fetch_add(&chan->seq, 1);
->>>>>>> f1e8e774
+    int ret;
+    WITH_QLOCK(&chan->lock) {
+        ret = exo_recv(chan->cap, enc, (uint64_t)len);
+        if (ret >= 0) {
+            xor_crypt((uint8_t *)buf, enc, (size_t)ret, &chan->key);
+            atomic_fetch_add(&chan->seq, 1);
+        }
     }
-  }
-  return ret;
+    return ret;
 }
 
 /**
- * @brief Close a previously opened channel.
+ * @brief Close a previously opened channel, zeroing state.
  */
 void lattice_close(lattice_channel_t *chan) {
-  if (!chan) {
-    return;
-  }
-  WITH_QLOCK(&chan->lock) {
-    chan->cap = 0;
-    atomic_store(&chan->seq, 0);
-    memset(&chan->key, 0, sizeof(chan->key));
-  }
+    if (!chan) {
+        return;
+    }
+
+    WITH_QLOCK(&chan->lock) {
+        chan->cap = 0;
+        atomic_store(&chan->seq, 0);
+        memset(&chan->key, 0, sizeof chan->key);
+    }
 }
 
 /**
- * @brief Yield the CPU to the remote endpoint if possible.
+ * @brief Yield the CPU to the channel’s remote endpoint.
+ * @return 0 on success, negative on failure.
  */
 int lattice_yield_to(const lattice_channel_t *chan) {
-  if (!chan) {
-    return -1;
-  }
-  exo_cap dest;
-  WITH_QLOCK((quaternion_spinlock_t *)&chan->lock) { // cast away const for lock
-    dest = chan->cap;
-  }
-  return cap_yield_to_cap(dest);
+    if (!chan) {
+        return -1;
+    }
+
+    exo_cap dest;
+    /* cast away const for locking */
+    WITH_QLOCK((quaternion_spinlock_t *)&chan->lock) {
+        dest = chan->cap;
+    }
+    return cap_yield_to_cap(dest);
 }