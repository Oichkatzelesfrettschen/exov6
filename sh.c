// Shell.

#include "types.h"
#include "user.h"
#include "fcntl.h"

// Parsed command representation
#define EXEC  1
#define REDIR 2
#define PIPE  3
#define LIST  4
#define BACK  5

#define MAXARGS 10

struct cmd {
  int type;
};

struct execcmd {
  int type;
  char *argv[MAXARGS];
  char *eargv[MAXARGS];
};

struct redircmd {
  int type;
  struct cmd *cmd;
  char *file;
  char *efile;
  int mode;
  int fd;
};

struct pipecmd {
  int type;
  struct cmd *left;
  struct cmd *right;
};

struct listcmd {
  int type;
  struct cmd *left;
  struct cmd *right;
};

struct backcmd {
  int type;
  struct cmd *cmd;
};

int fork1(void);  // Fork but panics on failure.
void panic(char*);
struct cmd *parsecmd(char*);

// Annotate as noreturn so modern compilers know runcmd exits
static void runcmd(struct cmd *cmd) __attribute__((noreturn));

// Execute cmd.  Never returns.
<<<<<<< HEAD
=======


static void

>>>>>>> 02825989
static void __attribute__((noreturn))
runcmd(struct cmd *cmd)
{
  int p[2];
  struct backcmd *bcmd;
  struct execcmd *ecmd;
  struct listcmd *lcmd;
  struct pipecmd *pcmd;
  struct redircmd *rcmd;

  if(cmd == 0)
    exit();

  switch(cmd->type){
  default:
    panic("runcmd");

  case EXEC:
    ecmd = (struct execcmd*)cmd;
    if(ecmd->argv[0] == 0)
      exit();
    exec(ecmd->argv[0], ecmd->argv);
    printf(2, "exec %s failed\n", ecmd->argv[0]);
    break;

  case REDIR:
    rcmd = (struct redircmd*)cmd;
    close(rcmd->fd);
    if(open(rcmd->file, rcmd->mode) < 0){
      printf(2, "open %s failed\n", rcmd->file);
      exit();
    }
    runcmd(rcmd->cmd);
    break;

  case LIST:
    lcmd = (struct listcmd*)cmd;
    if(fork1() == 0)
      runcmd(lcmd->left);
    wait();
    runcmd(lcmd->right);
    break;

  case PIPE:
    pcmd = (struct pipecmd*)cmd;
    if(pipe(p) < 0)
      panic("pipe");
    if(fork1() == 0){
      close(1);
      dup(p[1]);
      close(p[0]);
      close(p[1]);
      runcmd(pcmd->left);
    }
    if(fork1() == 0){
      close(0);
      dup(p[0]);
      close(p[0]);
      close(p[1]);
      runcmd(pcmd->right);
    }
    close(p[0]);
    close(p[1]);
    wait();
    wait();
    break;

  case BACK:
    bcmd = (struct backcmd*)cmd;
    if(fork1() == 0)
      runcmd(bcmd->cmd);
    break;
  }
  exit();
}

int
getcmd(char *buf, int nbuf)
{
  printf(2, "$ ");
  memset(buf, 0, nbuf);
  gets(buf, nbuf);
  if(buf[0] == 0) // EOF
    return -1;
  return 0;
}

int
main(void)
{
  static char buf[100];
  int fd;

  // Ensure that three file descriptors are open.
  while((fd = open("console", O_RDWR)) >= 0){
    if(fd >= 3){
      close(fd);
      break;
    }
  }

  // Read and run input commands.
  while(getcmd(buf, sizeof(buf)) >= 0){
    if(buf[0] == 'c' && buf[1] == 'd' && buf[2] == ' '){
      // Chdir must be called by the parent, not the child.
      buf[strlen(buf)-1] = 0;  // chop \n
      if(chdir(buf+3) < 0)
        printf(2, "cannot cd %s\n", buf+3);
      continue;
    }
    if(fork1() == 0)
      runcmd(parsecmd(buf));
    wait();
  }
  exit();
}

void
panic(char *s)
{
  printf(2, "%s\n", s);
  exit();
}

int
fork1(void)
{
  int pid;

  pid = fork();
  if(pid == -1)
    panic("fork");
  return pid;
}

//PAGEBREAK!
// Constructors

struct cmd*
execcmd(void)
{
  struct execcmd *cmd;

  cmd = malloc(sizeof(*cmd));
  memset(cmd, 0, sizeof(*cmd));
  cmd->type = EXEC;
  return (struct cmd*)cmd;
}

struct cmd*
redircmd(struct cmd *subcmd, char *file, char *efile, int mode, int fd)
{
  struct redircmd *cmd;

  cmd = malloc(sizeof(*cmd));
  memset(cmd, 0, sizeof(*cmd));
  cmd->type = REDIR;
  cmd->cmd = subcmd;
  cmd->file = file;
  cmd->efile = efile;
  cmd->mode = mode;
  cmd->fd = fd;
  return (struct cmd*)cmd;
}

struct cmd*
pipecmd(struct cmd *left, struct cmd *right)
{
  struct pipecmd *cmd;

  cmd = malloc(sizeof(*cmd));
  memset(cmd, 0, sizeof(*cmd));
  cmd->type = PIPE;
  cmd->left = left;
  cmd->right = right;
  return (struct cmd*)cmd;
}

struct cmd*
listcmd(struct cmd *left, struct cmd *right)
{
  struct listcmd *cmd;

  cmd = malloc(sizeof(*cmd));
  memset(cmd, 0, sizeof(*cmd));
  cmd->type = LIST;
  cmd->left = left;
  cmd->right = right;
  return (struct cmd*)cmd;
}

struct cmd*
backcmd(struct cmd *subcmd)
{
  struct backcmd *cmd;

  cmd = malloc(sizeof(*cmd));
  memset(cmd, 0, sizeof(*cmd));
  cmd->type = BACK;
  cmd->cmd = subcmd;
  return (struct cmd*)cmd;
}
//PAGEBREAK!
// Parsing

char whitespace[] = " \t\r\n\v";
char symbols[] = "<|>&;()";

int
gettoken(char **ps, char *es, char **q, char **eq)
{
  char *s;
  int ret;

  s = *ps;
  while(s < es && strchr(whitespace, *s))
    s++;
  if(q)
    *q = s;
  ret = *s;
  switch(*s){
  case 0:
    break;
  case '|':
  case '(':
  case ')':
  case ';':
  case '&':
  case '<':
    s++;
    break;
  case '>':
    s++;
    if(*s == '>'){
      ret = '+';
      s++;
    }
    break;
  default:
    ret = 'a';
    while(s < es && !strchr(whitespace, *s) && !strchr(symbols, *s))
      s++;
    break;
  }
  if(eq)
    *eq = s;

  while(s < es && strchr(whitespace, *s))
    s++;
  *ps = s;
  return ret;
}

int
peek(char **ps, char *es, char *toks)
{
  char *s;

  s = *ps;
  while(s < es && strchr(whitespace, *s))
    s++;
  *ps = s;
  return *s && strchr(toks, *s);
}

struct cmd *parseline(char**, char*);
struct cmd *parsepipe(char**, char*);
struct cmd *parseexec(char**, char*);
struct cmd *nulterminate(struct cmd*);

struct cmd*
parsecmd(char *s)
{
  char *es;
  struct cmd *cmd;

  es = s + strlen(s);
  cmd = parseline(&s, es);
  peek(&s, es, "");
  if(s != es){
    printf(2, "leftovers: %s\n", s);
    panic("syntax");
  }
  nulterminate(cmd);
  return cmd;
}

struct cmd*
parseline(char **ps, char *es)
{
  struct cmd *cmd;

  cmd = parsepipe(ps, es);
  while(peek(ps, es, "&")){
    gettoken(ps, es, 0, 0);
    cmd = backcmd(cmd);
  }
  if(peek(ps, es, ";")){
    gettoken(ps, es, 0, 0);
    cmd = listcmd(cmd, parseline(ps, es));
  }
  return cmd;
}

struct cmd*
parsepipe(char **ps, char *es)
{
  struct cmd *cmd;

  cmd = parseexec(ps, es);
  if(peek(ps, es, "|")){
    gettoken(ps, es, 0, 0);
    cmd = pipecmd(cmd, parsepipe(ps, es));
  }
  return cmd;
}

struct cmd*
parseredirs(struct cmd *cmd, char **ps, char *es)
{
  int tok;
  char *q, *eq;

  while(peek(ps, es, "<>")){
    tok = gettoken(ps, es, 0, 0);
    if(gettoken(ps, es, &q, &eq) != 'a')
      panic("missing file for redirection");
    switch(tok){
    case '<':
      cmd = redircmd(cmd, q, eq, O_RDONLY, 0);
      break;
    case '>':
      cmd = redircmd(cmd, q, eq, O_WRONLY|O_CREATE, 1);
      break;
    case '+':  // >>
      cmd = redircmd(cmd, q, eq, O_WRONLY|O_CREATE, 1);
      break;
    }
  }
  return cmd;
}

struct cmd*
parseblock(char **ps, char *es)
{
  struct cmd *cmd;

  if(!peek(ps, es, "("))
    panic("parseblock");
  gettoken(ps, es, 0, 0);
  cmd = parseline(ps, es);
  if(!peek(ps, es, ")"))
    panic("syntax - missing )");
  gettoken(ps, es, 0, 0);
  cmd = parseredirs(cmd, ps, es);
  return cmd;
}

struct cmd*
parseexec(char **ps, char *es)
{
  char *q, *eq;
  int tok, argc;
  struct execcmd *cmd;
  struct cmd *ret;

  if(peek(ps, es, "("))
    return parseblock(ps, es);

  ret = execcmd();
  cmd = (struct execcmd*)ret;

  argc = 0;
  ret = parseredirs(ret, ps, es);
  while(!peek(ps, es, "|)&;")){
    if((tok=gettoken(ps, es, &q, &eq)) == 0)
      break;
    if(tok != 'a')
      panic("syntax");
    cmd->argv[argc] = q;
    cmd->eargv[argc] = eq;
    argc++;
    if(argc >= MAXARGS)
      panic("too many args");
    ret = parseredirs(ret, ps, es);
  }
  cmd->argv[argc] = 0;
  cmd->eargv[argc] = 0;
  return ret;
}

// NUL-terminate all the counted strings.
struct cmd*
nulterminate(struct cmd *cmd)
{
  int i;
  struct backcmd *bcmd;
  struct execcmd *ecmd;
  struct listcmd *lcmd;
  struct pipecmd *pcmd;
  struct redircmd *rcmd;

  if(cmd == 0)
    return 0;

  switch(cmd->type){
  case EXEC:
    ecmd = (struct execcmd*)cmd;
    for(i=0; ecmd->argv[i]; i++)
      *ecmd->eargv[i] = 0;
    break;

  case REDIR:
    rcmd = (struct redircmd*)cmd;
    nulterminate(rcmd->cmd);
    *rcmd->efile = 0;
    break;

  case PIPE:
    pcmd = (struct pipecmd*)cmd;
    nulterminate(pcmd->left);
    nulterminate(pcmd->right);
    break;

  case LIST:
    lcmd = (struct listcmd*)cmd;
    nulterminate(lcmd->left);
    nulterminate(lcmd->right);
    break;

  case BACK:
    bcmd = (struct backcmd*)cmd;
    nulterminate(bcmd->cmd);
    break;
  }
  return cmd;
}<|MERGE_RESOLUTION|>--- conflicted
+++ resolved
@@ -57,13 +57,13 @@
 static void runcmd(struct cmd *cmd) __attribute__((noreturn));
 
 // Execute cmd.  Never returns.
-<<<<<<< HEAD
-=======
+
+
 
 
 static void
 
->>>>>>> 02825989
+
 static void __attribute__((noreturn))
 runcmd(struct cmd *cmd)
 {
