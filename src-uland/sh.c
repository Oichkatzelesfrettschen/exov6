// Shell.

#include "types.h"
#include "user.h"
#include "fcntl.h"

// Parsed command representation
#define EXEC  1
#define REDIR 2
#define PIPE  3
#define LIST  4
#define BACK  5

#define MAXARGS 10

struct cmd {
  int type;
};

struct execcmd {
  int type;
  char *argv[MAXARGS];
  char *eargv[MAXARGS];
};

struct redircmd {
  int type;
  struct cmd *cmd;
  char *file;
  char *efile;
  int mode;
  int fd;
};

struct pipecmd {
  int type;
  struct cmd *left;
  struct cmd *right;
};

struct listcmd {
  int type;
  struct cmd *left;
  struct cmd *right;
};

struct backcmd {
  int type;
  struct cmd *cmd;
};

int fork1(void);  // Fork but panics on failure.
void panic(char*);
struct cmd *parsecmd(char*);
int runbuiltin(struct cmd*);

// Annotate as noreturn so modern compilers know runcmd exits
static void __attribute__((noreturn)) runcmd(struct cmd *cmd);

// Execute cmd.  Never returns.





static void __attribute__((noreturn))
runcmd(struct cmd *cmd)
{
  int p[2];
  struct backcmd *bcmd;
  struct execcmd *ecmd;
  struct listcmd *lcmd;
  struct pipecmd *pcmd;
  struct redircmd *rcmd;

  if(cmd == 0)
    exit();

  switch(cmd->type){
  default:
    panic("runcmd");

  case EXEC:
    ecmd = (struct execcmd *)cmd;
    if (ecmd->argv[0] == 0)
      exit();
    if (runbuiltin(cmd))
      break;
    exec(ecmd->argv[0], ecmd->argv);
    if (ecmd->argv[0][0] != '/') {
      char path[512];
      strcpy(path, "/");
      strcpy(path + 1, ecmd->argv[0]);
      exec(path, ecmd->argv);
    }
    printf(2, "exec %s failed\n", ecmd->argv[0]);
    break;

  case REDIR:
    rcmd = (struct redircmd*)cmd;
    close(rcmd->fd);
    if(open(rcmd->file, rcmd->mode) < 0){
      printf(2, "open %s failed\n", rcmd->file);
      exit();
    }
    runcmd(rcmd->cmd);
    break;

  case LIST:
    lcmd = (struct listcmd*)cmd;
    if(fork1() == 0)
      runcmd(lcmd->left);
    wait();
    runcmd(lcmd->right);
    break;

  case PIPE:
    pcmd = (struct pipecmd*)cmd;
    if(pipe(p) < 0)
      panic("pipe");
    if(fork1() == 0){
      close(1);
      dup(p[1]);
      close(p[0]);
      close(p[1]);
      runcmd(pcmd->left);
    }
    if(fork1() == 0){
      close(0);
      dup(p[0]);
      close(p[0]);
      close(p[1]);
      runcmd(pcmd->right);
    }
    close(p[0]);
    close(p[1]);
    wait();
    wait();
    break;

  case BACK:
    bcmd = (struct backcmd*)cmd;
    if(fork1() == 0)
      runcmd(bcmd->cmd);
    break;
  }
  exit();
}

int
getcmd(char *buf, int nbuf)
{
  printf(2, "$ ");
  memset(buf, 0, nbuf);
  gets(buf, nbuf);
  if(buf[0] == 0) // EOF
    return -1;
  return 0;
}

int
main(void)
{
  static char buf[100];
  int fd;

  // Ensure that three file descriptors are open.
  while((fd = open("console", O_RDWR)) >= 0){
    if(fd >= 3){
      close(fd);
      break;
    }
  }

  // Read and run input commands.
  while(getcmd(buf, sizeof(buf)) >= 0){
    struct cmd *cmd;

    cmd = parsecmd(buf);
    if(runbuiltin(cmd))
      continue;

    if(fork1() == 0)
      runcmd(cmd);
    wait();
  }
  exit();
}

void
panic(char *s)
{
  printf(2, "%s\n", s);
  exit();
}

int
fork1(void)
{
  int pid;

  pid = fork();
  if(pid == -1)
    panic("fork");
  return pid;
}

<<<<<<< HEAD
static int __attribute__((unused))
isbuiltin(struct cmd *cmd) {
=======
static int isbuiltin(struct cmd *cmd) __attribute__((unused));
static int isbuiltin(struct cmd *cmd) {
>>>>>>> 49b65672
  struct execcmd *ecmd;

  if (cmd->type != EXEC)
    return 0;

  ecmd = (struct execcmd *)cmd;
  if (ecmd->argv[0] == 0)
    return 0;

  return strcmp(ecmd->argv[0], "cd") == 0;
}

int
runbuiltin(struct cmd *cmd)
{
  struct execcmd *ecmd;

  if(cmd->type != EXEC)
    return 0;

  ecmd = (struct execcmd*)cmd;
  if(ecmd->argv[0] == 0)
    return 0;

  if(strcmp(ecmd->argv[0], "cd") == 0){
    if(ecmd->argv[1] == 0){
      if(chdir("/") < 0)
        printf(2, "cannot cd /\n");
    } else if(chdir(ecmd->argv[1]) < 0){
      printf(2, "cannot cd %s\n", ecmd->argv[1]);
    }
    return 1;
  }

  return 0;
}

//PAGEBREAK!
// Constructors

struct cmd*
execcmd(void)
{
  struct execcmd *cmd;

  cmd = malloc(sizeof(*cmd));
  memset(cmd, 0, sizeof(*cmd));
  cmd->type = EXEC;
  return (struct cmd*)cmd;
}

struct cmd*
redircmd(struct cmd *subcmd, char *file, char *efile, int mode, int fd)
{
  struct redircmd *cmd;

  cmd = malloc(sizeof(*cmd));
  memset(cmd, 0, sizeof(*cmd));
  cmd->type = REDIR;
  cmd->cmd = subcmd;
  cmd->file = file;
  cmd->efile = efile;
  cmd->mode = mode;
  cmd->fd = fd;
  return (struct cmd*)cmd;
}

struct cmd*
pipecmd(struct cmd *left, struct cmd *right)
{
  struct pipecmd *cmd;

  cmd = malloc(sizeof(*cmd));
  memset(cmd, 0, sizeof(*cmd));
  cmd->type = PIPE;
  cmd->left = left;
  cmd->right = right;
  return (struct cmd*)cmd;
}

struct cmd*
listcmd(struct cmd *left, struct cmd *right)
{
  struct listcmd *cmd;

  cmd = malloc(sizeof(*cmd));
  memset(cmd, 0, sizeof(*cmd));
  cmd->type = LIST;
  cmd->left = left;
  cmd->right = right;
  return (struct cmd*)cmd;
}

struct cmd*
backcmd(struct cmd *subcmd)
{
  struct backcmd *cmd;

  cmd = malloc(sizeof(*cmd));
  memset(cmd, 0, sizeof(*cmd));
  cmd->type = BACK;
  cmd->cmd = subcmd;
  return (struct cmd*)cmd;
}
//PAGEBREAK!
// Parsing

char whitespace[] = " \t\r\n\v";
char symbols[] = "<|>&;()";

int
gettoken(char **ps, char *es, char **q, char **eq)
{
  char *s;
  int ret;

  s = *ps;
  while(s < es && strchr(whitespace, *s))
    s++;
  if(q)
    *q = s;
  ret = *s;
  switch(*s){
  case 0:
    break;
  case '|':
  case '(':
  case ')':
  case ';':
  case '&':
  case '<':
    s++;
    break;
  case '>':
    s++;
    if(*s == '>'){
      ret = '+';
      s++;
    }
    break;
  default:
    ret = 'a';
    while(s < es && !strchr(whitespace, *s) && !strchr(symbols, *s))
      s++;
    break;
  }
  if(eq)
    *eq = s;

  while(s < es && strchr(whitespace, *s))
    s++;
  *ps = s;
  return ret;
}

int
peek(char **ps, char *es, char *toks)
{
  char *s;

  s = *ps;
  while(s < es && strchr(whitespace, *s))
    s++;
  *ps = s;
  return *s && strchr(toks, *s);
}

struct cmd *parseline(char**, char*);
struct cmd *parsepipe(char**, char*);
struct cmd *parseexec(char**, char*);
struct cmd *nulterminate(struct cmd*);

struct cmd*
parsecmd(char *s)
{
  char *es;
  struct cmd *cmd;

  es = s + strlen(s);
  cmd = parseline(&s, es);
  peek(&s, es, "");
  if(s != es){
    printf(2, "leftovers: %s\n", s);
    panic("syntax");
  }
  nulterminate(cmd);
  return cmd;
}

struct cmd*
parseline(char **ps, char *es)
{
  struct cmd *cmd;

  cmd = parsepipe(ps, es);
  while(peek(ps, es, "&")){
    gettoken(ps, es, 0, 0);
    cmd = backcmd(cmd);
  }
  if(peek(ps, es, ";")){
    gettoken(ps, es, 0, 0);
    cmd = listcmd(cmd, parseline(ps, es));
  }
  return cmd;
}

struct cmd*
parsepipe(char **ps, char *es)
{
  struct cmd *cmd;

  cmd = parseexec(ps, es);
  if(peek(ps, es, "|")){
    gettoken(ps, es, 0, 0);
    cmd = pipecmd(cmd, parsepipe(ps, es));
  }
  return cmd;
}

struct cmd*
parseredirs(struct cmd *cmd, char **ps, char *es)
{
  int tok;
  char *q, *eq;

  while(peek(ps, es, "<>")){
    tok = gettoken(ps, es, 0, 0);
    if(gettoken(ps, es, &q, &eq) != 'a')
      panic("missing file for redirection");
    switch(tok){
    case '<':
      cmd = redircmd(cmd, q, eq, O_RDONLY, 0);
      break;
    case '>':
      cmd = redircmd(cmd, q, eq, O_WRONLY|O_CREATE, 1);
      break;
    case '+':  // >>
      cmd = redircmd(cmd, q, eq, O_WRONLY|O_CREATE, 1);
      break;
    }
  }
  return cmd;
}

struct cmd*
parseblock(char **ps, char *es)
{
  struct cmd *cmd;

  if(!peek(ps, es, "("))
    panic("parseblock");
  gettoken(ps, es, 0, 0);
  cmd = parseline(ps, es);
  if(!peek(ps, es, ")"))
    panic("syntax - missing )");
  gettoken(ps, es, 0, 0);
  cmd = parseredirs(cmd, ps, es);
  return cmd;
}

struct cmd*
parseexec(char **ps, char *es)
{
  char *q, *eq;
  int tok, argc;
  struct execcmd *cmd;
  struct cmd *ret;

  if(peek(ps, es, "("))
    return parseblock(ps, es);

  ret = execcmd();
  cmd = (struct execcmd*)ret;

  argc = 0;
  ret = parseredirs(ret, ps, es);
  while(!peek(ps, es, "|)&;")){
    if((tok=gettoken(ps, es, &q, &eq)) == 0)
      break;
    if(tok != 'a')
      panic("syntax");
    cmd->argv[argc] = q;
    cmd->eargv[argc] = eq;
    argc++;
    if(argc >= MAXARGS)
      panic("too many args");
    ret = parseredirs(ret, ps, es);
  }
  cmd->argv[argc] = 0;
  cmd->eargv[argc] = 0;
  return ret;
}

// NUL-terminate all the counted strings.
struct cmd*
nulterminate(struct cmd *cmd)
{
  int i;
  struct backcmd *bcmd;
  struct execcmd *ecmd;
  struct listcmd *lcmd;
  struct pipecmd *pcmd;
  struct redircmd *rcmd;

  if(cmd == 0)
    return 0;

  switch(cmd->type){
  case EXEC:
    ecmd = (struct execcmd*)cmd;
    for(i=0; ecmd->argv[i]; i++)
      *ecmd->eargv[i] = 0;
    break;

  case REDIR:
    rcmd = (struct redircmd*)cmd;
    nulterminate(rcmd->cmd);
    *rcmd->efile = 0;
    break;

  case PIPE:
    pcmd = (struct pipecmd*)cmd;
    nulterminate(pcmd->left);
    nulterminate(pcmd->right);
    break;

  case LIST:
    lcmd = (struct listcmd*)cmd;
    nulterminate(lcmd->left);
    nulterminate(lcmd->right);
    break;

  case BACK:
    bcmd = (struct backcmd*)cmd;
    nulterminate(bcmd->cmd);
    break;
  }
  return cmd;
}<|MERGE_RESOLUTION|>--- conflicted
+++ resolved
@@ -205,13 +205,11 @@
   return pid;
 }
 
-<<<<<<< HEAD
 static int __attribute__((unused))
 isbuiltin(struct cmd *cmd) {
-=======
 static int isbuiltin(struct cmd *cmd) __attribute__((unused));
 static int isbuiltin(struct cmd *cmd) {
->>>>>>> 49b65672
+
   struct execcmd *ecmd;
 
   if (cmd->type != EXEC)
