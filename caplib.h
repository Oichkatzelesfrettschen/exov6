--- conflicted
+++ resolved
@@ -7,13 +7,10 @@
 int cap_alloc_block(uint dev, exo_blockcap *cap);
 int cap_bind_block(exo_blockcap *cap, void *data, int write);
 int cap_set_timer(void (*handler)(void));
-void cap_yield_to(context_t **old, context_t *target);
+void cap_yjield_to(context_t **old, context_t *target);
 int cap_yield_to_cap(exo_cap target);
-<<<<<<< HEAD
-=======
 int cap_send(exo_cap dest, const void *buf, uint64 len);
 int cap_recv(exo_cap src, void *buf, uint64 len);
->>>>>>> 2feeb6e5
 int cap_read_disk(exo_blockcap cap, void *dst, uint64 off, uint64 n);
 int cap_write_disk(exo_blockcap cap, const void *src, uint64 off, uint64 n);
 int cap_send(exo_cap dest, const void *buf, uint64 len);
