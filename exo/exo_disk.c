#include "defs.h"
#include "kernel/exo_disk.h"

<<<<<<< HEAD
int exo_read_disk(struct exo_blockcap cap, void *dst, uint64_t off, uint64_t n) {
=======
int __attribute__((weak)) exo_read_disk(struct exo_blockcap cap, void *dst, uint64_t off, uint64_t n) {
>>>>>>> c592741c
    // TODO: implement disk read via capability
    (void)cap; (void)dst; (void)off; (void)n;
    return -1;
}

<<<<<<< HEAD
int exo_write_disk(struct exo_blockcap cap, const void *src, uint64_t off, uint64_t n) {
=======
int __attribute__((weak)) exo_write_disk(struct exo_blockcap cap, const void *src, uint64_t off, uint64_t n) {
>>>>>>> c592741c
    // TODO: implement disk write via capability
    (void)cap; (void)src; (void)off; (void)n;
    return -1;
}<|MERGE_RESOLUTION|>--- conflicted
+++ resolved
@@ -1,21 +1,17 @@
 #include "defs.h"
 #include "kernel/exo_disk.h"
 
-<<<<<<< HEAD
 int exo_read_disk(struct exo_blockcap cap, void *dst, uint64_t off, uint64_t n) {
-=======
 int __attribute__((weak)) exo_read_disk(struct exo_blockcap cap, void *dst, uint64_t off, uint64_t n) {
->>>>>>> c592741c
+
     // TODO: implement disk read via capability
     (void)cap; (void)dst; (void)off; (void)n;
     return -1;
 }
 
-<<<<<<< HEAD
-int exo_write_disk(struct exo_blockcap cap, const void *src, uint64_t off, uint64_t n) {
-=======
+
 int __attribute__((weak)) exo_write_disk(struct exo_blockcap cap, const void *src, uint64_t off, uint64_t n) {
->>>>>>> c592741c
+
     // TODO: implement disk write via capability
     (void)cap; (void)src; (void)off; (void)n;
     return -1;
