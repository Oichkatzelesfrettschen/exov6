<<<<<<< HEAD
import pathlib, subprocess, tempfile, textwrap

C_CODE = textwrap.dedent(
    """
#include <assert.h>
#include <stddef.h>

typedef struct {unsigned int id;} exo_cap;
typedef struct {
  size_t msg_size;
} msg_type_desc;
typedef struct {
  size_t msg_size;
  const msg_type_desc *desc;
} chan_t;

int chan_endpoint_send(chan_t *c, exo_cap dest, const void *msg, size_t len) {
  (void)dest;
  if (!c || len != c->msg_size)
    return -1;
  return 0;
}
int chan_endpoint_recv(chan_t *c, exo_cap src, void *msg, size_t len) {
  (void)src;
  (void)msg;
  if (!c || len != c->msg_size)
    return -1;
  return 0;
}

int main(void) {
  msg_type_desc d = {sizeof(int)};
  chan_t c = {d.msg_size, &d};
  int m = 5;
  assert(chan_endpoint_send(&c, (exo_cap){0}, &m, sizeof(m)) == 0);
  unsigned char bad = 0;
  assert(chan_endpoint_send(&c, (exo_cap){0}, &bad, sizeof(bad)) < 0);
  return 0;
}
=======
import pathlib
import subprocess
import tempfile
import textwrap

C_CODE = textwrap.dedent(
    """
    #include <assert.h>
    #include <stddef.h>

    typedef struct { unsigned int id; } exo_cap;
    typedef struct {
      size_t msg_size;
    } msg_type_desc;
    typedef struct {
      size_t msg_size;
      const msg_type_desc *desc;
    } chan_t;

    int chan_endpoint_send(chan_t *c, exo_cap dest, const void *msg, size_t len) {
      (void)dest;
      if (!c || len != c->msg_size)
        return -1;
      return 0;
    }
    int chan_endpoint_recv(chan_t *c, exo_cap src, void *msg, size_t len) {
      (void)src;
      (void)msg;
      if (!c || len != c->msg_size)
        return -1;
      return 0;
    }

    int main(void) {
      msg_type_desc d = {sizeof(int)};
      chan_t c = {d.msg_size, &d};
      int m = 5;
      assert(chan_endpoint_send(&c, (exo_cap){0}, &m, sizeof(m)) == 0);
      unsigned char bad = 0;
      assert(chan_endpoint_send(&c, (exo_cap){0}, &bad, sizeof(bad)) < 0);
      return 0;
    }
>>>>>>> 0ea2ea79
    """
)


def compile_and_run() -> None:
    with tempfile.TemporaryDirectory() as td:
        src = pathlib.Path(td) / "test.c"
        exe = pathlib.Path(td) / "test"
        src.write_text(C_CODE)
        subprocess.check_call(["gcc", "-std=c11", str(src), "-o", str(exe)])
        subprocess.check_call([str(exe)])


def test_chan_endpoint_validation() -> None:
    compile_and_run()<|MERGE_RESOLUTION|>--- conflicted
+++ resolved
@@ -1,4 +1,3 @@
-<<<<<<< HEAD
 import pathlib, subprocess, tempfile, textwrap
 
 C_CODE = textwrap.dedent(
@@ -38,7 +37,6 @@
   assert(chan_endpoint_send(&c, (exo_cap){0}, &bad, sizeof(bad)) < 0);
   return 0;
 }
-=======
 import pathlib
 import subprocess
 import tempfile
@@ -81,7 +79,6 @@
       assert(chan_endpoint_send(&c, (exo_cap){0}, &bad, sizeof(bad)) < 0);
       return 0;
     }
->>>>>>> 0ea2ea79
     """
 )
 
