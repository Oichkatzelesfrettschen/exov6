
// clang-format off
#include "types.h"
#include "syscall.h"
#include "defs.h"
#include "memlayout.h"
#include "mmu.h"
#include "param.h"
#include "proc.h"
#include "types.h"
#include "x86.h"
#include "syscall.h"
// clang-format on


// User code makes a system call with INT T_SYSCALL.
// System call number in %eax.
// Arguments on the stack, from the user call to the C
// library system call function. The saved user %esp points
// to a saved program counter, and then the first argument.

// Fetch the int at addr from the current process.
int fetchint(uint addr, int *ip) {
  struct proc *curproc = myproc();

  if (addr >= curproc->sz || addr + 4 > curproc->sz)
    return -1;
  *ip = *(int *)(addr);
  return 0;
}

// Fetch the nul-terminated string at addr from the current process.
// Doesn't actually copy the string - just sets *pp to point at it.
// Returns length of string, not including nul.
int fetchstr(uint addr, char **pp) {
  char *s, *ep;
  struct proc *curproc = myproc();

  if (addr >= curproc->sz)
    return -1;
  *pp = (char *)addr;
  ep = (char *)curproc->sz;
  for (s = *pp; s < ep; s++) {
    if (*s == 0)
      return s - *pp;
  }
  return -1;
}

// Fetch the nth 32-bit system call argument.
int argint(int n, int *ip) {
#ifndef __x86_64__
  return fetchint((myproc()->tf->esp) + 4 + 4 * n, ip);
#else
  uint64 val;
  struct trapframe *tf = myproc()->tf;
  switch (n) {
  case 0:
    val = tf->rdi;
    break;
  case 1:
    val = tf->rsi;
    break;
  case 2:
    val = tf->rdx;
    break;
  case 3:
    val = tf->r10;
    break;
  case 4:
    val = tf->r8;
    break;
  case 5:
    val = tf->r9;
    break;
  default:
    return -1;
  }
  *ip = val;
  return 0;
#endif
}

// Fetch the nth word-sized system call argument as a pointer
// to a block of memory of size bytes.  Check that the pointer
// lies within the process address space.
int
argptr(int n, char **pp, size_t size)
{
int argptr(int n, char **pp, int size) {
  struct proc *curproc = myproc();
#ifndef __x86_64__
  int i;
  if (argint(n, &i) < 0)
    return -1;
  if (size < 0 || (uint)i >= curproc->sz || (uint)i + size > curproc->sz)
    return -1;
  *pp = (char *)i;
  return 0;
#else
  uint64 addr;
  if (argint(n, (int *)&addr) < 0)
    return -1;
  if (size < 0 || addr >= curproc->sz || addr + size > curproc->sz)
    return -1;
  *pp = (char *)addr;
  return 0;
#endif
}

// Fetch the nth word-sized system call argument as a string pointer.
// Check that the pointer is valid and the string is nul-terminated.
// (There is no shared writable memory, so the string can't change
// between this check and being used by the kernel.)
int argstr(int n, char **pp) {
#ifndef __x86_64__
  int addr;
  if (argint(n, &addr) < 0)
    return -1;
  return fetchstr(addr, pp);
#else
  uint64 addr;
  if (argint(n, (int *)&addr) < 0)
    return -1;
  return fetchstr(addr, pp);
#endif
}

extern int sys_chdir(void);
extern int sys_close(void);
extern int sys_dup(void);
extern int sys_exec(void);
extern int sys_exit(void);
extern int sys_fork(void);
extern int sys_fstat(void);
extern int sys_getpid(void);
extern int sys_kill(void);
extern int sys_link(void);
extern int sys_mkdir(void);
extern int sys_mknod(void);
extern int sys_open(void);
extern int sys_pipe(void);
extern int sys_read(void);
extern int sys_sbrk(void);
extern int sys_sleep(void);
extern int sys_unlink(void);
extern int sys_wait(void);
extern int sys_write(void);
extern int sys_uptime(void);
extern int sys_mappte(void);

extern int sys_set_timer_upcall(void);

static int (*syscalls[])(void) = {
    [SYS_fork] sys_fork,     [SYS_exit] sys_exit,
    [SYS_wait] sys_wait,     [SYS_pipe] sys_pipe,
    [SYS_read] sys_read,     [SYS_kill] sys_kill,
    [SYS_exec] sys_exec,     [SYS_fstat] sys_fstat,
    [SYS_chdir] sys_chdir,   [SYS_dup] sys_dup,
    [SYS_getpid] sys_getpid, [SYS_sbrk] sys_sbrk,
    [SYS_sleep] sys_sleep,   [SYS_uptime] sys_uptime,
    [SYS_open] sys_open,     [SYS_write] sys_write,
    [SYS_mknod] sys_mknod,   [SYS_unlink] sys_unlink,
    [SYS_link] sys_link,     [SYS_mkdir] sys_mkdir,
    [SYS_close] sys_close,   [SYS_set_timer_upcall] sys_set_timer_upcall,

extern int sys_exo_alloc_page(void);
extern int sys_exo_unbind_page(void);

static int (*syscalls[])(void) = {
[SYS_fork]    sys_fork,
[SYS_exit]    sys_exit,
[SYS_wait]    sys_wait,
[SYS_pipe]    sys_pipe,
[SYS_read]    sys_read,
[SYS_kill]    sys_kill,
[SYS_exec]    sys_exec,
[SYS_fstat]   sys_fstat,
[SYS_chdir]   sys_chdir,
[SYS_dup]     sys_dup,
[SYS_getpid]  sys_getpid,
[SYS_sbrk]    sys_sbrk,
[SYS_sleep]   sys_sleep,
[SYS_uptime]  sys_uptime,
[SYS_open]    sys_open,
[SYS_write]   sys_write,
[SYS_mknod]   sys_mknod,
[SYS_unlink]  sys_unlink,
[SYS_link]    sys_link,
[SYS_mkdir]   sys_mkdir,
[SYS_close]   sys_close,
<<<<<<< HEAD
[SYS_mappte]  sys_mappte,
=======
[SYS_exo_alloc_page] sys_exo_alloc_page,
[SYS_exo_unbind_page] sys_exo_unbind_page,

>>>>>>> 687fbaf8
};

void syscall(void) {
  int num;
  struct proc *curproc = myproc();
#ifndef __x86_64__
  num = curproc->tf->eax;
#else
  num = curproc->tf->rax;
#endif
  if (num > 0 && num < NELEM(syscalls) && syscalls[num]) {
#ifndef __x86_64__
    curproc->tf->eax = syscalls[num]();
#else
    curproc->tf->rax = syscalls[num]();
#endif
  } else {
    cprintf("%d %s: unknown sys call %d\n", curproc->pid, curproc->name, num);
#ifndef __x86_64__
    curproc->tf->eax = -1;
#else
    curproc->tf->rax = -1;
#endif
  }
}<|MERGE_RESOLUTION|>--- conflicted
+++ resolved
@@ -189,13 +189,10 @@
 [SYS_link]    sys_link,
 [SYS_mkdir]   sys_mkdir,
 [SYS_close]   sys_close,
-<<<<<<< HEAD
 [SYS_mappte]  sys_mappte,
-=======
 [SYS_exo_alloc_page] sys_exo_alloc_page,
 [SYS_exo_unbind_page] sys_exo_unbind_page,
 
->>>>>>> 687fbaf8
 };
 
 void syscall(void) {
