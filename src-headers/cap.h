--- conflicted
+++ resolved
@@ -5,15 +5,11 @@
 #define CAP_MAX 1024
 
 enum cap_type {
-    CAP_TYPE_NONE = 0,
-    CAP_TYPE_PAGE = 1,
-<<<<<<< HEAD
-    CAP_TYPE_IRQ  = 2,
-=======
-    CAP_TYPE_IOPORT = 2,
-    CAP_TYPE_IRQ = 3,
-    CAP_TYPE_DMA = 4,
->>>>>>> 5354d5dc
+    CAP_TYPE_NONE    = 0,
+    CAP_TYPE_PAGE    = 1,
+    CAP_TYPE_IOPORT  = 2,
+    CAP_TYPE_IRQ     = 3,
+    CAP_TYPE_DMA     = 4,
 };
 
 struct cap_entry {
