KERNEL_DIR := src-kernel
ULAND_DIR := src-uland

OBJS = \
        $(KERNEL_DIR)/bio.o\
        $(KERNEL_DIR)/console.o\
        $(KERNEL_DIR)/exec.o\
        $(KERNEL_DIR)/file.o\
        $(KERNEL_DIR)/fs.o\
        $(KERNEL_DIR)/ide.o\
        $(KERNEL_DIR)/ioapic.o\
        $(KERNEL_DIR)/kalloc.o\
        $(KERNEL_DIR)/kbd.o\
        $(KERNEL_DIR)/lapic.o\
        $(KERNEL_DIR)/log.o\
        $(KERNEL_DIR)/main.o\
        $(KERNEL_DIR)/mp.o\
        $(KERNEL_DIR)/picirq.o\
        $(KERNEL_DIR)/pipe.o\
        $(KERNEL_DIR)/proc.o\
        $(KERNEL_DIR)/sleeplock.o\
        $(KERNEL_DIR)/spinlock.o\
        $(KERNEL_DIR)/string.o\
        $(KERNEL_DIR)/syscall.o\
        $(KERNEL_DIR)/sysfile.o\
        $(KERNEL_DIR)/sysproc.o\
        $(KERNEL_DIR)/trapasm.o\
        $(KERNEL_DIR)/trap.o\
        $(KERNEL_DIR)/uart.o\
        $(KERNEL_DIR)/vectors.o\
        $(KERNEL_DIR)/vm.o\
       $(KERNEL_DIR)/exo.o\
       $(KERNEL_DIR)/exo/exo_cpu.o\
       $(KERNEL_DIR)/exo/exo_disk.o\
       $(KERNEL_DIR)/exo/exo_ipc.o\
       $(KERNEL_DIR)/exo_stream.o\
<<<<<<< HEAD
=======
       $(KERNEL_DIR)/fastipc.o\
        $(KERNEL_DIR)/kernel/exo_cpu.o\
        $(KERNEL_DIR)/kernel/exo_disk.o\
        $(KERNEL_DIR)/kernel/exo_ipc.o\
>>>>>>> 50671a3e

ifeq ($(ARCH),x86_64)
OBJS += $(KERNEL_DIR)/mmu64.o
endif

# Cross-compiling (e.g., on Mac OS X)
# TOOLPREFIX = i386-jos-elf

# Using native tools (e.g., on X86 Linux)
#TOOLPREFIX = 

# Try to infer the correct TOOLPREFIX if not set
ifndef TOOLPREFIX
TOOLPREFIX := $(shell if i386-jos-elf-objdump -i 2>&1 | grep '^elf32-i386$$' >/dev/null 2>&1; \
	then echo 'i386-jos-elf-'; \
	elif objdump -i 2>&1 | grep 'elf32-i386' >/dev/null 2>&1; \
	then echo ''; \
	else echo "***" 1>&2; \
	echo "*** Error: Couldn't find an i386-*-elf version of GCC/binutils." 1>&2; \
	echo "*** Is the directory with i386-jos-elf-gcc in your PATH?" 1>&2; \
	echo "*** If your i386-*-elf toolchain is installed with a command" 1>&2; \
	echo "*** prefix other than 'i386-jos-elf-', set your TOOLPREFIX" 1>&2; \
	echo "*** environment variable to that prefix and run 'make' again." 1>&2; \
	echo "*** To turn off this error, run 'gmake TOOLPREFIX= ...'." 1>&2; \
	echo "***" 1>&2; exit 1; fi)
endif

# If the makefile can't find QEMU, specify its path here
# QEMU = qemu-system-i386

# Try to infer the correct QEMU if not provided. Leave empty when none found.
ifndef QEMU
QEMU := $(shell which qemu-system-i386 2>/dev/null || \
       which qemu-system-x86_64 2>/dev/null || \
       which qemu 2>/dev/null)
endif

ARCH ?= i686
CSTD ?= gnu2x



ifeq ($(ARCH),x86_64)
OBJS += $(KERNEL_DIR)/main64.o $(KERNEL_DIR)/swtch64.o
BOOTASM := $(KERNEL_DIR)/arch/x64/bootasm64.S
ENTRYASM := $(KERNEL_DIR)/arch/x64/entry64.S
else
OBJS += $(KERNEL_DIR)/swtch.o

BOOTASM := $(KERNEL_DIR)/bootasm.S
ENTRYASM := $(KERNEL_DIR)/entry.S
endif

CC = $(TOOLPREFIX)gcc
AS = $(TOOLPREFIX)gas
LD = $(TOOLPREFIX)ld
OBJCOPY = $(TOOLPREFIX)objcopy
OBJDUMP = $(TOOLPREFIX)objdump

# Output file names depend on the target architecture
ifeq ($(ARCH),x86_64)
ARCHFLAG := -m64
LDFLAGS += -m elf_x86_64
KERNEL_FILE := kernel64
KERNELMEMFS_FILE := kernelmemfs64
FS_IMG := fs64.img
XV6_IMG := xv6-64.img
XV6_MEMFS_IMG := xv6memfs-64.img
else
ARCHFLAG := -m32
LDFLAGS += -m elf_i386
KERNEL_FILE := kernel.bin
KERNELMEMFS_FILE := kernelmemfs.bin
FS_IMG := fs.img
XV6_IMG := xv6.img
XV6_MEMFS_IMG := xv6memfs.img
endif

# Only sign the bootblock for 32-bit builds. The 64-bit
# bootloader exceeds the legacy 512-byte limit.
SIGNBOOT := 1
ifeq ($(ARCH),x86_64)
SIGNBOOT := 0
endif

CFLAGS = -fno-pic -static -fno-builtin -fno-strict-aliasing -O2 -Wall -MD -ggdb $(ARCHFLAG) -Werror -fno-omit-frame-pointer -std=$(CSTD) -nostdinc -I. -I$(KERNEL_DIR) -I$(ULAND_DIR)
CFLAGS += $(shell $(CC) -fno-stack-protector -E -x c /dev/null >/dev/null 2>&1 && echo -fno-stack-protector)
ASFLAGS = $(ARCHFLAG) -gdwarf-2 -Wa,-divide -I. -I$(KERNEL_DIR) -I$(ULAND_DIR)

# Disable PIE when possible (for Ubuntu 16.10 toolchain)
ifneq ($(shell $(CC) -dumpspecs 2>/dev/null | grep -e '[^f]no-pie'),)
CFLAGS += -fno-pie -no-pie
endif
ifneq ($(shell $(CC) -dumpspecs 2>/dev/null | grep -e '[^f]nopie'),)
CFLAGS += -fno-pie -nopie
endif

$(XV6_IMG): bootblock kernel
	dd if=/dev/zero of=$(XV6_IMG) count=10000
	dd if=bootblock of=$(XV6_IMG) conv=notrunc
	dd if=$(KERNEL_FILE) of=$(XV6_IMG) seek=1 conv=notrunc

$(XV6_MEMFS_IMG): bootblock kernelmemfs
	dd if=/dev/zero of=$(XV6_MEMFS_IMG) count=10000
	dd if=bootblock of=$(XV6_MEMFS_IMG) conv=notrunc
	dd if=$(KERNELMEMFS_FILE) of=$(XV6_MEMFS_IMG) seek=1 conv=notrunc

bootblock: $(BOOTASM) $(KERNEL_DIR)/bootmain.c
	$(CC) $(CFLAGS) -fno-pic -O -nostdinc -I. -c $(KERNEL_DIR)/bootmain.c
	$(CC) $(CFLAGS) -fno-pic -nostdinc -I. -c $(BOOTASM) -o bootasm.o
	$(LD) $(LDFLAGS) -N -e start -Ttext 0x7C00 -o bootblock.o bootasm.o bootmain.o
	$(OBJDUMP) -S bootblock.o > bootblock.asm
	$(OBJCOPY) -S -O binary -j .text bootblock.o bootblock
ifneq ($(SIGNBOOT),0)
	./sign.pl bootblock
endif
entry.o: $(ENTRYASM)
	$(CC) $(CFLAGS) -fno-pic -nostdinc -I. -c $(ENTRYASM) -o entry.o


ENTRYOTHERASM := $(KERNEL_DIR)/entryother.S
ENTRYOTHERBIN := entryother

$(ENTRYOTHERBIN): $(ENTRYOTHERASM)
	$(CC) $(CFLAGS) -fno-pic -nostdinc -I. -c $(ENTRYOTHERASM) -o entryother.o
	$(LD) $(LDFLAGS) -N -e start -Ttext 0x7000 -o bootblockother.o entryother.o
	$(OBJCOPY) -S -O binary -j .text bootblockother.o $(ENTRYOTHERBIN)
	$(OBJDUMP) -S bootblockother.o > $(ENTRYOTHERBIN).asm

initcode: $(KERNEL_DIR)/initcode.S
	$(CC) $(CFLAGS) -nostdinc -I. -c $(KERNEL_DIR)/initcode.S
	$(LD) $(LDFLAGS) -N -e start -Ttext 0 -o initcode.out initcode.o
	$(OBJCOPY) -S -O binary initcode.out initcode
	$(OBJDUMP) -S initcode.o > initcode.asm

kernel: $(OBJS) entry.o $(ENTRYOTHERBIN) initcode kernel.ld
	$(LD) $(LDFLAGS) -T kernel.ld -o $(KERNEL_FILE) entry.o $(OBJS) -b binary initcode $(ENTRYOTHERBIN)
		$(OBJDUMP) -S $(KERNEL_FILE) > kernel.asm
	$(OBJDUMP) -t $(KERNEL_FILE) | sed '1,/SYMBOL TABLE/d; s/ .* / /; /^$$/d' > kernel.sym

# kernelmemfs is a copy of kernel that maintains the
# disk image in memory instead of writing to a disk.
# This is not so useful for testing persistent storage or
# exploring disk buffering implementations, but it is
	# great for testing the kernel on real hardware without
# needing a scratch disk.
MEMFSOBJS = $(filter-out ide.o,$(OBJS)) memide.o
kernelmemfs: $(MEMFSOBJS) entry.o $(ENTRYOTHERBIN) initcode kernel.ld $(FS_IMG)
	$(LD) $(LDFLAGS) -T kernel.ld -o $(KERNELMEMFS_FILE) entry.o  $(MEMFSOBJS) -b binary initcode $(ENTRYOTHERBIN) $(FS_IMG)
	$(OBJDUMP) -S $(KERNELMEMFS_FILE) > kernelmemfs.asm
	$(OBJDUMP) -t $(KERNELMEMFS_FILE) | sed '1,/SYMBOL TABLE/d; s/ .* / /; /^$$/d' > kernelmemfs.sym

tags: $(OBJS) $(ENTRYOTHERASM) _init
		etags *.S *.c
$(KERNEL_DIR)/vectors.S: vectors.pl
	./vectors.pl > $@

ULIB = \
        $(ULAND_DIR)/ulib.o \
        $(ULAND_DIR)/usys.o \
        $(ULAND_DIR)/printf.o \
        $(ULAND_DIR)/umalloc.o \
        $(ULAND_DIR)/swtch.o \
        $(ULAND_DIR)/caplib.o \
        $(ULAND_DIR)/math_core.o

_%: $(ULAND_DIR)/%.o $(ULIB)
	$(LD) $(LDFLAGS) -N -e main -Ttext 0 -o $@ $^
	$(OBJDUMP) -S $@ > $*.asm
	$(OBJDUMP) -t $@ | sed '1,/SYMBOL TABLE/d; s/ .* / /; /^$$/d' > $*.sym

_forktest: $(ULAND_DIR)/forktest.o $(ULIB)
	        # forktest has less library code linked in - needs to be small
	# in order to be able to max out the proc table.
	$(LD) $(LDFLAGS) -N -e main -Ttext 0 -o _forktest $(ULAND_DIR)/forktest.o $(ULAND_DIR)/ulib.o $(ULAND_DIR)/usys.o
		$(OBJDUMP) -S _forktest > forktest.asm

mkfs: mkfs.c fs.h
	gcc -Werror -Wall -o mkfs mkfs.c

exo_stream_demo.o: $(ULAND_DIR)/user/exo_stream_demo.c
	$(CC) $(CFLAGS) -c -o $@ $<


# Prevent deletion of intermediate files, e.g. cat.o, after first build, so
# that disk image changes after first build are persistent until clean.  More
# details:
# http://www.gnu.org/software/make/manual/html_node/Chained-Rules.html
.PRECIOUS: %.o

UPROGS=\
	_cat\
	_echo\
	_forktest\
	_grep\
	_init\
	_kill\
	_ln\
	_ls\
	_mkdir\
	_rm\
	_sh\
	_stressfs\
	_usertests\
        _wc\
        _zombie\
        _phi\
        _exo_stream_demo\
        _ipc_test\
        _kbdserv\
        _rcrs\

ifeq ($(ARCH),x86_64)
UPROGS := $(filter-out _usertests,$(UPROGS))
endif

$(FS_IMG): mkfs README $(UPROGS)
	./mkfs $(FS_IMG) README $(UPROGS)

-include *.d

clean:
	rm -f *.tex *.dvi *.idx *.aux *.log *.ind *.ilg \
       *.o *.d *.asm *.sym $(KERNEL_DIR)/vectors.S bootblock entryother entryother64 \
       initcode initcode.out kernel.bin kernel64 xv6.img xv6-64.img \
       fs.img fs64.img kernelmemfs.bin kernelmemfs64 xv6memfs.img \
	xv6memfs-64.img mkfs .gdbinit \
	$(UPROGS)

# make a printout
FILES = $(shell grep -v '^\#' runoff.list)
PRINT = runoff.list runoff.spec README toc.hdr toc.ftr $(FILES)

xv6.pdf: $(PRINT)
	./runoff
	ls -l xv6.pdf

print: xv6.pdf

# run in emulators

bochs : $(FS_IMG) $(XV6_IMG)
	if [ ! -e .bochsrc ]; then ln -s dot-bochsrc .bochsrc; fi
	bochs -q

# try to generate a unique GDB port
GDBPORT = $(shell expr `id -u` % 5000 + 25000)
# QEMU's gdb stub command line changed in 0.11
QEMUGDB = $(shell if $(QEMU) -help | grep -q '^-gdb'; \
	then echo "-gdb tcp::$(GDBPORT)"; \
	else echo "-s -p $(GDBPORT)"; fi)
ifndef CPUS
CPUS := 2
endif
QEMUOPTS = -drive file=$(FS_IMG),index=1,media=disk,format=raw -drive file=$(XV6_IMG),index=0,media=disk,format=raw -smp $(CPUS) -m 512 $(QEMUEXTRA)

qemu: $(FS_IMG) $(XV6_IMG)
	if [ -z "$(QEMU)" ]; then \
	        echo "QEMU not found. Kernel built but not executed."; \
	else \
	        $(QEMU) -serial mon:stdio $(QEMUOPTS); \
	fi

qemu-memfs: $(XV6_MEMFS_IMG)
	if [ -z "$(QEMU)" ]; then \
	        echo "QEMU not found. Kernel built but not executed."; \
	else \
	        $(QEMU) -drive file=$(XV6_MEMFS_IMG),index=0,media=disk,format=raw -smp $(CPUS) -m 256; \
	fi

qemu-nox: $(FS_IMG) $(XV6_IMG)
	if [ -z "$(QEMU)" ]; then \
	        echo "QEMU not found. Kernel built but not executed."; \
	else \
	        $(QEMU) -nographic $(QEMUOPTS); \
	fi

.gdbinit: .gdbinit.tmpl
	sed "s/localhost:1234/localhost:$(GDBPORT)/" < $^ > $@

qemu-gdb: $(FS_IMG) $(XV6_IMG) .gdbinit
	@echo "*** Now run 'gdb'." 1>&2
	if [ -z "$(QEMU)" ]; then \
	        echo "QEMU not found. GDB stub unavailable."; \
	else \
	        $(QEMU) -serial mon:stdio $(QEMUOPTS) -S $(QEMUGDB); \
	fi

qemu-nox-gdb: $(FS_IMG) $(XV6_IMG) .gdbinit
	@echo "*** Now run 'gdb'." 1>&2
	if [ -z "$(QEMU)" ]; then \
	        echo "QEMU not found. GDB stub unavailable."; \
	else \
	        $(QEMU) -nographic $(QEMUOPTS) -S $(QEMUGDB); \
	fi

# CUT HERE
# prepare dist for students
# after running make dist, probably want to
# rename it to rev0 or rev1 or so on and then
# check in that version.

EXTRA=\
        mkfs.c $(ULAND_DIR)/ulib.c user.h \
        $(ULAND_DIR)/cat.c $(ULAND_DIR)/echo.c $(ULAND_DIR)/forktest.c \
        $(ULAND_DIR)/grep.c $(ULAND_DIR)/kill.c \
        $(ULAND_DIR)/ln.c $(ULAND_DIR)/ls.c $(ULAND_DIR)/mkdir.c \
        $(ULAND_DIR)/rm.c $(ULAND_DIR)/stressfs.c $(ULAND_DIR)/usertests.c \
        $(ULAND_DIR)/wc.c $(ULAND_DIR)/zombie.c \
        $(ULAND_DIR)/phi.c \
        $(ULAND_DIR)/user/exo_stream_demo.c \
        $(ULAND_DIR)/printf.c $(ULAND_DIR)/umalloc.c\
	README dot-bochsrc *.pl toc.* runoff runoff1 runoff.list\
	.gdbinit.tmpl gdbutil\

dist:
	rm -rf dist
	mkdir dist
	for i in $(FILES); \
	do \
		grep -v PAGEBREAK $$i >dist/$$i; \
	done
	sed '/CUT HERE/,$$d' Makefile >dist/Makefile
	echo >dist/runoff.spec
	cp $(EXTRA) dist

dist-test:
	rm -rf dist
	make dist
	rm -rf dist-test
	mkdir dist-test
	cp dist/* dist-test
	cd dist-test; $(MAKE) print
	cd dist-test; $(MAKE) bochs || true
	cd dist-test; $(MAKE) qemu

# update this rule (change rev#) when it is time to
# make a new revision.
tar:
	rm -rf /tmp/xv6
	mkdir -p /tmp/xv6
	cp dist/* dist/.gdbinit.tmpl /tmp/xv6
	(cd /tmp; tar cf - xv6) | gzip >xv6-rev10.tar.gz  # the next one will be 10 (9/17)

.PHONY: dist-test dist<|MERGE_RESOLUTION|>--- conflicted
+++ resolved
@@ -33,14 +33,12 @@
        $(KERNEL_DIR)/exo/exo_cpu.o\
        $(KERNEL_DIR)/exo/exo_disk.o\
        $(KERNEL_DIR)/exo/exo_ipc.o\
-       $(KERNEL_DIR)/exo_stream.o\
-<<<<<<< HEAD
-=======
+       $(KERNEL_DIR)/exo_stream.o\=======
        $(KERNEL_DIR)/fastipc.o\
         $(KERNEL_DIR)/kernel/exo_cpu.o\
         $(KERNEL_DIR)/kernel/exo_disk.o\
         $(KERNEL_DIR)/kernel/exo_ipc.o\
->>>>>>> 50671a3e
+
 
 ifeq ($(ARCH),x86_64)
 OBJS += $(KERNEL_DIR)/mmu64.o
