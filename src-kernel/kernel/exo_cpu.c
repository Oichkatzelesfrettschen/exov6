#include "types.h"
#include "defs.h"
#include "mmu.h"
#include "proc.h"
#include "memlayout.h"
#include "kernel/exo_cpu.h"

int exo_yield_to(exo_cap target)
{
<<<<<<< HEAD
  if(target.id == 0)
=======
  if (target.pa == 0)
>>>>>>> 6c582d44
    return -1;
  if (!cap_verify(target.owner))
  if(target.id == 0)

<<<<<<< HEAD
=======
    return -1;

>>>>>>> 6c582d44
  context_t *newctx = (context_t*)P2V(target.id);
  swtch(&myproc()->context, newctx);
  return 0;
}<|MERGE_RESOLUTION|>--- conflicted
+++ resolved
@@ -7,20 +7,12 @@
 
 int exo_yield_to(exo_cap target)
 {
-<<<<<<< HEAD
-  if(target.id == 0)
-=======
   if (target.pa == 0)
->>>>>>> 6c582d44
+
     return -1;
   if (!cap_verify(target.owner))
   if(target.id == 0)
 
-<<<<<<< HEAD
-=======
-    return -1;
-
->>>>>>> 6c582d44
   context_t *newctx = (context_t*)P2V(target.id);
   swtch(&myproc()->context, newctx);
   return 0;
