#ifndef EXO_H
#define EXO_H
#include "types.h"

typedef struct hash256 {
  uint64 parts[4];
} hash256_t;

typedef struct exo_cap {
  uint pa;
<<<<<<< HEAD
  uint owner;
=======
  uint id;
  uint rights;
  uint owner;
  hash256_t auth_tag;

>>>>>>> eeaa7dfc
} exo_cap;

typedef struct exo_blockcap {
  uint dev;
  uint blockno;
  uint owner;
} exo_blockcap;

exo_cap exo_alloc_page(void);
int exo_unbind_page(exo_cap c);

exo_cap cap_new(uint id, uint rights, uint owner);
int cap_verify(exo_cap c);

#endif // EXO_H<|MERGE_RESOLUTION|>--- conflicted
+++ resolved
@@ -8,15 +8,10 @@
 
 typedef struct exo_cap {
   uint pa;
-<<<<<<< HEAD
-  uint owner;
-=======
   uint id;
   uint rights;
   uint owner;
   hash256_t auth_tag;
-
->>>>>>> eeaa7dfc
 } exo_cap;
 
 typedef struct exo_blockcap {
