--- conflicted
+++ resolved
@@ -49,7 +49,6 @@
              depends: sources)
 endif
 
-<<<<<<< HEAD
 qemu = find_program('qemu-system-x86_64', 'qemu-system-i386', 'qemu', required: false)
 if qemu.found()
   run_target('qemu-nox',
@@ -59,8 +58,6 @@
              console: true)
 endif
 
-subdir('libnstr_graph')
-=======
 subdir('libnstr_graph')
 
 # User-space programs
@@ -118,5 +115,4 @@
   depends: uprogs_targets,
   build_by_default: true)
 
-subdir('tests/microbench')
->>>>>>> c33537cd
+subdir('tests/microbench')