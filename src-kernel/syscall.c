--- conflicted
+++ resolved
@@ -163,15 +163,12 @@
 extern int sys_cap_inc(void);
 extern int sys_cap_dec(void);
 extern int sys_ipc(void);
-<<<<<<< HEAD
 extern int sys_exo_irq_alloc(void);
 extern int sys_exo_irq_wait(void);
 extern int sys_exo_irq_ack(void);
-=======
 extern int sys_exo_alloc_ioport(void);
 extern int sys_exo_bind_irq(void);
 extern int sys_exo_alloc_dma(void);
->>>>>>> 5354d5dc
 
 static int (*syscalls[])(void) = {
     [SYS_fork] sys_fork,
