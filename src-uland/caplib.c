--- conflicted
+++ resolved
@@ -3,15 +3,13 @@
 #include "user.h"
 
 exo_cap cap_alloc_page(void) {
-<<<<<<< HEAD
   exo_cap cap;
   exo_alloc_page(&cap);
   return cap;
-=======
+
   exo_cap c;
   exo_alloc_page(&c);
   return c;
->>>>>>> 6c582d44
 }
 
 int cap_unbind_page(exo_cap cap) { return exo_unbind_page(&cap); }
