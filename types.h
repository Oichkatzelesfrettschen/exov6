#pragma once

#include <stdint.h>

typedef uint8_t  uchar;
typedef uint16_t ushort;
typedef uint32_t uint;
typedef uint64_t uint64;

#ifdef __x86_64__
typedef uint64_t pde_t;
typedef unsigned long uintptr_t;
typedef unsigned long size_t;
#else
typedef uint32_t pde_t;
typedef uint32_t uintptr_t;
typedef uint32_t size_t;
<<<<<<< HEAD

=======
>>>>>>> 18ce0051
#endif<|MERGE_RESOLUTION|>--- conflicted
+++ resolved
@@ -15,8 +15,5 @@
 typedef uint32_t pde_t;
 typedef uint32_t uintptr_t;
 typedef uint32_t size_t;
-<<<<<<< HEAD
 
-=======
->>>>>>> 18ce0051
 #endif