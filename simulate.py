<<<<<<< HEAD
"""Simulation harness for xv6 testing.

The original placeholder merely returned success.  The harness now
invokes QEMU to boot the xv6 kernel and issues a trivial command
sequence to ensure the guest is operational.  The exit status from
QEMU is propagated so CI runs can detect boot failures.
=======
"""Simple simulation harness for xv6.

The :func:`main` entry point boots xv6 under QEMU, runs a short
command sequence and returns QEMU's exit status.  It is intentionally
minimal and is primarily used by the automated test suite.  The QEMU
binary and image paths can be overridden through environment
variables.  When running under the tests the ``QEMU`` variable is set
to ``/bin/true`` so the harness completes instantly without launching
an emulator.
>>>>>>> 67d6b10d
"""

from __future__ import annotations

<<<<<<< HEAD
import shutil
import subprocess
from typing import Optional


def _find_qemu() -> Optional[str]:
    """Return the first available QEMU binary or ``None``."""
    for binary in (
        "qemu-system-x86_64",
        "qemu-system-i386",
        "qemu",
    ):
        path = shutil.which(binary)
        if path:
            return path
    return None

def main() -> int:
    """Boot xv6 under QEMU and run a trivial command."""

    qemu = _find_qemu()
    if qemu is None:
        print("QEMU not found; cannot run simulation")
        return 1

    cmd = ["make", "qemu-nox", "CPUS=1", f"QEMU={qemu}"]

    try:
        result = subprocess.run(
            cmd,
            input="echo test\n\x01x",
            text=True,
            capture_output=True,
            timeout=30,
            check=False,
        )
    except subprocess.TimeoutExpired:
        print("QEMU timed out")
        return 1

    print(result.stdout)
    if result.returncode != 0:
        print(f"QEMU exited with status {result.returncode}")
        return result.returncode

    return 0
=======
import os
import subprocess
from pathlib import Path

DEFAULT_QEMU = "qemu-system-x86_64"
DEFAULT_DISK = "xv6-64.img"
DEFAULT_FS = "fs64.img"

SCRIPT = "echo booted;\n\x01x"

def main() -> int:
    """Boot xv6 under QEMU and return the emulator's exit status."""

    qemu = os.environ.get("QEMU", DEFAULT_QEMU)
    disk = Path(os.environ.get("XV6_IMG", DEFAULT_DISK))
    fsimg = Path(os.environ.get("FS_IMG", DEFAULT_FS))

    cmd = [
        qemu,
        "-nographic",
        "-serial",
        "stdio",
        "-drive",
        f"file={fsimg},index=1,media=disk,format=raw",
        "-drive",
        f"file={disk},index=0,media=disk,format=raw",
    ]

    try:
        proc = subprocess.Popen(
            cmd, text=True, stdin=subprocess.PIPE, stdout=subprocess.PIPE
        )
    except FileNotFoundError:
        raise RuntimeError(f"QEMU not found: {qemu}") from None

    out, _ = proc.communicate(SCRIPT)
    if out:
        print(out, end="")
    return proc.returncode
>>>>>>> 67d6b10d

if __name__ == "__main__":
    raise SystemExit(main())<|MERGE_RESOLUTION|>--- conflicted
+++ resolved
@@ -1,11 +1,11 @@
-<<<<<<< HEAD
+
 """Simulation harness for xv6 testing.
 
 The original placeholder merely returned success.  The harness now
 invokes QEMU to boot the xv6 kernel and issues a trivial command
 sequence to ensure the guest is operational.  The exit status from
 QEMU is propagated so CI runs can detect boot failures.
-=======
+
 """Simple simulation harness for xv6.
 
 The :func:`main` entry point boots xv6 under QEMU, runs a short
@@ -15,12 +15,11 @@
 variables.  When running under the tests the ``QEMU`` variable is set
 to ``/bin/true`` so the harness completes instantly without launching
 an emulator.
->>>>>>> 67d6b10d
+
 """
 
 from __future__ import annotations
 
-<<<<<<< HEAD
 import shutil
 import subprocess
 from typing import Optional
@@ -67,7 +66,7 @@
         return result.returncode
 
     return 0
-=======
+
 import os
 import subprocess
 from pathlib import Path
@@ -107,7 +106,7 @@
     if out:
         print(out, end="")
     return proc.returncode
->>>>>>> 67d6b10d
+
 
 if __name__ == "__main__":
     raise SystemExit(main())