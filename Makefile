--- conflicted
+++ resolved
@@ -318,11 +318,9 @@
         _typed_chan_demo\
         _typed_chan_send\
         _typed_chan_recv\
-<<<<<<< HEAD
         _chan_dag_supervisor_demo\
-=======
         _libos_posix_test\
->>>>>>> 6cd864ee
+
 
 ifeq ($(ARCH),x86_64)
 UPROGS := $(filter-out _usertests,$(UPROGS))
