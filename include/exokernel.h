--- conflicted
+++ resolved
@@ -2,8 +2,6 @@
 #include "types.h"
 #include "exo.h"
 #include "syscall.h"
-<<<<<<< HEAD
-=======
 
 /* Capability access rights. */
 #define EXO_RIGHT_R   0x1
@@ -15,7 +13,7 @@
 {
     return (rights & need) == need;
 }
->>>>>>> 6a152725
+
 
 /*
  * Minimal exokernel capability primitives.  Library operating systems
