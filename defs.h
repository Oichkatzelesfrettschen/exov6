
#pragma once

#include "types.h"
#include "param.h"
#include "spinlock.h"
#include "proc.h"
#include "ipc.h"



struct buf;
struct context;
#ifdef __x86_64__
struct context64;
typedef struct context64 context_t;
#else
typedef struct context context_t;
#endif
struct file;
struct inode;
struct pipe;
struct proc;
struct trapframe;
struct rtcdate;
struct spinlock;
struct sleeplock;
struct stat;
struct superblock;
struct trapframe;
struct exo_cap;
struct exo_blockcap;
struct exo_sched_ops;
struct exo_stream;
struct endpoint;

// process table defined in proc.c
extern struct ptable ptable;


#include "kernel/exo_cpu.h"
#include "kernel/exo_disk.h"
#include "kernel/exo_ipc.h"
#include "kernel/exo_mem.h"
<<<<<<< HEAD
#include "fastipc.h"
=======
#include "ipc.h"
>>>>>>> 714447be

// bio.c
void binit(void);
struct buf *bread(uint, uint);
void brelse(struct buf *);
void bwrite(struct buf *);

// console.c
void            consoleinit(void);
void            cprintf(char*, ...);
void            consoleintr(int(*)(void));
[[noreturn]] void panic(char*);

// exec.c
int exec(char *, char **);

// file.c

struct file*    filealloc(void);
void            fileclose(struct file*);
struct file*    filedup(struct file*);
void            fileinit(void);
int             fileread(struct file*, char*, size_t n);
int             filestat(struct file*, struct stat*);
int             filewrite(struct file*, char*, size_t n);

// fs.c
void            readsb(int dev, struct superblock *sb);
int             dirlink(struct inode*, char*, uint);
struct inode*   dirlookup(struct inode*, char*, uint*);
struct inode*   ialloc(uint, short);
struct inode*   idup(struct inode*);
void            iinit(int dev);
void            ilock(struct inode*);
void            iput(struct inode*);
void            iunlock(struct inode*);
void            iunlockput(struct inode*);
void            iupdate(struct inode*);
int             namecmp(const char*, const char*);
struct inode*   namei(char*);
struct inode*   nameiparent(char*, char*);
int             readi(struct inode*, char*, uint, size_t);
void            stati(struct inode*, struct stat*);
int             writei(struct inode*, char*, uint, size_t);


// ide.c
void ideinit(void);
void ideintr(void);
void iderw(struct buf *);

// ioapic.c
void ioapicenable(int irq, int cpu);
extern uchar ioapicid;
void ioapicinit(void);

// kalloc.c
char *kalloc(void);
void kfree(char *);
void kinit1(void *, void *);
void kinit2(void *, void *);

// kbd.c
void kbdintr(void);

// lapic.c
void cmostime(struct rtcdate *r);
int lapicid(void);
extern volatile uint *lapic;
void lapiceoi(void);
void lapicinit(void);
void lapicstartap(uchar, uint);
void microdelay(int);

// log.c
void initlog(int dev);
void log_write(struct buf *);
void begin_op();
void end_op();

// mp.c
extern int ismp;
void mpinit(void);

// picirq.c
void picenable(int);
void picinit(void);

// pipe.c

int             pipealloc(struct file**, struct file**);
void            pipeclose(struct pipe*, int);
int             piperead(struct pipe*, char*, size_t);
int             pipewrite(struct pipe*, char*, size_t);

//PAGEBREAK: 16
// proc.c
int             cpuid(void);
void            exit(void);
int             fork(void);
int             growproc(int);
int             kill(int);
struct cpu*     mycpu(void);
struct proc*    myproc();
void            pinit(void);
void            procdump(void);
[[noreturn]] void scheduler(void);
void            sched(void);
void            setproc(struct proc*);
void            sleep(void*, struct spinlock*);
void            userinit(void);
int             wait(void);
void            wakeup(void*);
void            yield(void);
struct proc*    pctr_lookup(uint);




// swtch.S
void swtch(context_t **, context_t *);

// spinlock.c
void acquire(struct spinlock *);
void getcallerpcs(void *, uint *);
int holding(struct spinlock *);
void initlock(struct spinlock *, char *);
void release(struct spinlock *);
void pushcli(void);
void popcli(void);

// sleeplock.c
void acquiresleep(struct sleeplock *);
void releasesleep(struct sleeplock *);
int holdingsleep(struct sleeplock *);
void initsleeplock(struct sleeplock *, char *);

// string.c

int             memcmp(const void*, const void*, size_t);
void*           memmove(void*, const void*, size_t);
void*           memset(void*, int, size_t);
char*           safestrcpy(char*, const char*, size_t);
size_t          strlen(const char*);
int             strncmp(const char*, const char*, size_t);
char*           strncpy(char*, const char*, size_t);

// syscall.c
int             argint(int, int*);
int             argptr(int, char**, size_t);
int             argstr(int, char**);
int             fetchint(uint, int*);
int             fetchstr(uint, char**);
void            syscall(void);



// timer.c
void timerinit(void);

// trap.c
void idtinit(void);
extern uint ticks;
void tvinit(void);
extern struct spinlock tickslock;
void            exo_pctr_transfer(struct trapframe *);

// uart.c
void uartinit(void);
void uartintr(void);
void uartputc(int);

// vm.c
void seginit(void);
void kvmalloc(void);
pde_t *setupkvm(void);
#ifdef __x86_64__
pml4e_t *setupkvm64(void);
#endif
char *uva2ka(pde_t *, char *);
int allocuvm(pde_t *, uint, uint);
int deallocuvm(pde_t *, uint, uint);
void freevm(pde_t *);
void inituvm(pde_t *, char *, uint);
int loaduvm(pde_t *, char *, struct inode *, uint, uint);
pde_t *copyuvm(pde_t *, uint);
void switchuvm(struct proc *);
void switchkvm(void);
#ifdef __x86_64__
int copyout(pde_t *, uint64, void *, uint);
#else
int copyout(pde_t *, uint, void *, uint);
#endif

void            clearpteu(pde_t *pgdir, char *uva);
#ifdef __x86_64__
int             insert_pte(pde_t*, void*, uint64, int);
#else
int             insert_pte(pde_t*, void*, uint, int);
#endif
struct exo_cap  exo_alloc_page(void);
int             exo_unbind_page(struct exo_cap);
struct exo_blockcap exo_alloc_block(uint dev);
void            exo_bind_block(struct exo_blockcap *, struct buf *, int);
void            exo_stream_register(struct exo_stream *);
void            exo_stream_halt(void);
void            exo_stream_yield(void);
void            fastipc_send(zipc_msg_t *);
int             sys_ipc_fast(void);
void            endpoint_send(struct endpoint *, zipc_msg_t *);
int             endpoint_recv(struct endpoint *, zipc_msg_t *);


// number of elements in fixed-size array
#define NELEM(x) (sizeof(x) / sizeof((x)[0]))<|MERGE_RESOLUTION|>--- conflicted
+++ resolved
@@ -42,11 +42,9 @@
 #include "kernel/exo_disk.h"
 #include "kernel/exo_ipc.h"
 #include "kernel/exo_mem.h"
-<<<<<<< HEAD
 #include "fastipc.h"
-=======
 #include "ipc.h"
->>>>>>> 714447be
+
 
 // bio.c
 void binit(void);
