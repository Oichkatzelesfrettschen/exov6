#include "date.h"
#include "defs.h"
#include "memlayout.h"
#include "mmu.h"
#include "param.h"
#include "proc.h"
<<<<<<< HEAD
#include "types.h"
#include "x86.h"
=======
#include "exo.h"
>>>>>>> 36f67d59

int sys_fork(void) { return fork(); }

int sys_exit(void) {
  exit();
  return 0; // not reached
}

int sys_wait(void) { return wait(); }

int sys_kill(void) {
  int pid;

  if (argint(0, &pid) < 0)
    return -1;
  return kill(pid);
}

int sys_getpid(void) { return myproc()->pid; }

int sys_sbrk(void) {
  int addr;
  int n;

  if (argint(0, &n) < 0)
    return -1;
  addr = myproc()->sz;
  if (growproc(n) < 0)
    return -1;
  return addr;
}

int sys_sleep(void) {
  int n;
  uint ticks0;

  if (argint(0, &n) < 0)
    return -1;
  acquire(&tickslock);
  ticks0 = ticks;
  while (ticks - ticks0 < n) {
    if (myproc()->killed) {
      release(&tickslock);
      return -1;
    }
    sleep(&ticks, &tickslock);
  }
  release(&tickslock);
  return 0;
}

// return how many clock tick interrupts have occurred
// since start.
int sys_uptime(void) {
  uint xticks;

  acquire(&tickslock);
  xticks = ticks;
  release(&tickslock);
  return xticks;
}

<<<<<<< HEAD
int sys_set_timer_upcall(void) {
  void (*handler)(void);
  if (argptr(0, (char **)&handler, sizeof(handler)) < 0)
    return -1;
  myproc()->timer_upcall = handler;
  return 0;
=======
// allocate a physical page and return its capability
int
sys_exo_alloc_page(void)
{
  exo_cap cap = exo_alloc_page();
  return cap.pa;
}

// unbind and free a physical page by capability
int
sys_exo_unbind_page(void)
{
  exo_cap cap;
  if(argint(0, (int*)&cap.pa) < 0)
    return -1;
  return exo_unbind_page(cap);
>>>>>>> 36f67d59
}<|MERGE_RESOLUTION|>--- conflicted
+++ resolved
@@ -4,12 +4,10 @@
 #include "mmu.h"
 #include "param.h"
 #include "proc.h"
-<<<<<<< HEAD
 #include "types.h"
 #include "x86.h"
-=======
 #include "exo.h"
->>>>>>> 36f67d59
+
 
 int sys_fork(void) { return fork(); }
 
@@ -72,14 +70,14 @@
   return xticks;
 }
 
-<<<<<<< HEAD
+
 int sys_set_timer_upcall(void) {
   void (*handler)(void);
   if (argptr(0, (char **)&handler, sizeof(handler)) < 0)
     return -1;
   myproc()->timer_upcall = handler;
   return 0;
-=======
+
 // allocate a physical page and return its capability
 int
 sys_exo_alloc_page(void)
@@ -96,5 +94,5 @@
   if(argint(0, (int*)&cap.pa) < 0)
     return -1;
   return exo_unbind_page(cap);
->>>>>>> 36f67d59
+
 }