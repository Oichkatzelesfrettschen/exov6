NOTE: we have stopped maintaining the x86 version of xv6, and switched
our efforts to the RISC-V version
(https://github.com/mit-pdos/xv6-riscv.git)

xv6 is a re-implementation of Dennis Ritchie's and Ken Thompson's Unix
Version 6 (v6).  xv6 loosely follows the structure and style of v6,
but is implemented for a modern x86-based multiprocessor using ANSI C.

ACKNOWLEDGMENTS

xv6 is inspired by John Lions's Commentary on UNIX 6th Edition (Peer
to Peer Communications; ISBN: 1-57398-013-7; 1st edition (June 14,
2000)). See also https://pdos.csail.mit.edu/6.828/, which
provides pointers to on-line resources for v6.

xv6 borrows code from the following sources:
    JOS (asm.h, elf.h, mmu.h, bootasm.S, ide.c, console.c, and others)
    Plan 9 (entryother.S, mp.h, mp.c, lapic.c)
    FreeBSD (ioapic.c)
    NetBSD (console.c)

The following people have made contributions: Russ Cox (context switching,
locking), Cliff Frey (MP), Xiao Yu (MP), Nickolai Zeldovich, and Austin
Clements.

We are also grateful for the bug reports and patches contributed by Silas
Boyd-Wickizer, Anton Burtsev, Cody Cutler, Mike CAT, Tej Chajed, eyalz800,
Nelson Elhage, Saar Ettinger, Alice Ferrazzi, Nathaniel Filardo, Peter
Froehlich, Yakir Goaron,Shivam Handa, Bryan Henry, Jim Huang, Alexander
Kapshuk, Anders Kaseorg, kehao95, Wolfgang Keller, Eddie Kohler, Austin
Liew, Imbar Marinescu, Yandong Mao, Matan Shabtay, Hitoshi Mitake, Carmi
Merimovich, Mark Morrissey, mtasm, Joel Nider, Greg Price, Ayan Shafqat,
Eldar Sehayek, Yongming Shen, Cam Tenny, tyfkda, Rafael Ubal, Warren
Toomey, Stephen Tu, Pablo Ventura, Xi Wang, Keiichi Watanabe, Nicolas
Wolovick, wxdao, Grant Wu, Jindong Zhang, Icenowy Zheng, and Zou Chang Wei.

The code in the files that constitute xv6 is
Copyright 2006-2018 Frans Kaashoek, Robert Morris, and Russ Cox.

ERROR REPORTS

We don't process error reports (see note on top of this file).

BUILDING AND RUNNING XV6

To build xv6 on an x86 ELF machine (like Linux or FreeBSD), run
"make". On non-x86 or non-ELF machines (like OS X, even on x86), you
will need to install a cross-compiler gcc suite capable of producing
x86 ELF binaries (see https://pdos.csail.mit.edu/6.828/).
Then run "make TOOLPREFIX=i386-jos-elf-". Now install the QEMU PC
simulator and run "make qemu".

Experimental support for building with the C23 standard and for
cross-compiling a 64-bit version is available. Set
``ARCH=x86_64`` when invoking make to enable 64-bit builds and adjust
``CSTD`` to use a different C standard if desired.


When building with ``ARCH=x86_64`` the resulting artifacts will be named
``kernel64``, ``fs64.img``, ``xv6-64.img`` and ``xv6memfs-64.img``.
Use these files when running QEMU or other emulators.

64-BIT BUILD REQUIREMENTS
-------------------------
Building a 64-bit kernel requires a cross-compiler capable of producing
``x86_64-elf`` binaries.  On most Linux systems this means installing
``x86_64-elf-gcc`` and the matching ``x86_64-elf`` binutils package.
If such packages are not available from your distribution you can build
them from source using the standard GNU build process.

Once a cross-compiler is installed, build the kernel with::

    make ARCH=x86_64

The resulting ``kernel.img`` can be run under QEMU with::

    make qemu ARCH=x86_64

The 64-bit port currently differs from the 32-bit version in a few
ways.  It is less thoroughly tested and some user-space tests may not
pass.  The memory layout also differs slightly in order to support 64-bit
addresses.

In 64-bit mode the kernel lives in the higher half of the address
space.  ``memlayout.h`` defines ``KERNBASE64`` at
``0xffffffff80000000`` with devices mapped near the top of the canonical
range starting at ``DEVSPACE64``.  ``PHYSTOP64`` specifies the upper
limit of usable physical memory.  When building for 64-bit these values
are selected automatically via conditional compilation and replace the
32-bit constants.

CODE FORMATTING
---------------
The project includes a ``.clang-format`` file configured for the LLVM
style with two-space indentation and the C23 language standard.  Before
submitting patches, run ``clang-format`` on any modified sources:

    clang-format -i file.c


EXO STREAMS
-----------
``struct exo_stream`` links scheduler modules together.  Register a stream
with ``exo_stream_register`` and call ``exo_stream_yield`` or
``exo_stream_halt`` to invoke the registered callbacks.  See the
``EXO_STREAM`` design note for details.


USER DEMO: EXO_YIELD_TO AND STREAMS
-----------------------------------
The example program ``exo_stream_demo`` under ``src-uland/user/`` is a minimal
illustration of switching contexts with ``exo_yield_to`` and using the
placeholder STREAMS ``stop`` and ``yield`` calls.  Build the system as
usual with ``make``; the resulting ``fs.img`` will contain the new
``exo_stream_demo`` binary.  Run it inside QEMU to observe the stub
functions printing messages that indicate the expected invocation order.

<<<<<<< HEAD

IPC DESIGN NOTE
---------------
See ``IPC.md`` for an overview of the fast-path call, capability badges,
and the proposed endpoint and typed channel features.
=======
ENDPOINTS
---------
Endpoints are lightweight message channels inspired by Mach ports and
seL4 endpoints.  Each endpoint maintains an internal queue of
``zipc_msg_t`` values.  The ``endpoint_send`` and ``endpoint_recv``
system calls enqueue and dequeue messages, with receivers sleeping until
a message is available.  This allows asynchronous waiting similar to the
channel primitives in those microkernels.
>>>>>>> 1db07f30
<|MERGE_RESOLUTION|>--- conflicted
+++ resolved
@@ -115,13 +115,13 @@
 ``exo_stream_demo`` binary.  Run it inside QEMU to observe the stub
 functions printing messages that indicate the expected invocation order.
 
-<<<<<<< HEAD
+
 
 IPC DESIGN NOTE
 ---------------
 See ``IPC.md`` for an overview of the fast-path call, capability badges,
 and the proposed endpoint and typed channel features.
-=======
+
 ENDPOINTS
 ---------
 Endpoints are lightweight message channels inspired by Mach ports and
@@ -130,4 +130,4 @@
 system calls enqueue and dequeue messages, with receivers sleeping until
 a message is available.  This allows asynchronous waiting similar to the
 channel primitives in those microkernels.
->>>>>>> 1db07f30
+
