--- conflicted
+++ resolved
@@ -3,13 +3,9 @@
 #include "user.h"
 
 // Stub function since kernel support is unavailable
-<<<<<<< HEAD
-static int demo_yield_to(exo_cap target) {
-  printf(1, "exo_yield_to called with cap %p\n", (void *)target.pa);
-=======
+
 int exo_yield_to(exo_cap *target) {
   printf(1, "exo_yield_to called with cap %p\n", (void *)target->id);
->>>>>>> fbf6881b
   return 0;
 }
 
@@ -22,11 +18,8 @@
   exo_cap cap = {0, 0};
   printf(1, "STREAMS/exo yield demo\n");
   streams_stop();
-<<<<<<< HEAD
   demo_yield_to(cap);
-=======
   exo_yield_to(&cap);
->>>>>>> fbf6881b
   streams_yield();
   exit();
 }