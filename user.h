struct stat;
struct rtcdate;

#include "exo_cpu.h"
#include "exo.h"


// system calls
int fork(void);
[[noreturn]] int exit(void);
int wait(void);
int pipe(int*);
int write(int, const void*, size_t);
int read(int, void*, size_t);
int close(int);
int kill(int);
int exec(char*, char**);
int open(const char*, int);
int mknod(const char*, short, short);
int unlink(const char*);
int fstat(int fd, struct stat*);
int link(const char*, const char*);
int mkdir(const char*);
int chdir(const char*);
int dup(int);
int getpid(void);
char* sbrk(int);
int sleep(int);
int uptime(void);
<<<<<<< HEAD
int mappte(void *, void *, int);
=======
int exo_pctr_transfer(int cap);

int set_timer_upcall(void (*handler)(void));
exo_cap exo_alloc_page(void);
int exo_unbind_page(exo_cap);

>>>>>>> 687fbaf8

// ulib.c
int stat(const char*, struct stat*);
char* strcpy(char*, const char*);
void *memmove(void*, const void*, size_t);
char* strchr(const char*, char c);
int strcmp(const char*, const char*);
void printf(int, const char*, ...);
char* gets(char*, size_t max);
size_t strlen(const char*);
void* memset(void*, int, size_t);
void* malloc(size_t);
void free(void*);
int atoi(const char*);<|MERGE_RESOLUTION|>--- conflicted
+++ resolved
@@ -27,16 +27,14 @@
 char* sbrk(int);
 int sleep(int);
 int uptime(void);
-<<<<<<< HEAD
 int mappte(void *, void *, int);
-=======
+
 int exo_pctr_transfer(int cap);
 
 int set_timer_upcall(void (*handler)(void));
 exo_cap exo_alloc_page(void);
 int exo_unbind_page(exo_cap);
 
->>>>>>> 687fbaf8
 
 // ulib.c
 int stat(const char*, struct stat*);
