--- conflicted
+++ resolved
@@ -31,17 +31,14 @@
 void bwrite(struct buf *);
 
 // console.c
-<<<<<<< HEAD
 void            consoleinit(void);
 void            cprintf(char*, ...);
 void            consoleintr(int(*)(void));
 [[noreturn]] void panic(char*);
-=======
 void consoleinit(void);
 void cprintf(char *, ...);
 void consoleintr(int (*)(void));
 void panic(char *) __attribute__((noreturn));
->>>>>>> c8c45d3c
 
 // exec.c
 int exec(char *, char **);
