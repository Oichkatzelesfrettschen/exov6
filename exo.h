--- conflicted
+++ resolved
@@ -2,20 +2,12 @@
 #define EXO_H
 #include "types.h"
 
-<<<<<<< HEAD
-typedef struct {
-  uchar bytes[32];
-} hash256_t;
-
-typedef struct exo_cap {
-=======
 typedef struct hash256 {
   uint64 parts[4];
 } hash256_t;
 
 typedef struct exo_cap {
   uint pa;
->>>>>>> 6c582d44
   uint id;
   uint rights;
   uint owner;
