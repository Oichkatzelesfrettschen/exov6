--- conflicted
+++ resolved
@@ -1,6 +1,6 @@
 #pragma once
 
-<<<<<<< HEAD
+
 #include <stdint.h>
 
 typedef uint8_t  uchar;
@@ -10,20 +10,18 @@
 
 #ifdef __x86_64__
 typedef uint64_t pde_t;
-=======
 typedef unsigned int uint;
 typedef unsigned short ushort;
 typedef unsigned char uchar;
 typedef unsigned long long uint64;
->>>>>>> 4efff8fd
+
 typedef unsigned long uintptr_t;
 typedef unsigned long size_t;
 #else
-<<<<<<< HEAD
+
 typedef uint32_t pde_t;
 typedef uint32_t uintptr_t;
-typedef uint32_t size_t;
-=======
+typedef uint32_t size_t
 typedef unsigned int pde_t;
->>>>>>> 4efff8fd
+
 #endif