--- conflicted
+++ resolved
@@ -38,11 +38,8 @@
 $(KERNEL_DIR)/dag_sched.o\
        $(KERNEL_DIR)/fastipc.o\
        $(KERNEL_DIR)/endpoint.o\
-<<<<<<< HEAD
        $(KERNEL_DIR)/dag_sched.o
-=======
        $(KERNEL_DIR)/cap.o\
->>>>>>> a02c34c4
 
 ifeq ($(ARCH),x86_64)
 OBJS += $(KERNEL_DIR)/mmu64.o
