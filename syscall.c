--- conflicted
+++ resolved
@@ -156,7 +156,6 @@
 extern int sys_exo_bind_block(void);
 
 static int (*syscalls[])(void) = {
-<<<<<<< HEAD
     [SYS_fork] sys_fork,
     [SYS_exit] sys_exit,
     [SYS_wait] sys_wait,
@@ -183,33 +182,6 @@
     [SYS_exo_unbind_page] sys_exo_unbind_page,
     [SYS_exo_alloc_block] sys_exo_alloc_block,
     [SYS_exo_bind_block] sys_exo_bind_block,
-=======
-[SYS_fork]    sys_fork,
-[SYS_exit]    sys_exit,
-[SYS_wait]    sys_wait,
-[SYS_pipe]    sys_pipe,
-[SYS_read]    sys_read,
-[SYS_kill]    sys_kill,
-[SYS_exec]    sys_exec,
-[SYS_fstat]   sys_fstat,
-[SYS_chdir]   sys_chdir,
-[SYS_dup]     sys_dup,
-[SYS_getpid]  sys_getpid,
-[SYS_sbrk]    sys_sbrk,
-[SYS_sleep]   sys_sleep,
-[SYS_uptime]  sys_uptime,
-[SYS_open]    sys_open,
-[SYS_write]   sys_write,
-[SYS_mknod]   sys_mknod,
-[SYS_unlink]  sys_unlink,
-[SYS_link]    sys_link,
-[SYS_mkdir]   sys_mkdir,
-[SYS_close]   sys_close,
-[SYS_mappte]  sys_mappte,
-[SYS_exo_alloc_page] sys_exo_alloc_page,
-[SYS_exo_unbind_page] sys_exo_unbind_page,
-
->>>>>>> 37ea012b
 };
 
 void syscall(void) {
