--- conflicted
+++ resolved
@@ -57,11 +57,11 @@
 static void runcmd(struct cmd *cmd) __attribute__((noreturn));
 
 // Execute cmd.  Never returns.
-<<<<<<< HEAD
+
 static void
-=======
+
 static void __attribute__((noreturn))
->>>>>>> 87658a8a
+
 runcmd(struct cmd *cmd)
 {
   int p[2];
