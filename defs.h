
#pragma once

#include "types.h"
#include "param.h"
#include "spinlock.h"
#include "proc.h"


struct buf;
struct context;
#ifdef __x86_64__
struct context64;
typedef struct context64 context_t;
#else
typedef struct context context_t;
#endif
struct file;
struct inode;
struct pipe;
struct proc;
struct trapframe;
struct rtcdate;
struct spinlock;
struct sleeplock;
struct stat;
struct superblock;
struct exo_cap;
struct exo_blockcap;
struct trapframe;

// process table defined in proc.c
extern struct ptable ptable;

#include "kernel/exo_cpu.h"
#include "kernel/exo_disk.h"
#include "kernel/exo_ipc.h"
#include "kernel/exo_mem.h"

// bio.c
void binit(void);
struct buf *bread(uint, uint);
void brelse(struct buf *);
void bwrite(struct buf *);

// console.c
void            consoleinit(void);
void            cprintf(char*, ...);
void            consoleintr(int(*)(void));
[[noreturn]] void panic(char*);

// exec.c
int exec(char *, char **);

// file.c

struct file*    filealloc(void);
void            fileclose(struct file*);
struct file*    filedup(struct file*);
void            fileinit(void);
int             fileread(struct file*, char*, size_t n);
int             filestat(struct file*, struct stat*);
int             filewrite(struct file*, char*, size_t n);

// fs.c
void            readsb(int dev, struct superblock *sb);
int             dirlink(struct inode*, char*, uint);
struct inode*   dirlookup(struct inode*, char*, uint*);
struct inode*   ialloc(uint, short);
struct inode*   idup(struct inode*);
void            iinit(int dev);
void            ilock(struct inode*);
void            iput(struct inode*);
void            iunlock(struct inode*);
void            iunlockput(struct inode*);
void            iupdate(struct inode*);
int             namecmp(const char*, const char*);
struct inode*   namei(char*);
struct inode*   nameiparent(char*, char*);
int             readi(struct inode*, char*, uint, size_t);
void            stati(struct inode*, struct stat*);
int             writei(struct inode*, char*, uint, size_t);
<<<<<<< HEAD
struct file *filealloc(void);
void fileclose(struct file *);
struct file *filedup(struct file *);
void fileinit(void);
=======

>>>>>>> 1e75a98c


// ide.c
void ideinit(void);
void ideintr(void);
void iderw(struct buf *);

// ioapic.c
void ioapicenable(int irq, int cpu);
extern uchar ioapicid;
void ioapicinit(void);

// kalloc.c
char *kalloc(void);
void kfree(char *);
void kinit1(void *, void *);
void kinit2(void *, void *);

// kbd.c
void kbdintr(void);

// lapic.c
void cmostime(struct rtcdate *r);
int lapicid(void);
extern volatile uint *lapic;
void lapiceoi(void);
void lapicinit(void);
void lapicstartap(uchar, uint);
void microdelay(int);

// log.c
void initlog(int dev);
void log_write(struct buf *);
void begin_op();
void end_op();

// mp.c
extern int ismp;
void mpinit(void);

// picirq.c
void picenable(int);
void picinit(void);

// pipe.c

int             pipealloc(struct file**, struct file**);
void            pipeclose(struct pipe*, int);
int             piperead(struct pipe*, char*, size_t);
int             pipewrite(struct pipe*, char*, size_t);

//PAGEBREAK: 16
// proc.c
int             cpuid(void);
void            exit(void);
int             fork(void);
int             growproc(int);
int             kill(int);
struct cpu*     mycpu(void);
struct proc*    myproc();
void            pinit(void);
void            procdump(void);
[[noreturn]] void scheduler(void);
void            sched(void);
void            setproc(struct proc*);
void            sleep(void*, struct spinlock*);
void            userinit(void);
int             wait(void);
void            wakeup(void*);
void            yield(void);

<<<<<<< HEAD
// PAGEBREAK: 16
//  proc.c
int cpuid(void);
void exit(void);
int fork(void);
int growproc(int);
int kill(int);
struct cpu *mycpu(void);
struct proc *myproc();
void pinit(void);
void procdump(void);
void scheduler(void) __attribute__((noreturn));
void sched(void);
void setproc(struct proc *);
void sleep(void *, struct spinlock *);
void userinit(void);
int wait(void);
void wakeup(void *);
void yield(void);
=======
>>>>>>> 1e75a98c


// swtch.S
void swtch(context_t **, context_t *);

// spinlock.c
void acquire(struct spinlock *);
void getcallerpcs(void *, uint *);
int holding(struct spinlock *);
void initlock(struct spinlock *, char *);
void release(struct spinlock *);
void pushcli(void);
void popcli(void);

// sleeplock.c
void acquiresleep(struct sleeplock *);
void releasesleep(struct sleeplock *);
int holdingsleep(struct sleeplock *);
void initsleeplock(struct sleeplock *, char *);

// string.c

int             memcmp(const void*, const void*, size_t);
void*           memmove(void*, const void*, size_t);
void*           memset(void*, int, size_t);
char*           safestrcpy(char*, const char*, size_t);
size_t          strlen(const char*);
int             strncmp(const char*, const char*, size_t);
char*           strncpy(char*, const char*, size_t);

// syscall.c
int             argint(int, int*);
int             argptr(int, char**, size_t);
int             argstr(int, char**);
int             fetchint(uint, int*);
int             fetchstr(uint, char**);
void            syscall(void);

<<<<<<< HEAD

=======
>>>>>>> 1e75a98c


// timer.c
void timerinit(void);

// trap.c
void idtinit(void);
extern uint ticks;
void tvinit(void);
extern struct spinlock tickslock;
void            exo_pctr_transfer(struct trapframe *);

// uart.c
void uartinit(void);
void uartintr(void);
void uartputc(int);

// vm.c
void seginit(void);
void kvmalloc(void);
pde_t *setupkvm(void);
#ifdef __x86_64__
pml4e_t *setupkvm64(void);
#endif
char *uva2ka(pde_t *, char *);
int allocuvm(pde_t *, uint, uint);
int deallocuvm(pde_t *, uint, uint);
void freevm(pde_t *);
void inituvm(pde_t *, char *, uint);
int loaduvm(pde_t *, char *, struct inode *, uint, uint);
pde_t *copyuvm(pde_t *, uint);
void switchuvm(struct proc *);
void switchkvm(void);
#ifdef __x86_64__
int copyout(pde_t *, uint64, void *, uint);
#else
int copyout(pde_t *, uint, void *, uint);
#endif

void            clearpteu(pde_t *pgdir, char *uva);
#ifdef __x86_64__
int             insert_pte(pde_t*, void*, uint64, int);
#else
int             insert_pte(pde_t*, void*, uint, int);
#endif
struct exo_cap  exo_alloc_page(void);
int             exo_unbind_page(struct exo_cap);
struct exo_blockcap exo_alloc_block(uint dev);
void            exo_bind_block(struct exo_blockcap *, struct buf *, int);


// number of elements in fixed-size array
#define NELEM(x) (sizeof(x) / sizeof((x)[0]))<|MERGE_RESOLUTION|>--- conflicted
+++ resolved
@@ -80,14 +80,12 @@
 int             readi(struct inode*, char*, uint, size_t);
 void            stati(struct inode*, struct stat*);
 int             writei(struct inode*, char*, uint, size_t);
-<<<<<<< HEAD
+
 struct file *filealloc(void);
 void fileclose(struct file *);
 struct file *filedup(struct file *);
 void fileinit(void);
-=======
-
->>>>>>> 1e75a98c
+
 
 
 // ide.c
@@ -159,7 +157,7 @@
 void            wakeup(void*);
 void            yield(void);
 
-<<<<<<< HEAD
+
 // PAGEBREAK: 16
 //  proc.c
 int cpuid(void);
@@ -179,8 +177,8 @@
 int wait(void);
 void wakeup(void *);
 void yield(void);
-=======
->>>>>>> 1e75a98c
+
+
 
 
 // swtch.S
@@ -219,10 +217,6 @@
 int             fetchstr(uint, char**);
 void            syscall(void);
 
-<<<<<<< HEAD
-
-=======
->>>>>>> 1e75a98c
 
 
 // timer.c
