KERNEL_DIR := src-kernel
ULAND_DIR := src-uland
LIBOS_DIR := libos

OBJS = \
        $(KERNEL_DIR)/bio.o\
        $(KERNEL_DIR)/console.o\
        $(KERNEL_DIR)/exec.o\
        $(KERNEL_DIR)/file.o\
        $(KERNEL_DIR)/fs.o\
        $(KERNEL_DIR)/ide.o\
        $(KERNEL_DIR)/ioapic.o\
        $(KERNEL_DIR)/kalloc.o\
        $(KERNEL_DIR)/kbd.o\
        $(KERNEL_DIR)/lapic.o\
        $(KERNEL_DIR)/log.o\
        $(KERNEL_DIR)/main.o\
        $(KERNEL_DIR)/mp.o\
        $(KERNEL_DIR)/picirq.o\
        $(KERNEL_DIR)/pipe.o\
        $(KERNEL_DIR)/proc.o\
        $(KERNEL_DIR)/sleeplock.o\
        $(KERNEL_DIR)/spinlock.o\
        $(KERNEL_DIR)/string.o\
        $(KERNEL_DIR)/syscall.o\
        $(KERNEL_DIR)/sysfile.o\
        $(KERNEL_DIR)/sysproc.o\
        $(KERNEL_DIR)/trapasm.o\
        $(KERNEL_DIR)/trap.o\
        $(KERNEL_DIR)/uart.o\
        $(KERNEL_DIR)/vectors.o\
        $(KERNEL_DIR)/vm.o\
       $(KERNEL_DIR)/exo.o\
       $(KERNEL_DIR)/kernel/exo_cpu.o\
       $(KERNEL_DIR)/kernel/exo_disk.o\
       $(KERNEL_DIR)/kernel/exo_ipc.o\
       $(KERNEL_DIR)/exo_stream.o\
       $(KERNEL_DIR)/fastipc.o\
       $(KERNEL_DIR)/endpoint.o\

ifeq ($(ARCH),x86_64)
OBJS += $(KERNEL_DIR)/mmu64.o
endif

# Cross-compiling (e.g., on Mac OS X)
# TOOLPREFIX = i386-jos-elf

# Using native tools (e.g., on X86 Linux)
#TOOLPREFIX = 

# Try to infer the correct TOOLPREFIX if not set
ifndef TOOLPREFIX
TOOLPREFIX := $(shell if i386-jos-elf-objdump -i 2>&1 | grep '^elf32-i386$$' >/dev/null 2>&1; \
	then echo 'i386-jos-elf-'; \
	elif objdump -i 2>&1 | grep 'elf32-i386' >/dev/null 2>&1; \
	then echo ''; \
	else echo "***" 1>&2; \
	echo "*** Error: Couldn't find an i386-*-elf version of GCC/binutils." 1>&2; \
	echo "*** Is the directory with i386-jos-elf-gcc in your PATH?" 1>&2; \
	echo "*** If your i386-*-elf toolchain is installed with a command" 1>&2; \
	echo "*** prefix other than 'i386-jos-elf-', set your TOOLPREFIX" 1>&2; \
	echo "*** environment variable to that prefix and run 'make' again." 1>&2; \
	echo "*** To turn off this error, run 'gmake TOOLPREFIX= ...'." 1>&2; \
	echo "***" 1>&2; exit 1; fi)
endif

# If the makefile can't find QEMU, specify its path here
# QEMU = qemu-system-i386

# Try to infer the correct QEMU if not provided. Leave empty when none found.
ifndef QEMU
QEMU := $(shell which qemu-system-i386 2>/dev/null || \
       which qemu-system-x86_64 2>/dev/null || \
       which qemu 2>/dev/null)
endif

ARCH ?= i686
CSTD ?= gnu2x



ifeq ($(ARCH),x86_64)
OBJS += $(KERNEL_DIR)/main64.o $(KERNEL_DIR)/swtch64.o
BOOTASM := $(KERNEL_DIR)/arch/x64/bootasm64.S
ENTRYASM := $(KERNEL_DIR)/arch/x64/entry64.S
else
OBJS += $(KERNEL_DIR)/swtch.o

BOOTASM := $(KERNEL_DIR)/bootasm.S
ENTRYASM := $(KERNEL_DIR)/entry.S
endif

CC = $(TOOLPREFIX)gcc
AS = $(TOOLPREFIX)gas
LD = $(TOOLPREFIX)ld
OBJCOPY = $(TOOLPREFIX)objcopy
OBJDUMP = $(TOOLPREFIX)objdump
AR = $(TOOLPREFIX)ar

# Output file names depend on the target architecture
ifeq ($(ARCH),x86_64)
ARCHFLAG := -m64
LDFLAGS += -m elf_x86_64
KERNEL_FILE := kernel64
KERNELMEMFS_FILE := kernelmemfs64
FS_IMG := fs64.img
XV6_IMG := xv6-64.img
XV6_MEMFS_IMG := xv6memfs-64.img
else
ARCHFLAG := -m32
LDFLAGS += -m elf_i386
KERNEL_FILE := kernel.bin
KERNELMEMFS_FILE := kernelmemfs.bin
FS_IMG := fs.img
XV6_IMG := xv6.img
XV6_MEMFS_IMG := xv6memfs.img
endif

# Only sign the bootblock for 32-bit builds. The 64-bit
# bootloader exceeds the legacy 512-byte limit.
SIGNBOOT := 1
ifeq ($(ARCH),x86_64)
SIGNBOOT := 0
endif


CFLAGS = -fno-pic -static -fno-builtin -fno-strict-aliasing -O2 -Wall -MD -ggdb $(ARCHFLAG) -Werror -fno-omit-frame-pointer -std=$(CSTD) -nostdinc -I. -I$(KERNEL_DIR) -I$(ULAND_DIR) -I$(LIBOS_DIR)
CFLAGS += $(shell $(CC) -fno-stack-protector -E -x c /dev/null >/dev/null 2>&1 && echo -fno-stack-protector)
ASFLAGS = $(ARCHFLAG) -gdwarf-2 -Wa,-divide -I. -I$(KERNEL_DIR) -I$(ULAND_DIR)

# Disable PIE when possible (for Ubuntu 16.10 toolchain)
ifneq ($(shell $(CC) -dumpspecs 2>/dev/null | grep -e '[^f]no-pie'),)
CFLAGS += -fno-pie -no-pie
endif
ifneq ($(shell $(CC) -dumpspecs 2>/dev/null | grep -e '[^f]nopie'),)
CFLAGS += -fno-pie -nopie
endif

$(XV6_IMG): bootblock exo-kernel
	dd if=/dev/zero of=$(XV6_IMG) count=10000
	dd if=bootblock of=$(XV6_IMG) conv=notrunc
	dd if=$(KERNEL_FILE) of=$(XV6_IMG) seek=1 conv=notrunc

$(XV6_MEMFS_IMG): bootblock kernelmemfs
	dd if=/dev/zero of=$(XV6_MEMFS_IMG) count=10000
	dd if=bootblock of=$(XV6_MEMFS_IMG) conv=notrunc
	dd if=$(KERNELMEMFS_FILE) of=$(XV6_MEMFS_IMG) seek=1 conv=notrunc

bootblock: $(BOOTASM) $(KERNEL_DIR)/bootmain.c
	$(CC) $(CFLAGS) -fno-pic -O -nostdinc -I. -c $(KERNEL_DIR)/bootmain.c
	$(CC) $(CFLAGS) -fno-pic -nostdinc -I. -c $(BOOTASM) -o bootasm.o
	$(LD) $(LDFLAGS) -N -e start -Ttext 0x7C00 -o bootblock.o bootasm.o bootmain.o
	$(OBJDUMP) -S bootblock.o > bootblock.asm
	$(OBJCOPY) -S -O binary -j .text bootblock.o bootblock
ifneq ($(SIGNBOOT),0)
	./sign.pl bootblock
endif
entry.o: $(ENTRYASM)
	$(CC) $(CFLAGS) -fno-pic -nostdinc -I. -c $(ENTRYASM) -o entry.o


ENTRYOTHERASM := $(KERNEL_DIR)/entryother.S
ENTRYOTHERBIN := entryother

$(ENTRYOTHERBIN): $(ENTRYOTHERASM)
	$(CC) $(CFLAGS) -fno-pic -nostdinc -I. -c $(ENTRYOTHERASM) -o entryother.o
	$(LD) $(LDFLAGS) -N -e start -Ttext 0x7000 -o bootblockother.o entryother.o
	$(OBJCOPY) -S -O binary -j .text bootblockother.o $(ENTRYOTHERBIN)
	$(OBJDUMP) -S bootblockother.o > $(ENTRYOTHERBIN).asm

initcode: $(KERNEL_DIR)/initcode.S
	$(CC) $(CFLAGS) -nostdinc -I. -c $(KERNEL_DIR)/initcode.S
	$(LD) $(LDFLAGS) -N -e start -Ttext 0 -o initcode.out initcode.o
	$(OBJCOPY) -S -O binary initcode.out initcode
	$(OBJDUMP) -S initcode.o > initcode.asm

exo-kernel: $(OBJS) entry.o $(ENTRYOTHERBIN) initcode kernel.ld
	$(LD) $(LDFLAGS) -T kernel.ld -o $(KERNEL_FILE) entry.o $(OBJS) -b binary initcode $(ENTRYOTHERBIN)
	$(OBJDUMP) -S $(KERNEL_FILE) > kernel.asm
	$(OBJDUMP) -t $(KERNEL_FILE) | sed '1,/SYMBOL TABLE/d; s/ .* / /; /^$$/d' > kernel.sym

kernel: exo-kernel

# kernelmemfs is a copy of kernel that maintains the
# disk image in memory instead of writing to a disk.
# This is not so useful for testing persistent storage or
# exploring disk buffering implementations, but it is
	# great for testing the kernel on real hardware without
# needing a scratch disk.
MEMFSOBJS = $(filter-out ide.o,$(OBJS)) memide.o
kernelmemfs: $(MEMFSOBJS) entry.o $(ENTRYOTHERBIN) initcode kernel.ld $(FS_IMG)
	$(LD) $(LDFLAGS) -T kernel.ld -o $(KERNELMEMFS_FILE) entry.o  $(MEMFSOBJS) -b binary initcode $(ENTRYOTHERBIN) $(FS_IMG)
	$(OBJDUMP) -S $(KERNELMEMFS_FILE) > kernelmemfs.asm
	$(OBJDUMP) -t $(KERNELMEMFS_FILE) | sed '1,/SYMBOL TABLE/d; s/ .* / /; /^$$/d' > kernelmemfs.sym

tags: $(OBJS) $(ENTRYOTHERASM) _init
		etags *.S *.c
$(KERNEL_DIR)/vectors.S: vectors.pl
	./vectors.pl > $@

LIBOS_OBJS = \
        $(ULAND_DIR)/ulib.o \
       usys.o \
        $(ULAND_DIR)/printf.o \
        $(ULAND_DIR)/umalloc.o \
       $(KERNEL_DIR)/swtch.o \
        $(ULAND_DIR)/caplib.o \
<<<<<<< HEAD
        $(ULAND_DIR)/math_core.o
=======
        $(ULAND_DIR)/chan.o \
        $(ULAND_DIR)/math_core.o \
        $(ULAND_DIR)/libos/sched.o
        $(LIBOS_DIR)/fs.o \
        $(LIBOS_DIR)/file.o
>>>>>>> 9473af1e

libos: libos.a

libos.a: $(LIBOS_OBJS)
	$(AR) rcs $@ $^
	
_%: $(ULAND_DIR)/%.o libos.a
	$(LD) $(LDFLAGS) -N -e main -Ttext 0 -o $@ $< libos.a
	$(OBJDUMP) -S $@ > $*.asm
	$(OBJDUMP) -t $@ | sed '1,/SYMBOL TABLE/d; s/ .* / /; /^$$/d' > $*.sym


_forktest: $(ULAND_DIR)/forktest.o $(ULAND_DIR)/ulib.o $(ULAND_DIR)/usys.o
	        # forktest has less library code linked in - needs to be small
	# in order to be able to max out the proc table.
	$(LD) $(LDFLAGS) -N -e main -Ttext 0 -o _forktest $(ULAND_DIR)/forktest.o $(ULAND_DIR)/ulib.o $(ULAND_DIR)/usys.o
		$(OBJDUMP) -S _forktest > forktest.asm

mkfs: mkfs.c fs.h
	gcc -Werror -Wall -o mkfs mkfs.c

exo_stream_demo.o: $(ULAND_DIR)/user/exo_stream_demo.c
	$(CC) $(CFLAGS) -c -o $@ $<


# Prevent deletion of intermediate files, e.g. cat.o, after first build, so
# that disk image changes after first build are persistent until clean.  More
# details:
# http://www.gnu.org/software/make/manual/html_node/Chained-Rules.html
.PRECIOUS: %.o

UPROGS=\
	_cat\
	_echo\
	_forktest\
	_grep\
	_init\
	_kill\
	_ln\
	_ls\
	_mkdir\
	_rm\
	_sh\
	_stressfs\
	_usertests\
        _wc\
        _zombie\
        _phi\
        _exo_stream_demo\
        _ipc_test\
        _kbdserv\
        _rcrs\

ifeq ($(ARCH),x86_64)
UPROGS := $(filter-out _usertests,$(UPROGS))
endif

$(FS_IMG): mkfs README $(UPROGS)
	./mkfs $(FS_IMG) README $(UPROGS)

-include *.d

clean:
	rm -f *.tex *.dvi *.idx *.aux *.log *.ind *.ilg \
       *.o *.d *.asm *.sym $(KERNEL_DIR)/vectors.S bootblock entryother entryother64 \
       initcode initcode.out kernel.bin kernel64 xv6.img xv6-64.img \
       fs.img fs64.img kernelmemfs.bin kernelmemfs64 xv6memfs.img \
        xv6memfs-64.img mkfs .gdbinit libos.a \
	$(UPROGS)

# make a printout
FILES = $(shell grep -v '^\#' runoff.list)
PRINT = runoff.list runoff.spec README toc.hdr toc.ftr $(FILES)

xv6.pdf: $(PRINT)
	./runoff
	ls -l xv6.pdf

print: xv6.pdf

# run in emulators

bochs : $(FS_IMG) $(XV6_IMG)
	if [ ! -e .bochsrc ]; then ln -s dot-bochsrc .bochsrc; fi
	bochs -q

# try to generate a unique GDB port
GDBPORT = $(shell expr `id -u` % 5000 + 25000)
# QEMU's gdb stub command line changed in 0.11
QEMUGDB = $(shell if $(QEMU) -help | grep -q '^-gdb'; \
	then echo "-gdb tcp::$(GDBPORT)"; \
	else echo "-s -p $(GDBPORT)"; fi)
ifndef CPUS
CPUS := 2
endif
QEMUOPTS = -drive file=$(FS_IMG),index=1,media=disk,format=raw -drive file=$(XV6_IMG),index=0,media=disk,format=raw -smp $(CPUS) -m 512 $(QEMUEXTRA)

qemu: $(FS_IMG) $(XV6_IMG)
	if [ -z "$(QEMU)" ]; then \
	        echo "QEMU not found. Kernel built but not executed."; \
	else \
	        $(QEMU) -serial mon:stdio $(QEMUOPTS); \
	fi

qemu-memfs: $(XV6_MEMFS_IMG)
	if [ -z "$(QEMU)" ]; then \
	        echo "QEMU not found. Kernel built but not executed."; \
	else \
	        $(QEMU) -drive file=$(XV6_MEMFS_IMG),index=0,media=disk,format=raw -smp $(CPUS) -m 256; \
	fi

qemu-nox: $(FS_IMG) $(XV6_IMG)
	if [ -z "$(QEMU)" ]; then \
	        echo "QEMU not found. Kernel built but not executed."; \
	else \
	        $(QEMU) -nographic $(QEMUOPTS); \
	fi

.gdbinit: .gdbinit.tmpl
	sed "s/localhost:1234/localhost:$(GDBPORT)/" < $^ > $@

qemu-gdb: $(FS_IMG) $(XV6_IMG) .gdbinit
	@echo "*** Now run 'gdb'." 1>&2
	if [ -z "$(QEMU)" ]; then \
	        echo "QEMU not found. GDB stub unavailable."; \
	else \
	        $(QEMU) -serial mon:stdio $(QEMUOPTS) -S $(QEMUGDB); \
	fi

qemu-nox-gdb: $(FS_IMG) $(XV6_IMG) .gdbinit
	@echo "*** Now run 'gdb'." 1>&2
	if [ -z "$(QEMU)" ]; then \
	        echo "QEMU not found. GDB stub unavailable."; \
	else \
	        $(QEMU) -nographic $(QEMUOPTS) -S $(QEMUGDB); \
	fi

# CUT HERE
# prepare dist for students
# after running make dist, probably want to
# rename it to rev0 or rev1 or so on and then
# check in that version.

EXTRA=\
        mkfs.c $(ULAND_DIR)/ulib.c user.h \
        $(ULAND_DIR)/cat.c $(ULAND_DIR)/echo.c $(ULAND_DIR)/forktest.c \
        $(ULAND_DIR)/grep.c $(ULAND_DIR)/kill.c \
        $(ULAND_DIR)/ln.c $(ULAND_DIR)/ls.c $(ULAND_DIR)/mkdir.c \
        $(ULAND_DIR)/rm.c $(ULAND_DIR)/stressfs.c $(ULAND_DIR)/usertests.c \
        $(ULAND_DIR)/wc.c $(ULAND_DIR)/zombie.c \
        $(ULAND_DIR)/phi.c \
        $(ULAND_DIR)/user/exo_stream_demo.c \
        $(ULAND_DIR)/printf.c $(ULAND_DIR)/umalloc.c\
	README dot-bochsrc *.pl toc.* runoff runoff1 runoff.list\
	.gdbinit.tmpl gdbutil\

dist:
	rm -rf dist
	mkdir dist
	for i in $(FILES); \
	do \
		grep -v PAGEBREAK $$i >dist/$$i; \
	done
	sed '/CUT HERE/,$$d' Makefile >dist/Makefile
	echo >dist/runoff.spec
	cp $(EXTRA) dist

dist-test:
	rm -rf dist
	make dist
	rm -rf dist-test
	mkdir dist-test
	cp dist/* dist-test
	cd dist-test; $(MAKE) print
	cd dist-test; $(MAKE) bochs || true
	cd dist-test; $(MAKE) qemu

# update this rule (change rev#) when it is time to
# make a new revision.
tar:
	rm -rf /tmp/xv6
	mkdir -p /tmp/xv6
	cp dist/* dist/.gdbinit.tmpl /tmp/xv6
	(cd /tmp; tar cf - xv6) | gzip >xv6-rev10.tar.gz  # the next one will be 10 (9/17)

.PHONY: dist-test dist<|MERGE_RESOLUTION|>--- conflicted
+++ resolved
@@ -205,15 +205,12 @@
         $(ULAND_DIR)/umalloc.o \
        $(KERNEL_DIR)/swtch.o \
         $(ULAND_DIR)/caplib.o \
-<<<<<<< HEAD
         $(ULAND_DIR)/math_core.o
-=======
         $(ULAND_DIR)/chan.o \
         $(ULAND_DIR)/math_core.o \
         $(ULAND_DIR)/libos/sched.o
         $(LIBOS_DIR)/fs.o \
         $(LIBOS_DIR)/file.o
->>>>>>> 9473af1e
 
 libos: libos.a
 
