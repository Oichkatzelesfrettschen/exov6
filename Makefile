<<<<<<< HEAD
KERNEL_DIR := src
ULAND_DIR  := src-uland
=======
KERNEL_DIR := kernel
ULAND_DIR  := user
>>>>>>> 96d26c8f
LIBOS_DIR  := libos
ARCH_DIR   := src/arch

OBJS = \
<<<<<<< HEAD
    kernel/bio.o \
    kernel/console.o \
    kernel/exec.o \
    kernel/file.o \
    kernel/fs.o \
    kernel/ide.o \
    kernel/ioapic.o \
    kernel/kalloc.o \
    kernel/kbd.o \
    kernel/lapic.o \
    kernel/log.o \
    kernel/main.o \
    kernel/mp.o \
    kernel/picirq.o \
    kernel/pipe.o \
    kernel/proc.o \
    kernel/sleeplock.o \
    kernel/spinlock.o \
    kernel/qspinlock.o \
    kernel/rspinlock.o \
    kernel/rcu.o \
    kernel/string.o \
    kernel/syscall.o \
    kernel/sysfile.o \
    kernel/sysproc.o \
    $(KERNEL_DIR)/trapasm.o \
    kernel/trap.o \
    kernel/uart.o \
    kernel/vm.o \
    kernel/exo.o \
    kernel/exo_cpu.o \
    kernel/exo_disk.o \
    kernel/exo_ipc.o \
    kernel/exo_ipc_queue.o \
    kernel/exo_stream.o \
    kernel/cap.o \
    kernel/cap_table.o \
    kernel/fastipc.o \
    kernel/endpoint.o \
    kernel/dag_sched.o \
    kernel/beatty_sched.o \
    kernel/beatty_dag_stream.o
=======
    $(KERNEL_DIR)/bio.o \
    $(KERNEL_DIR)/console.o \
    $(KERNEL_DIR)/exec.o \
    $(KERNEL_DIR)/fs.o \
    $(KERNEL_DIR)/ide.o \
    $(KERNEL_DIR)/ioapic.o \
    $(KERNEL_DIR)/kalloc.o \
    $(KERNEL_DIR)/kbd.o \
    $(KERNEL_DIR)/lapic.o \
    $(KERNEL_DIR)/log.o \
    $(KERNEL_DIR)/main.o \
    $(KERNEL_DIR)/mp.o \
    $(KERNEL_DIR)/picirq.o \
    $(KERNEL_DIR)/pipe.o \
    $(KERNEL_DIR)/proc.o \
    $(KERNEL_DIR)/sleeplock.o \
    $(KERNEL_DIR)/spinlock.o \
    $(KERNEL_DIR)/qspinlock.o \
    $(KERNEL_DIR)/rspinlock.o \
    $(KERNEL_DIR)/rcu.o \
    $(KERNEL_DIR)/rcu_fastpath.o \
    $(KERNEL_DIR)/string.o \
    $(KERNEL_DIR)/syscall.o \
    $(KERNEL_DIR)/sysfile.o \
    $(KERNEL_DIR)/sysproc.o \
    $(KERNEL_DIR)/trapasm.o \
    $(KERNEL_DIR)/trap.o \
    $(KERNEL_DIR)/uart.o \
    $(KERNEL_DIR)/vm.o \
    $(KERNEL_DIR)/exo.o \
    $(KERNEL_DIR)/exo_cpu.o \
    $(KERNEL_DIR)/exo_disk.o \
    $(KERNEL_DIR)/exo_ipc.o \
    $(KERNEL_DIR)/exo_ipc_queue.o \
    $(KERNEL_DIR)/exo_stream.o \
    $(KERNEL_DIR)/cap.o \
    $(KERNEL_DIR)/cap_table.o \
    $(KERNEL_DIR)/fastipc.o \
    $(KERNEL_DIR)/endpoint.o \
    $(KERNEL_DIR)/dag_sched.o \
    $(KERNEL_DIR)/beatty_sched.o \
    $(KERNEL_DIR)/beatty_dag_stream.o
>>>>>>> 96d26c8f

ifeq ($(ARCH),x86_64)
OBJS += kernel/mmu64.o
endif

#Cross - compiling(e.g., on Mac OS X)
#TOOLPREFIX = i386-jos-elf

#Using native tools(e.g., on X86 Linux)
#TOOLPREFIX =

#Try to infer the correct TOOLPREFIX if not set
ifndef TOOLPREFIX
TOOLPREFIX := $(shell if i386-jos-elf-objdump -i 2>&1 | grep '^elf32-i386$$' >/dev/null 2>&1; \
    then echo 'i386-jos-elf-'; \
    elif objdump -i 2>&1 | grep 'elf32-i386' >/dev/null 2>&1; \
    then echo ''; else echo "***" 1>&2; \
    echo "*** Error: Couldn't find an i386-*-elf version of GCC/binutils." 1>&2; \
    echo "*** Is the directory with i386-jos-elf-gcc in your PATH?" 1>&2; \
    echo "*** If your i386-*-elf toolchain is installed with a command" 1>&2; \
    echo "*** prefix other than 'i386-jos-elf-', set your TOOLPREFIX" 1>&2; \
    echo "*** environment variable to that prefix and run 'make' again." 1>&2; \
    echo "*** To turn off this error, run 'gmake TOOLPREFIX= ...'." 1>&2; \
    echo "***" 1>&2; exit 1; fi)
endif

#If the makefile can't find QEMU, specify its path here
#QEMU = qemu-system-i386

#Try to infer the correct QEMU if not provided.Leave empty when none found.
ifndef QEMU
QEMU := $(shell which qemu-system-aarch64 2>/dev/null || \
    which qemu-system-arm 2>/dev/null || \
    which qemu-system-ppc64 2>/dev/null || \
    which qemu-system-ppc 2>/dev/null || \
    which qemu-system-x86_64 2>/dev/null || \
    which qemu-system-i386 2>/dev/null || \
    which qemu 2>/dev/null)
endif

ARCH ?= x86_64
CSTD ?= c2x
CLANG_TIDY ?= clang-tidy
TIDY_SRCS := $(wildcard $(KERNEL_DIR)/*.c $(ULAND_DIR)/*.c $(LIBOS_DIR)/*.c)


ifeq ($(ARCH),x86_64)
<<<<<<< HEAD
OBJS += kernel/main64.o kernel/swtch64.o \
       kernel/vectors.o \
       $(KERNEL_DIR)/arch/x64/trapasm64.o # This path uses KERNEL_DIR=src, which is correct
OBJS := $(filter-out $(KERNEL_DIR)/trapasm.o,$(OBJS)) # This removes src/trapasm.o, which is correct
BOOTASM := $(KERNEL_DIR)/arch/x64/bootasm64.S # Correct: src/arch/x64/bootasm64.S
ENTRYASM := $(KERNEL_DIR)/arch/x64/entry64.S # Correct: src/arch/x64/entry64.S
=======
OBJS += $(KERNEL_DIR)/main64.o $(KERNEL_DIR)/swtch64.o \
       $(KERNEL_DIR)/vectors.o \
       $(ARCH_DIR)/x64/trapasm64.o
OBJS := $(filter-out $(KERNEL_DIR)/trapasm.o,$(OBJS))
BOOTASM := $(ARCH_DIR)/x64/bootasm64.S
ENTRYASM := $(ARCH_DIR)/x64/entry64.S
>>>>>>> 96d26c8f
else ifeq ($(ARCH),aarch64)
OBJS += $(KERNEL_DIR)/main64.o \
       $(ARCH_DIR)/aarch64/swtch.o \
       $(ARCH_DIR)/aarch64/vectors.o
BOOTASM := $(ARCH_DIR)/aarch64/boot.S
ENTRYASM := $(ARCH_DIR)/aarch64/entry.S
else ifeq ($(ARCH),armv7)
OBJS += $(ARCH_DIR)/armv7/swtch.o \
       $(ARCH_DIR)/armv7/vectors.o
BOOTASM := $(ARCH_DIR)/armv7/boot.S
ENTRYASM := $(ARCH_DIR)/armv7/entry.S
else ifeq ($(ARCH),powerpc)
OBJS += $(ARCH_DIR)/ppc/swtch.o \
       $(ARCH_DIR)/ppc/vectors.o
BOOTASM := $(ARCH_DIR)/ppc/boot.S
ENTRYASM := $(ARCH_DIR)/ppc/entry.S
else ifeq ($(ARCH),powerpc64)
OBJS += $(KERNEL_DIR)/main64.o \
       $(ARCH_DIR)/ppc64/swtch.o \
       $(ARCH_DIR)/ppc64/vectors.o
BOOTASM := $(ARCH_DIR)/ppc64/boot.S
ENTRYASM := $(ARCH_DIR)/ppc64/entry.S
else ifeq ($(ARCH),powerpc64le)
OBJS += $(KERNEL_DIR)/main64.o \
       $(ARCH_DIR)/ppc64le/swtch.o \
       $(ARCH_DIR)/ppc64le/vectors.o
BOOTASM := $(ARCH_DIR)/ppc64le/boot.S
ENTRYASM := $(ARCH_DIR)/ppc64le/entry.S
else
OBJS += $(KERNEL_DIR)/swtch.o \
       $(KERNEL_DIR)/vectors.o

BOOTASM := $(KERNEL_DIR)/bootasm.S
ENTRYASM := $(KERNEL_DIR)/entry.S
endif

CC = $(TOOLPREFIX)gcc
AS = $(TOOLPREFIX)gas
LD = $(TOOLPREFIX)ld
OBJCOPY = $(TOOLPREFIX)objcopy
OBJDUMP = $(TOOLPREFIX)objdump
AR = $(TOOLPREFIX)ar

	#Output file names depend on the target architecture
ifeq ($(ARCH),x86_64)
ARCHFLAG := -m64
LDFLAGS += -m elf_x86_64
KERNEL_FILE := kernel64
KERNELMEMFS_FILE := kernelmemfs64
FS_IMG := fs64.img
XV6_IMG := xv6-64.img
XV6_MEMFS_IMG := xv6memfs-64.img
else ifeq ($(ARCH),aarch64)
ARCHFLAG := -march=armv8-a
LDFLAGS += -m elf64-littleaarch64
KERNEL_FILE := kernel-aarch64
KERNELMEMFS_FILE := kernelmemfs-aarch64
FS_IMG := fs-aarch64.img
XV6_IMG := xv6-aarch64.img
XV6_MEMFS_IMG := xv6memfs-aarch64.img
else ifeq ($(ARCH),armv7)
ARCHFLAG := -march=armv7-a
LDFLAGS += -m elf32-littlearm
KERNEL_FILE := kernel-armv7
KERNELMEMFS_FILE := kernelmemfs-armv7
FS_IMG := fs-armv7.img
XV6_IMG := xv6-armv7.img
XV6_MEMFS_IMG := xv6memfs-armv7.img
else ifeq ($(ARCH),powerpc)
ARCHFLAG := -m32
LDFLAGS += -m elf32ppc
KERNEL_FILE := kernel-powerpc
KERNELMEMFS_FILE := kernelmemfs-powerpc
FS_IMG := fs-powerpc.img
XV6_IMG := xv6-powerpc.img
XV6_MEMFS_IMG := xv6memfs-powerpc.img
else ifeq ($(ARCH),powerpc64)
ARCHFLAG := -m64
LDFLAGS += -m elf64ppc
KERNEL_FILE := kernel-powerpc64
KERNELMEMFS_FILE := kernelmemfs-powerpc64
FS_IMG := fs-powerpc64.img
XV6_IMG := xv6-powerpc64.img
XV6_MEMFS_IMG := xv6memfs-powerpc64.img
else ifeq ($(ARCH),powerpc64le)
ARCHFLAG := -m64
LDFLAGS += -m elf64lppc
KERNEL_FILE := kernel-powerpc64le
KERNELMEMFS_FILE := kernelmemfs-powerpc64le
FS_IMG := fs-powerpc64le.img
XV6_IMG := xv6-powerpc64le.img
XV6_MEMFS_IMG := xv6memfs-powerpc64le.img
else
ARCHFLAG := -m32
LDFLAGS += -m elf_i386
KERNEL_FILE := kernel.bin
KERNELMEMFS_FILE := kernelmemfs.bin
FS_IMG := fs.img
XV6_IMG := xv6.img
XV6_MEMFS_IMG := xv6memfs.img
endif

	#Only sign the bootblock for 32-bit builds. The 64-bit
	#bootloader exceeds the legacy 512-byte limit.
SIGNBOOT := 1
ifeq ($(ARCH),x86_64)
SIGNBOOT := 0
endif
ifeq ($(ARCH),aarch64)
SIGNBOOT := 0
endif
ifeq ($(ARCH),armv7)
SIGNBOOT := 0
endif
ifeq ($(ARCH),powerpc)
SIGNBOOT := 0
endif
ifeq ($(ARCH),powerpc64)
SIGNBOOT := 0
endif
ifeq ($(ARCH),powerpc64le)
SIGNBOOT := 0
endif


<<<<<<< HEAD
CFLAGS = -fno-pic -static -fno-builtin -fno-strict-aliasing -O2 -Wall -MD -ggdb $(ARCHFLAG) -Werror -fno-omit-frame-pointer -std=$(CSTD) -I. -Iinclude -Isrc-headers -I$(KERNEL_DIR) -I$(ULAND_DIR) -I$(LIBOS_DIR) -Iproto
=======
CFLAGS = -fno-pic -static -fno-builtin -fno-strict-aliasing -O2 -Wall -MD -ggdb $(ARCHFLAG) -Werror -fno-omit-frame-pointer -std=$(CSTD) -nostdinc -I. -Iinclude -I$(KERNEL_DIR) -I$(ULAND_DIR) -I$(LIBOS_DIR) -Iproto
>>>>>>> 96d26c8f
CFLAGS += $(shell $(CC) -fno-stack-protector -E -x c /dev/null >/dev/null 2>&1 && echo -fno-stack-protector)
# Optional CPU optimization flags
CFLAGS += $(CPUFLAGS)
ASFLAGS = $(ARCHFLAG) -gdwarf-2 -Wa,-divide -I. -Iinclude -I$(KERNEL_DIR) -I$(ULAND_DIR) -Iproto $(CPUFLAGS)

	#Disable PIE when possible (for Ubuntu 16.10 toolchain)
ifneq ($(shell $(CC) -dumpspecs 2>/dev/null | grep -e '[^f]no-pie'),)
CFLAGS += -fno-pie -no-pie
endif
ifneq ($(shell $(CC) -dumpspecs 2>/dev/null | grep -e '[^f]nopie'),)
CFLAGS += -fno-pie -nopie
endif

$(XV6_IMG): bootblock exo-kernel
	dd if=/dev/zero of=$(XV6_IMG) count=10000
	dd if=bootblock of=$(XV6_IMG) conv=notrunc
	dd if=$(KERNEL_FILE) of=$(XV6_IMG) seek=1 conv=notrunc

$(XV6_MEMFS_IMG): bootblock kernelmemfs
	dd if=/dev/zero of=$(XV6_MEMFS_IMG) count=10000
	dd if=bootblock of=$(XV6_MEMFS_IMG) conv=notrunc
	dd if=$(KERNELMEMFS_FILE) of=$(XV6_MEMFS_IMG) seek=1 conv=notrunc

bootblock: $(BOOTASM) kernel/bootmain.c
	$(CC) $(CFLAGS) -fno-pic -O -I. -c kernel/bootmain.c
	$(CC) $(CFLAGS) -fno-pic -I. -c $(BOOTASM) -o bootasm.o
	$(LD) $(LDFLAGS) -N -e start -Ttext 0x7C00 -o bootblock.o bootasm.o bootmain.o
	$(OBJDUMP) -S bootblock.o > bootblock.asm
	$(OBJCOPY) -S -O binary -j .text bootblock.o bootblock
ifneq ($(SIGNBOOT),0)
	./sign.pl bootblock
endif
entry.o: $(ENTRYASM)
	$(CC) $(CFLAGS) -fno-pic -nostdinc -I. -c $(ENTRYASM) -o entry.o


ENTRYOTHERASM := $(KERNEL_DIR)/entryother.S
ENTRYOTHERBIN := entryother

$(ENTRYOTHERBIN): $(ENTRYOTHERASM)
	$(CC) $(CFLAGS) -fno-pic -nostdinc -I. -c $(ENTRYOTHERASM) -o entryother.o
	$(LD) $(LDFLAGS) -N -e start -Ttext 0x7000 -o bootblockother.o entryother.o
	$(OBJCOPY) -S -O binary -j .text bootblockother.o $(ENTRYOTHERBIN)
	$(OBJDUMP) -S bootblockother.o > $(ENTRYOTHERBIN).asm

initcode: $(KERNEL_DIR)/initcode.S
	$(CC) $(CFLAGS) -nostdinc -I. -c $(KERNEL_DIR)/initcode.S
	$(LD) $(LDFLAGS) -N -e start -Ttext 0 -o initcode.out initcode.o
	$(OBJCOPY) -S -O binary initcode.out initcode
	$(OBJDUMP) -S initcode.o > initcode.asm

exo-kernel: $(OBJS) entry.o $(ENTRYOTHERBIN) initcode kernel.ld
	$(LD) $(LDFLAGS) -T kernel.ld -o $(KERNEL_FILE) entry.o $(OBJS) -b binary initcode $(ENTRYOTHERBIN)
	$(OBJDUMP) -S $(KERNEL_FILE) > kernel.asm
	$(OBJDUMP) -t $(KERNEL_FILE) | sed '1,/SYMBOL TABLE/d; s/ .* / /; /^$$/d' > kernel.sym

kernel: exo-kernel

	#kernelmemfs is a copy of kernel that maintains the
	#disk image in memory instead of writing to a disk.
	#This is not so useful for testing persistent storage or
	#exploring disk buffering implementations, but it is
	# great for testing the kernel on real hardware without
	#needing a scratch disk.
MEMFSOBJS = $(filter-out ide.o,$(OBJS)) memide.o
kernelmemfs: $(MEMFSOBJS) entry.o $(ENTRYOTHERBIN) initcode kernel.ld $(FS_IMG)
	$(LD) $(LDFLAGS) -T kernel.ld -o $(KERNELMEMFS_FILE) entry.o  $(MEMFSOBJS) -b binary initcode $(ENTRYOTHERBIN) $(FS_IMG)
	$(OBJDUMP) -S $(KERNELMEMFS_FILE) > kernelmemfs.asm
	$(OBJDUMP) -t $(KERNELMEMFS_FILE) | sed '1,/SYMBOL TABLE/d; s/ .* / /; /^$$/d' > kernelmemfs.sym

tags: $(OBJS) $(ENTRYOTHERASM) _init
		etags *.S *.c
$(KERNEL_DIR)/vectors.S: vectors.pl
	./vectors.pl $(ARCH) > $@

LIBOS_OBJS = \
        $(ULAND_DIR)/ulib.o \
        usys.o \
        $(ULAND_DIR)/printf.o \
        $(ULAND_DIR)/umalloc.o \
        $(ULAND_DIR)/swtch.o \
        $(ULAND_DIR)/caplib.o \
        $(ULAND_DIR)/chan.o \
        proto/driver.capnp.o \
        $(ULAND_DIR)/math_core.o \
       $(ULAND_DIR)/libos/sched.o \
        $(LIBOS_DIR)/fs.o \
       $(LIBOS_DIR)/file.o \
       $(LIBOS_DIR)/driver.o \
        $(LIBOS_DIR)/affine_runtime.o \
       $(LIBOS_DIR)/posix.o


libos: libos.a

libos.a: $(LIBOS_OBJS)
	$(AR) rcs $@ $^
	
_%: $(ULAND_DIR)/%.o libos.a
	$(LD) $(LDFLAGS) -N -e main -Ttext 0 -o $@ $< libos.a
	$(OBJDUMP) -S $@ > $*.asm
	$(OBJDUMP) -t $@ | sed '1,/SYMBOL TABLE/d; s/ .* / /; /^$$/d' > $*.sym

_forktest: $(ULAND_DIR)/forktest.o $(ULAND_DIR)/ulib.o usys.o
	#forktest has less library code linked in - needs to be small
	#in order to be able to max out the proc table.

	$(LD) $(LDFLAGS) -N -e main -Ttext 0 -o _forktest $(ULAND_DIR)/forktest.o $(ULAND_DIR)/ulib.o usys.o
	$(OBJDUMP) -S _forktest > forktest.asm

mkfs: mkfs.c fs.h
	gcc -Werror -Wall -o mkfs mkfs.c

exo_stream_demo.o: $(ULAND_DIR)/exo_stream_demo.c
	$(CC) $(CFLAGS) -c -o $@ $<


$(ULAND_DIR)/exo_stream_demo.o: $(ULAND_DIR)/exo_stream_demo.c
	$(CC) $(CFLAGS) -c -o $@ $<
$(ULAND_DIR)/dag_demo.o: $(ULAND_DIR)/dag_demo.c
	$(CC) $(CFLAGS) -c -o $@ $<
$(ULAND_DIR)/typed_chan_demo.o: $(ULAND_DIR)/typed_chan_demo.c
	$(CC) $(CFLAGS) -c -o $@ $<
$(ULAND_DIR)/typed_chan_send.o: $(ULAND_DIR)/typed_chan_send.c
	$(CC) $(CFLAGS) -c -o $@ $<

$(ULAND_DIR)/beatty_demo.o: $(ULAND_DIR)/beatty_demo.c
	$(CC) $(CFLAGS) -c -o $@ $<

$(ULAND_DIR)/beatty_dag_demo.o: $(ULAND_DIR)/beatty_dag_demo.c
	$(CC) $(CFLAGS) -c -o $@ $<

$(ULAND_DIR)/typed_chan_recv.o: $(ULAND_DIR)/typed_chan_recv.c
	$(CC) $(CFLAGS) -c -o $@ $<
$(ULAND_DIR)/chan_dag_supervisor_demo.o: $(ULAND_DIR)/chan_dag_supervisor_demo.c
	$(CC) $(CFLAGS) -c -o $@ $<
$(ULAND_DIR)/chan_beatty_rcrs_demo.o: $(ULAND_DIR)/chan_beatty_rcrs_demo.c
	$(CC) $(CFLAGS) -c -o $@ $<

	# Generate simple C bindings from Cap'n Proto schemas
proto/%.capnp.c: proto/%.capnp
	./scripts/mock_capnpc.sh $<
proto/%.capnp.h: proto/%.capnp
	./scripts/mock_capnpc.sh $<

proto/%.capnp.o: proto/%.capnp.c proto/%.capnp.h
	$(CC) $(CFLAGS) -c -o $@ $<


	#Prevent deletion of intermediate files, e.g. cat.o, after first build, so
	#that disk image changes after first build are persistent until clean.  More
	#details:
	#http://www.gnu.org/software/make/manual/html_node/Chained-Rules.html
.PRECIOUS: %.o

UPROGS=\
	_cat\
	_echo\
	_forktest\
	_grep\
	_init\
	_kill\
	_ln\
	_ls\
	_mkdir\
	_rm\
	_sh\
	_stressfs\
	_usertests\
_wc\
	_zombie\
	_phi\
	_exo_stream_demo\
	_dag_demo\
	_beatty_demo\
	_beatty_dag_demo\
	_ipc_test\
	_nbtest\
        _rcrs\
        _pingdriver\
        _typed_chan_demo\
        _typed_chan_send\
        _typed_chan_recv\
        _chan_dag_supervisor_demo\
        _chan_beatty_rcrs_demo\
        _libos_posix_test\
        _libos_posix_extra_test\
        _qspin_demo\


ifeq ($(ARCH),x86_64)
UPROGS := $(filter-out _usertests,$(UPROGS))
endif

$(FS_IMG): mkfs README $(UPROGS)
	./mkfs $(FS_IMG) README $(UPROGS)

-include *.d

clean:
	find . -name '*.o' -o -name '*.d' -o -name '*.asm' -o -name '*.sym' -delete
	rm -f *.tex *.dvi *.idx *.aux *.log *.ind *.ilg \
	  $(KERNEL_DIR)/vectors.S bootblock entryother entryother64 \
	  initcode initcode.out kernel.bin kernel64 xv6.img xv6-64.img \
	  fs.img fs64.img kernelmemfs.bin kernelmemfs64 xv6memfs.img \
	  xv6memfs-64.img mkfs .gdbinit libos.a \
	  $(UPROGS)

	#make a printout
FILES = $(shell grep -v '^\#' runoff.list)
PRINT = runoff.list runoff.spec README toc.hdr toc.ftr $(FILES)

xv6.pdf: $(PRINT)
	./runoff
	ls -l xv6.pdf

print: xv6.pdf

	#run in emulators

bochs : $(FS_IMG) $(XV6_IMG)
	if [ ! -e .bochsrc ]; then ln -s dot-bochsrc .bochsrc; fi
	bochs -q

	#try to generate a unique GDB port
GDBPORT = $(shell expr `id -u` % 5000 + 25000)
	#QEMU's gdb stub command line changed in 0.11
QEMUGDB = $(shell if $(QEMU) -help | grep -q '^-gdb'; \
	then echo "-gdb tcp::$(GDBPORT)"; \
	else echo "-s -p $(GDBPORT)"; fi)
ifndef CPUS
CPUS := 2
endif
QEMUOPTS = -drive file=$(FS_IMG),index=1,media=disk,format=raw -drive file=$(XV6_IMG),index=0,media=disk,format=raw -smp $(CPUS) -m 512 $(QEMUEXTRA)

qemu: $(FS_IMG) $(XV6_IMG)
	if [ -z "$(QEMU)" ]; then \
	        echo "QEMU not found. Kernel built but not executed."; \
	else \
	        $(QEMU) -serial mon:stdio $(QEMUOPTS); \
	fi

qemu-memfs: $(XV6_MEMFS_IMG)
	if [ -z "$(QEMU)" ]; then \
	        echo "QEMU not found. Kernel built but not executed."; \
	else \
	        $(QEMU) -drive file=$(XV6_MEMFS_IMG),index=0,media=disk,format=raw -smp $(CPUS) -m 256; \
<<<<<<< HEAD
	fi

=======
>>>>>>> 96d26c8f
proof:
	$(MAKE) -C formal/coq all

formal:
	@if command -v coqc >/dev/null 2>&1; then \
	$(MAKE) -C formal/coq all; \
	else \
	echo "coqc not found; skipping Coq build"; \
	fi
	@if command -v tlc >/dev/null 2>&1; then \
	tlc formal/specs/tla/ExoCap.tla >/dev/null; \
	else \
	echo "tlc not found; skipping TLA+ check"; \
	fi

qemu-nox: $(FS_IMG) $(XV6_IMG)
	if [ -z "$(QEMU)" ]; then \
	        echo "QEMU not found. Kernel built but not executed."; \
	else \
	        $(QEMU) -nographic $(QEMUOPTS); \
	fi

.gdbinit: .gdbinit.tmpl
	sed "s/localhost:1234/localhost:$(GDBPORT)/" < $^ > $@

qemu-gdb: $(FS_IMG) $(XV6_IMG) .gdbinit
	@echo "*** Now run 'gdb'." 1>&2
	if [ -z "$(QEMU)" ]; then \
	        echo "QEMU not found. GDB stub unavailable."; \
	else \
	        $(QEMU) -serial mon:stdio $(QEMUOPTS) -S $(QEMUGDB); \
	fi

qemu-nox-gdb: $(FS_IMG) $(XV6_IMG) .gdbinit
	@echo "*** Now run 'gdb'." 1>&2
	if [ -z "$(QEMU)" ]; then \
	        echo "QEMU not found. GDB stub unavailable."; \
	else \
	        $(QEMU) -nographic $(QEMUOPTS) -S $(QEMUGDB); \
	fi

	#CUT HERE
	#prepare dist for students
	#after running make dist, probably want to
	#rename it to rev0 or rev1 or so on and then
	#check in that version.

EXTRA=\
        mkfs.c $(ULAND_DIR)/ulib.c user.h \
        $(ULAND_DIR)/cat.c $(ULAND_DIR)/echo.c $(ULAND_DIR)/forktest.c \
        $(ULAND_DIR)/grep.c $(ULAND_DIR)/kill.c \
        $(ULAND_DIR)/ln.c $(ULAND_DIR)/ls.c $(ULAND_DIR)/mkdir.c \
        $(ULAND_DIR)/rm.c $(ULAND_DIR)/stressfs.c $(ULAND_DIR)/usertests.c \
        $(ULAND_DIR)/wc.c $(ULAND_DIR)/zombie.c \
        $(ULAND_DIR)/phi.c \
        $(ULAND_DIR)/exo_stream_demo.c \
        $(ULAND_DIR)/dag_demo.c \
        $(ULAND_DIR)/beatty_dag_demo.c \
        $(ULAND_DIR)/printf.c $(ULAND_DIR)/umalloc.c\
	README dot-bochsrc *.pl toc.* runoff runoff1 runoff.list\
	.gdbinit.tmpl gdbutil\

dist:
	rm -rf dist
	mkdir dist
	for i in $(FILES); \
	do \
		grep -v PAGEBREAK $$i >dist/$$i; \
	done
	sed '/CUT HERE/,$$d' Makefile >dist/Makefile
	echo >dist/runoff.spec
	cp $(EXTRA) dist

dist-test:
	rm -rf dist
	make dist
	rm -rf dist-test
	mkdir dist-test
	cp dist/* dist-test
	cd dist-test; $(MAKE) print
	cd dist-test; $(MAKE) bochs || true
	cd dist-test; $(MAKE) qemu

	#update this rule (change rev#) when it is time to
	#make a new revision.
tar:
	rm -rf /tmp/xv6
	mkdir -p /tmp/xv6
	cp dist/* dist/.gdbinit.tmpl /tmp/xv6
	(cd /tmp; tar cf - xv6) | gzip >xv6-rev10.tar.gz  # the next one will be 10 (9/17)

.PHONY: dist-test dist check

HOSTCC ?= gcc
HOSTCFLAGS ?= -Wall -Werror -std=c99

tools/ncc: tools/ncc.c tools/compiler_utils.c tools/compiler_utils.h
	$(HOSTCC) $(HOSTCFLAGS) -o $@ tools/ncc.c tools/compiler_utils.c

src-uland/exo_unit_test: src-uland/exo_unit_test.c
	$(HOSTCC) $(HOSTCFLAGS) -o $@ $<

check: src-uland/exo_unit_test
	./src-uland/exo_unit_test
	pytest -q

clang-tidy:
	@for f in $(TIDY_SRCS); do \
	$(CLANG_TIDY) $$f -- $(CFLAGS); \
	done<|MERGE_RESOLUTION|>--- conflicted
+++ resolved
@@ -1,58 +1,11 @@
-<<<<<<< HEAD
-KERNEL_DIR := src
-ULAND_DIR  := src-uland
-=======
+# Top-level Makefile for xv6 x86-64 port
+
 KERNEL_DIR := kernel
 ULAND_DIR  := user
->>>>>>> 96d26c8f
 LIBOS_DIR  := libos
 ARCH_DIR   := src/arch
 
 OBJS = \
-<<<<<<< HEAD
-    kernel/bio.o \
-    kernel/console.o \
-    kernel/exec.o \
-    kernel/file.o \
-    kernel/fs.o \
-    kernel/ide.o \
-    kernel/ioapic.o \
-    kernel/kalloc.o \
-    kernel/kbd.o \
-    kernel/lapic.o \
-    kernel/log.o \
-    kernel/main.o \
-    kernel/mp.o \
-    kernel/picirq.o \
-    kernel/pipe.o \
-    kernel/proc.o \
-    kernel/sleeplock.o \
-    kernel/spinlock.o \
-    kernel/qspinlock.o \
-    kernel/rspinlock.o \
-    kernel/rcu.o \
-    kernel/string.o \
-    kernel/syscall.o \
-    kernel/sysfile.o \
-    kernel/sysproc.o \
-    $(KERNEL_DIR)/trapasm.o \
-    kernel/trap.o \
-    kernel/uart.o \
-    kernel/vm.o \
-    kernel/exo.o \
-    kernel/exo_cpu.o \
-    kernel/exo_disk.o \
-    kernel/exo_ipc.o \
-    kernel/exo_ipc_queue.o \
-    kernel/exo_stream.o \
-    kernel/cap.o \
-    kernel/cap_table.o \
-    kernel/fastipc.o \
-    kernel/endpoint.o \
-    kernel/dag_sched.o \
-    kernel/beatty_sched.o \
-    kernel/beatty_dag_stream.o
-=======
     $(KERNEL_DIR)/bio.o \
     $(KERNEL_DIR)/console.o \
     $(KERNEL_DIR)/exec.o \
@@ -95,212 +48,128 @@
     $(KERNEL_DIR)/dag_sched.o \
     $(KERNEL_DIR)/beatty_sched.o \
     $(KERNEL_DIR)/beatty_dag_stream.o
->>>>>>> 96d26c8f
 
 ifeq ($(ARCH),x86_64)
-OBJS += kernel/mmu64.o
-endif
-
-#Cross - compiling(e.g., on Mac OS X)
-#TOOLPREFIX = i386-jos-elf
-
-#Using native tools(e.g., on X86 Linux)
-#TOOLPREFIX =
-
-#Try to infer the correct TOOLPREFIX if not set
+OBJS += $(KERNEL_DIR)/mmu64.o
+endif
+
+# Cross-compiling tool prefix inference
 ifndef TOOLPREFIX
-TOOLPREFIX := $(shell if i386-jos-elf-objdump -i 2>&1 | grep '^elf32-i386$$' >/dev/null 2>&1; \
-    then echo 'i386-jos-elf-'; \
-    elif objdump -i 2>&1 | grep 'elf32-i386' >/dev/null 2>&1; \
-    then echo ''; else echo "***" 1>&2; \
-    echo "*** Error: Couldn't find an i386-*-elf version of GCC/binutils." 1>&2; \
-    echo "*** Is the directory with i386-jos-elf-gcc in your PATH?" 1>&2; \
-    echo "*** If your i386-*-elf toolchain is installed with a command" 1>&2; \
-    echo "*** prefix other than 'i386-jos-elf-', set your TOOLPREFIX" 1>&2; \
-    echo "*** environment variable to that prefix and run 'make' again." 1>&2; \
-    echo "*** To turn off this error, run 'gmake TOOLPREFIX= ...'." 1>&2; \
-    echo "***" 1>&2; exit 1; fi)
-endif
-
-#If the makefile can't find QEMU, specify its path here
-#QEMU = qemu-system-i386
-
-#Try to infer the correct QEMU if not provided.Leave empty when none found.
+TOOLPREFIX := $(shell \
+  if i386-jos-elf-objdump -i 2>&1 | grep -q '^elf32-i386$$'; then \
+    echo 'i386-jos-elf-'; \
+  elif objdump -i 2>&1 | grep -q 'elf32-i386'; then \
+    echo ''; \
+  else \
+    echo "*** Error: Couldn't find an i386-*-elf toolchain." 1>&2; exit 1; \
+  fi)
+endif
+
+# QEMU detection
 ifndef QEMU
-QEMU := $(shell which qemu-system-aarch64 2>/dev/null || \
-    which qemu-system-arm 2>/dev/null || \
-    which qemu-system-ppc64 2>/dev/null || \
-    which qemu-system-ppc 2>/dev/null || \
-    which qemu-system-x86_64 2>/dev/null || \
-    which qemu-system-i386 2>/dev/null || \
-    which qemu 2>/dev/null)
+QEMU := $(shell \
+  which qemu-system-aarch64 2>/dev/null || \
+  which qemu-system-arm    2>/dev/null || \
+  which qemu-system-ppc64  2>/dev/null || \
+  which qemu-system-ppc    2>/dev/null || \
+  which qemu-system-x86_64 2>/dev/null || \
+  which qemu-system-i386   2>/dev/null || \
+  which qemu)
 endif
 
 ARCH ?= x86_64
-CSTD ?= c2x
+CSTD ?= c17
 CLANG_TIDY ?= clang-tidy
 TIDY_SRCS := $(wildcard $(KERNEL_DIR)/*.c $(ULAND_DIR)/*.c $(LIBOS_DIR)/*.c)
 
-
 ifeq ($(ARCH),x86_64)
-<<<<<<< HEAD
-OBJS += kernel/main64.o kernel/swtch64.o \
-       kernel/vectors.o \
-       $(KERNEL_DIR)/arch/x64/trapasm64.o # This path uses KERNEL_DIR=src, which is correct
-OBJS := $(filter-out $(KERNEL_DIR)/trapasm.o,$(OBJS)) # This removes src/trapasm.o, which is correct
-BOOTASM := $(KERNEL_DIR)/arch/x64/bootasm64.S # Correct: src/arch/x64/bootasm64.S
-ENTRYASM := $(KERNEL_DIR)/arch/x64/entry64.S # Correct: src/arch/x64/entry64.S
-=======
 OBJS += $(KERNEL_DIR)/main64.o $(KERNEL_DIR)/swtch64.o \
-       $(KERNEL_DIR)/vectors.o \
-       $(ARCH_DIR)/x64/trapasm64.o
+        $(KERNEL_DIR)/vectors.o \
+        $(ARCH_DIR)/x64/trapasm64.o
 OBJS := $(filter-out $(KERNEL_DIR)/trapasm.o,$(OBJS))
-BOOTASM := $(ARCH_DIR)/x64/bootasm64.S
+BOOTASM  := $(ARCH_DIR)/x64/bootasm64.S
 ENTRYASM := $(ARCH_DIR)/x64/entry64.S
->>>>>>> 96d26c8f
 else ifeq ($(ARCH),aarch64)
 OBJS += $(KERNEL_DIR)/main64.o \
-       $(ARCH_DIR)/aarch64/swtch.o \
-       $(ARCH_DIR)/aarch64/vectors.o
-BOOTASM := $(ARCH_DIR)/aarch64/boot.S
+        $(ARCH_DIR)/aarch64/swtch.o \
+        $(ARCH_DIR)/aarch64/vectors.o
+BOOTASM  := $(ARCH_DIR)/aarch64/boot.S
 ENTRYASM := $(ARCH_DIR)/aarch64/entry.S
 else ifeq ($(ARCH),armv7)
 OBJS += $(ARCH_DIR)/armv7/swtch.o \
-       $(ARCH_DIR)/armv7/vectors.o
-BOOTASM := $(ARCH_DIR)/armv7/boot.S
+        $(ARCH_DIR)/armv7/vectors.o
+BOOTASM  := $(ARCH_DIR)/armv7/boot.S
 ENTRYASM := $(ARCH_DIR)/armv7/entry.S
 else ifeq ($(ARCH),powerpc)
 OBJS += $(ARCH_DIR)/ppc/swtch.o \
-       $(ARCH_DIR)/ppc/vectors.o
-BOOTASM := $(ARCH_DIR)/ppc/boot.S
+        $(ARCH_DIR)/ppc/vectors.o
+BOOTASM  := $(ARCH_DIR)/ppc/boot.S
 ENTRYASM := $(ARCH_DIR)/ppc/entry.S
 else ifeq ($(ARCH),powerpc64)
 OBJS += $(KERNEL_DIR)/main64.o \
-       $(ARCH_DIR)/ppc64/swtch.o \
-       $(ARCH_DIR)/ppc64/vectors.o
-BOOTASM := $(ARCH_DIR)/ppc64/boot.S
+        $(ARCH_DIR)/ppc64/swtch.o \
+        $(ARCH_DIR)/ppc64/vectors.o
+BOOTASM  := $(ARCH_DIR)/ppc64/boot.S
 ENTRYASM := $(ARCH_DIR)/ppc64/entry.S
 else ifeq ($(ARCH),powerpc64le)
 OBJS += $(KERNEL_DIR)/main64.o \
-       $(ARCH_DIR)/ppc64le/swtch.o \
-       $(ARCH_DIR)/ppc64le/vectors.o
-BOOTASM := $(ARCH_DIR)/ppc64le/boot.S
+        $(ARCH_DIR)/ppc64le/swtch.o \
+        $(ARCH_DIR)/ppc64le/vectors.o
+BOOTASM  := $(ARCH_DIR)/ppc64le/boot.S
 ENTRYASM := $(ARCH_DIR)/ppc64le/entry.S
 else
 OBJS += $(KERNEL_DIR)/swtch.o \
-       $(KERNEL_DIR)/vectors.o
-
-BOOTASM := $(KERNEL_DIR)/bootasm.S
+        $(KERNEL_DIR)/vectors.o
+BOOTASM  := $(KERNEL_DIR)/bootasm.S
 ENTRYASM := $(KERNEL_DIR)/entry.S
 endif
 
-CC = $(TOOLPREFIX)gcc
-AS = $(TOOLPREFIX)gas
-LD = $(TOOLPREFIX)ld
+CC      = $(TOOLPREFIX)gcc
+AS      = $(TOOLPREFIX)as
+LD      = $(TOOLPREFIX)ld
 OBJCOPY = $(TOOLPREFIX)objcopy
 OBJDUMP = $(TOOLPREFIX)objdump
-AR = $(TOOLPREFIX)ar
-
-	#Output file names depend on the target architecture
+AR      = $(TOOLPREFIX)ar
+
 ifeq ($(ARCH),x86_64)
-ARCHFLAG := -m64
-LDFLAGS += -m elf_x86_64
-KERNEL_FILE := kernel64
-KERNELMEMFS_FILE := kernelmemfs64
-FS_IMG := fs64.img
-XV6_IMG := xv6-64.img
-XV6_MEMFS_IMG := xv6memfs-64.img
-else ifeq ($(ARCH),aarch64)
-ARCHFLAG := -march=armv8-a
-LDFLAGS += -m elf64-littleaarch64
-KERNEL_FILE := kernel-aarch64
-KERNELMEMFS_FILE := kernelmemfs-aarch64
-FS_IMG := fs-aarch64.img
-XV6_IMG := xv6-aarch64.img
-XV6_MEMFS_IMG := xv6memfs-aarch64.img
-else ifeq ($(ARCH),armv7)
-ARCHFLAG := -march=armv7-a
-LDFLAGS += -m elf32-littlearm
-KERNEL_FILE := kernel-armv7
-KERNELMEMFS_FILE := kernelmemfs-armv7
-FS_IMG := fs-armv7.img
-XV6_IMG := xv6-armv7.img
-XV6_MEMFS_IMG := xv6memfs-armv7.img
-else ifeq ($(ARCH),powerpc)
-ARCHFLAG := -m32
-LDFLAGS += -m elf32ppc
-KERNEL_FILE := kernel-powerpc
-KERNELMEMFS_FILE := kernelmemfs-powerpc
-FS_IMG := fs-powerpc.img
-XV6_IMG := xv6-powerpc.img
-XV6_MEMFS_IMG := xv6memfs-powerpc.img
-else ifeq ($(ARCH),powerpc64)
-ARCHFLAG := -m64
-LDFLAGS += -m elf64ppc
-KERNEL_FILE := kernel-powerpc64
-KERNELMEMFS_FILE := kernelmemfs-powerpc64
-FS_IMG := fs-powerpc64.img
-XV6_IMG := xv6-powerpc64.img
-XV6_MEMFS_IMG := xv6memfs-powerpc64.img
-else ifeq ($(ARCH),powerpc64le)
-ARCHFLAG := -m64
-LDFLAGS += -m elf64lppc
-KERNEL_FILE := kernel-powerpc64le
-KERNELMEMFS_FILE := kernelmemfs-powerpc64le
-FS_IMG := fs-powerpc64le.img
-XV6_IMG := xv6-powerpc64le.img
-XV6_MEMFS_IMG := xv6memfs-powerpc64le.img
+ARCHFLAG          := -m64
+LDFLAGS          += -m elf_x86_64
+KERNEL_FILE       := kernel64
+KERNELMEMFS_FILE  := kernelmemfs64
+FS_IMG            := fs64.img
+XV6_IMG           := xv6-64.img
+XV6_MEMFS_IMG     := xv6memfs-64.img
+SIGNBOOT          := 0
 else
-ARCHFLAG := -m32
-LDFLAGS += -m elf_i386
-KERNEL_FILE := kernel.bin
-KERNELMEMFS_FILE := kernelmemfs.bin
-FS_IMG := fs.img
-XV6_IMG := xv6.img
-XV6_MEMFS_IMG := xv6memfs.img
-endif
-
-	#Only sign the bootblock for 32-bit builds. The 64-bit
-	#bootloader exceeds the legacy 512-byte limit.
-SIGNBOOT := 1
-ifeq ($(ARCH),x86_64)
-SIGNBOOT := 0
-endif
-ifeq ($(ARCH),aarch64)
-SIGNBOOT := 0
-endif
-ifeq ($(ARCH),armv7)
-SIGNBOOT := 0
-endif
-ifeq ($(ARCH),powerpc)
-SIGNBOOT := 0
-endif
-ifeq ($(ARCH),powerpc64)
-SIGNBOOT := 0
-endif
-ifeq ($(ARCH),powerpc64le)
-SIGNBOOT := 0
-endif
-
-
-<<<<<<< HEAD
-CFLAGS = -fno-pic -static -fno-builtin -fno-strict-aliasing -O2 -Wall -MD -ggdb $(ARCHFLAG) -Werror -fno-omit-frame-pointer -std=$(CSTD) -I. -Iinclude -Isrc-headers -I$(KERNEL_DIR) -I$(ULAND_DIR) -I$(LIBOS_DIR) -Iproto
-=======
-CFLAGS = -fno-pic -static -fno-builtin -fno-strict-aliasing -O2 -Wall -MD -ggdb $(ARCHFLAG) -Werror -fno-omit-frame-pointer -std=$(CSTD) -nostdinc -I. -Iinclude -I$(KERNEL_DIR) -I$(ULAND_DIR) -I$(LIBOS_DIR) -Iproto
->>>>>>> 96d26c8f
-CFLAGS += $(shell $(CC) -fno-stack-protector -E -x c /dev/null >/dev/null 2>&1 && echo -fno-stack-protector)
-# Optional CPU optimization flags
+ARCHFLAG          := -m32
+LDFLAGS          += -m elf_i386
+KERNEL_FILE       := kernel.bin
+KERNELMEMFS_FILE  := kernelmemfs.bin
+FS_IMG            := fs.img
+XV6_IMG           := xv6.img
+XV6_MEMFS_IMG     := xv6memfs.img
+SIGNBOOT          := 1
+endif
+
+CFLAGS = -fno-pic -static -fno-builtin -fno-strict-aliasing \
+         -O2 -Wall -MD -ggdb $(ARCHFLAG) -Werror \
+         -fno-omit-frame-pointer -std=$(CSTD) \
+         -nostdinc -I. -Iinclude -I$(KERNEL_DIR) \
+         -I$(ULAND_DIR) -I$(LIBOS_DIR) -Iproto
+CFLAGS += $(shell $(CC) -fno-stack-protector -E -x c /dev/null >/dev/null 2>&1 \
+            && echo -fno-stack-protector)
 CFLAGS += $(CPUFLAGS)
-ASFLAGS = $(ARCHFLAG) -gdwarf-2 -Wa,-divide -I. -Iinclude -I$(KERNEL_DIR) -I$(ULAND_DIR) -Iproto $(CPUFLAGS)
-
-	#Disable PIE when possible (for Ubuntu 16.10 toolchain)
-ifneq ($(shell $(CC) -dumpspecs 2>/dev/null | grep -e '[^f]no-pie'),)
-CFLAGS += -fno-pie -no-pie
-endif
-ifneq ($(shell $(CC) -dumpspecs 2>/dev/null | grep -e '[^f]nopie'),)
-CFLAGS += -fno-pie -nopie
-endif
-
+
+ASFLAGS = $(ARCHFLAG) -gdwarf-2 -Wa,-divide \
+          -I. -Iinclude -I$(KERNEL_DIR) \
+          -I$(ULAND_DIR) -Iproto $(CPUFLAGS)
+
+# Disable PIE if supported
+ifneq ($(shell $(CC) -dumpspecs | grep -q 'no-pie'; echo $$?),0)
+  CFLAGS += -fno-pie -no-pie
+endif
+
+# Build disk image
 $(XV6_IMG): bootblock exo-kernel
 	dd if=/dev/zero of=$(XV6_IMG) count=10000
 	dd if=bootblock of=$(XV6_IMG) conv=notrunc
@@ -311,342 +180,206 @@
 	dd if=bootblock of=$(XV6_MEMFS_IMG) conv=notrunc
 	dd if=$(KERNELMEMFS_FILE) of=$(XV6_MEMFS_IMG) seek=1 conv=notrunc
 
-bootblock: $(BOOTASM) kernel/bootmain.c
-	$(CC) $(CFLAGS) -fno-pic -O -I. -c kernel/bootmain.c
-	$(CC) $(CFLAGS) -fno-pic -I. -c $(BOOTASM) -o bootasm.o
-	$(LD) $(LDFLAGS) -N -e start -Ttext 0x7C00 -o bootblock.o bootasm.o bootmain.o
+bootblock: $(BOOTASM) $(KERNEL_DIR)/bootmain.c
+	$(CC) $(CFLAGS) -c $(KERNEL_DIR)/bootmain.c
+	$(CC) $(CFLAGS) -c $(BOOTASM) -o bootasm.o
+	$(LD) $(LDFLAGS) -N -e start -Ttext 0x7C00 \
+	     -o bootblock.o bootasm.o bootmain.o
 	$(OBJDUMP) -S bootblock.o > bootblock.asm
 	$(OBJCOPY) -S -O binary -j .text bootblock.o bootblock
 ifneq ($(SIGNBOOT),0)
 	./sign.pl bootblock
 endif
+
 entry.o: $(ENTRYASM)
-	$(CC) $(CFLAGS) -fno-pic -nostdinc -I. -c $(ENTRYASM) -o entry.o
-
+	$(CC) $(CFLAGS) -c $(ENTRYASM) -o entry.o
 
 ENTRYOTHERASM := $(KERNEL_DIR)/entryother.S
 ENTRYOTHERBIN := entryother
 
 $(ENTRYOTHERBIN): $(ENTRYOTHERASM)
-	$(CC) $(CFLAGS) -fno-pic -nostdinc -I. -c $(ENTRYOTHERASM) -o entryother.o
+	$(CC) $(CFLAGS) -c $(ENTRYOTHERASM) -o entryother.o
 	$(LD) $(LDFLAGS) -N -e start -Ttext 0x7000 -o bootblockother.o entryother.o
 	$(OBJCOPY) -S -O binary -j .text bootblockother.o $(ENTRYOTHERBIN)
 	$(OBJDUMP) -S bootblockother.o > $(ENTRYOTHERBIN).asm
 
 initcode: $(KERNEL_DIR)/initcode.S
-	$(CC) $(CFLAGS) -nostdinc -I. -c $(KERNEL_DIR)/initcode.S
+	$(CC) $(CFLAGS) -c $(KERNEL_DIR)/initcode.S
 	$(LD) $(LDFLAGS) -N -e start -Ttext 0 -o initcode.out initcode.o
 	$(OBJCOPY) -S -O binary initcode.out initcode
 	$(OBJDUMP) -S initcode.o > initcode.asm
 
-exo-kernel: $(OBJS) entry.o $(ENTRYOTHERBIN) initcode kernel.ld
-	$(LD) $(LDFLAGS) -T kernel.ld -o $(KERNEL_FILE) entry.o $(OBJS) -b binary initcode $(ENTRYOTHERBIN)
+exo-kernel: $(OBJS) entry.o $(ENTRYOTHERBIN) initcode $(KERNEL_DIR)/kernel.ld
+	$(LD) $(LDFLAGS) -T $(KERNEL_DIR)/kernel.ld \
+	     -o $(KERNEL_FILE) entry.o $(OBJS) \
+	     -b binary initcode $(ENTRYOTHERBIN)
 	$(OBJDUMP) -S $(KERNEL_FILE) > kernel.asm
-	$(OBJDUMP) -t $(KERNEL_FILE) | sed '1,/SYMBOL TABLE/d; s/ .* / /; /^$$/d' > kernel.sym
+	$(OBJDUMP) -t $(KERNEL_FILE) | sed '1,/SYMBOL TABLE/d; s/ .* / /; /^$$/d' \
+	     > kernel.sym
 
 kernel: exo-kernel
 
-	#kernelmemfs is a copy of kernel that maintains the
-	#disk image in memory instead of writing to a disk.
-	#This is not so useful for testing persistent storage or
-	#exploring disk buffering implementations, but it is
-	# great for testing the kernel on real hardware without
-	#needing a scratch disk.
 MEMFSOBJS = $(filter-out ide.o,$(OBJS)) memide.o
-kernelmemfs: $(MEMFSOBJS) entry.o $(ENTRYOTHERBIN) initcode kernel.ld $(FS_IMG)
-	$(LD) $(LDFLAGS) -T kernel.ld -o $(KERNELMEMFS_FILE) entry.o  $(MEMFSOBJS) -b binary initcode $(ENTRYOTHERBIN) $(FS_IMG)
+kernelmemfs: $(MEMFSOBJS) entry.o $(ENTRYOTHERBIN) initcode $(KERNEL_DIR)/kernel.ld $(FS_IMG)
+	$(LD) $(LDFLAGS) -T $(KERNEL_DIR)/kernel.ld \
+	     -o $(KERNELMEMFS_FILE) entry.o $(MEMFSOBJS) \
+	     -b binary initcode $(ENTRYOTHERBIN) $(FS_IMG)
 	$(OBJDUMP) -S $(KERNELMEMFS_FILE) > kernelmemfs.asm
-	$(OBJDUMP) -t $(KERNELMEMFS_FILE) | sed '1,/SYMBOL TABLE/d; s/ .* / /; /^$$/d' > kernelmemfs.sym
-
-tags: $(OBJS) $(ENTRYOTHERASM) _init
-		etags *.S *.c
+	$(OBJDUMP) -t $(KERNELMEMFS_FILE) | sed '1,/SYMBOL TABLE/d; s/ .* / /; /^$$/d' \
+	     > kernelmemfs.sym
+
+tags: $(OBJS) $(ENTRYOTHERASM) initcode
+	etags *.S *.c
+
 $(KERNEL_DIR)/vectors.S: vectors.pl
 	./vectors.pl $(ARCH) > $@
 
+# libos build
 LIBOS_OBJS = \
-        $(ULAND_DIR)/ulib.o \
-        usys.o \
-        $(ULAND_DIR)/printf.o \
-        $(ULAND_DIR)/umalloc.o \
-        $(ULAND_DIR)/swtch.o \
-        $(ULAND_DIR)/caplib.o \
-        $(ULAND_DIR)/chan.o \
-        proto/driver.capnp.o \
-        $(ULAND_DIR)/math_core.o \
-       $(ULAND_DIR)/libos/sched.o \
-        $(LIBOS_DIR)/fs.o \
-       $(LIBOS_DIR)/file.o \
-       $(LIBOS_DIR)/driver.o \
-        $(LIBOS_DIR)/affine_runtime.o \
-       $(LIBOS_DIR)/posix.o
-
+    $(ULAND_DIR)/ulib.o \
+    usys.o \
+    $(ULAND_DIR)/printf.o \
+    $(ULAND_DIR)/umalloc.o \
+    $(ULAND_DIR)/swtch.o \
+    $(ULAND_DIR)/caplib.o \
+    $(ULAND_DIR)/chan.o \
+    proto/driver.capnp.o \
+    $(ULAND_DIR)/math_core.o \
+    $(LIBOS_DIR)/sched.o \
+    $(LIBOS_DIR)/fs.o \
+    $(LIBOS_DIR)/file.o \
+    $(LIBOS_DIR)/driver.o \
+    $(LIBOS_DIR)/affine_runtime.o \
+    $(LIBOS_DIR)/posix.o
 
 libos: libos.a
 
 libos.a: $(LIBOS_OBJS)
 	$(AR) rcs $@ $^
-	
+
 _%: $(ULAND_DIR)/%.o libos.a
-	$(LD) $(LDFLAGS) -N -e main -Ttext 0 -o $@ $< libos.a
+	$(LD) $(LDFLAGS) -N -e main -Ttext 0 \
+	     -o $@ $< libos.a
 	$(OBJDUMP) -S $@ > $*.asm
-	$(OBJDUMP) -t $@ | sed '1,/SYMBOL TABLE/d; s/ .* / /; /^$$/d' > $*.sym
-
-_forktest: $(ULAND_DIR)/forktest.o $(ULAND_DIR)/ulib.o usys.o
-	#forktest has less library code linked in - needs to be small
-	#in order to be able to max out the proc table.
-
-	$(LD) $(LDFLAGS) -N -e main -Ttext 0 -o _forktest $(ULAND_DIR)/forktest.o $(ULAND_DIR)/ulib.o usys.o
-	$(OBJDUMP) -S _forktest > forktest.asm
-
+	$(OBJDUMP) -t $@ | sed '1,/SYMBOL TABLE/d; s/ .* / /; /^$$/d' \
+	     > $*.sym
+
+# mkfs and filesystem image
 mkfs: mkfs.c fs.h
-	gcc -Werror -Wall -o mkfs mkfs.c
-
-exo_stream_demo.o: $(ULAND_DIR)/exo_stream_demo.c
+	$(CC) -Werror -Wall -o mkfs mkfs.c
+
+$(FS_IMG): mkfs README _cat _echo _forktest _grep _init _kill _ln _ls _mkdir \
+            _rm _sh _stressfs _usertests _wc _zombie _phi \
+            _exo_stream_demo _dag_demo _beatty_demo _beatty_dag_demo \
+            _ipc_test _nbtest _fileserver _rcrs
+	./mkfs $(FS_IMG) README _cat _echo _forktest _grep _init _kill _ln _ls \
+	        _mkdir _rm _sh _stressfs _usertests _wc _zombie _phi \
+	        _exo_stream_demo _dag_demo _beatty_demo _beatty_dag_demo \
+	        _ipc_test _nbtest _fileserver _rcrs
+
+# User crevated demos and routines
+%_demo.o: $(ULAND_DIR)/%_demo.c
 	$(CC) $(CFLAGS) -c -o $@ $<
 
-
-$(ULAND_DIR)/exo_stream_demo.o: $(ULAND_DIR)/exo_stream_demo.c
-	$(CC) $(CFLAGS) -c -o $@ $<
-$(ULAND_DIR)/dag_demo.o: $(ULAND_DIR)/dag_demo.c
-	$(CC) $(CFLAGS) -c -o $@ $<
-$(ULAND_DIR)/typed_chan_demo.o: $(ULAND_DIR)/typed_chan_demo.c
-	$(CC) $(CFLAGS) -c -o $@ $<
-$(ULAND_DIR)/typed_chan_send.o: $(ULAND_DIR)/typed_chan_send.c
-	$(CC) $(CFLAGS) -c -o $@ $<
-
-$(ULAND_DIR)/beatty_demo.o: $(ULAND_DIR)/beatty_demo.c
-	$(CC) $(CFLAGS) -c -o $@ $<
-
-$(ULAND_DIR)/beatty_dag_demo.o: $(ULAND_DIR)/beatty_dag_demo.c
-	$(CC) $(CFLAGS) -c -o $@ $<
-
-$(ULAND_DIR)/typed_chan_recv.o: $(ULAND_DIR)/typed_chan_recv.c
-	$(CC) $(CFLAGS) -c -o $@ $<
-$(ULAND_DIR)/chan_dag_supervisor_demo.o: $(ULAND_DIR)/chan_dag_supervisor_demo.c
-	$(CC) $(CFLAGS) -c -o $@ $<
-$(ULAND_DIR)/chan_beatty_rcrs_demo.o: $(ULAND_DIR)/chan_beatty_rcrs_demo.c
-	$(CC) $(CFLAGS) -c -o $@ $<
-
-	# Generate simple C bindings from Cap'n Proto schemas
-proto/%.capnp.c: proto/%.capnp
-	./scripts/mock_capnpc.sh $<
-proto/%.capnp.h: proto/%.capnp
+# Cap’n Proto codegen
+proto/%.capnp.c proto/%.capnp.h: proto/%.capnp
 	./scripts/mock_capnpc.sh $<
 
 proto/%.capnp.o: proto/%.capnp.c proto/%.capnp.h
 	$(CC) $(CFLAGS) -c -o $@ $<
 
-
-	#Prevent deletion of intermediate files, e.g. cat.o, after first build, so
-	#that disk image changes after first build are persistent until clean.  More
-	#details:
-	#http://www.gnu.org/software/make/manual/html_node/Chained-Rules.html
 .PRECIOUS: %.o
 
-UPROGS=\
-	_cat\
-	_echo\
-	_forktest\
-	_grep\
-	_init\
-	_kill\
-	_ln\
-	_ls\
-	_mkdir\
-	_rm\
-	_sh\
-	_stressfs\
-	_usertests\
-_wc\
-	_zombie\
-	_phi\
-	_exo_stream_demo\
-	_dag_demo\
-	_beatty_demo\
-	_beatty_dag_demo\
-	_ipc_test\
-	_nbtest\
-        _rcrs\
-        _pingdriver\
-        _typed_chan_demo\
-        _typed_chan_send\
-        _typed_chan_recv\
-        _chan_dag_supervisor_demo\
-        _chan_beatty_rcrs_demo\
-        _libos_posix_test\
-        _libos_posix_extra_test\
-        _qspin_demo\
-
+UPROGS = \
+    _cat _echo _forktest _grep _init _kill _ln _ls _mkdir _rm _sh _stressfs \
+    _usertests _wc _zombie _phi _exo_stream_demo _dag_demo _beatty_demo \
+    _beatty_dag_demo _ipc_test _nbtest _fileserver _rcrs
 
 ifeq ($(ARCH),x86_64)
 UPROGS := $(filter-out _usertests,$(UPROGS))
 endif
 
-$(FS_IMG): mkfs README $(UPROGS)
-	./mkfs $(FS_IMG) README $(UPROGS)
-
--include *.d
+# QEMU options
+CPUS ?= 2
+QEMUEXTRA ?=
+QEMUOPTS = -drive file=$(FS_IMG),index=1,media=disk,format=raw \
+           -drive file=$(XV6_IMG),index=0,media=disk,format=raw \
+           -smp $(CPUS) -m 512 $(QEMUEXTRA)
+
+qemu: $(FS_IMG) $(XV6_IMG)
+	if [ -z "$(QEMU)" ]; then \
+	  echo "QEMU not found. Kernel built but not executed."; \
+	else \
+	  $(QEMU) -serial mon:stdio $(QEMUOPTS); \
+	fi
+
+qemu-memfs: $(XV6_MEMFS_IMG)
+	if [ -z "$(QEMU)" ]; then \
+	  echo "QEMU not found. Kernel built but not executed."; \
+	else \
+	  $(QEMU) -drive file=$(XV6_MEMFS_IMG),index=0,media=disk,format=raw \
+	           -smp $(CPUS) -m 256; \
+	fi
+
+proof:
+	$(MAKE) -C formal/coq all
+
+formal:
+	@if command -v coqc >/dev/null 2>&1; then \
+	  $(MAKE) -C formal/coq all; \
+	else \
+	  echo "coqc not found; skipping Coq build"; \
+	fi
+	@if command -v tlc >/dev/null 2>&1; then \
+	  tlc formal/specs/tla/ExoCap.tla >/dev/null; \
+	else \
+	  echo "tlc not found; skipping TLA+ check"; \
+	fi
+
+# GDB stub integration
+GDBPORT = $(shell expr `id -u` % 5000 + 25000)
+QEMUGDB = $(shell \
+  if $(QEMU) -help | grep -q '^-gdb'; then \
+    echo "-gdb tcp::$(GDBPORT)"; \
+  else \
+    echo "-s -p $(GDBPORT)"; \
+  fi)
+
+.gdbinit: .gdbinit.tmpl
+	sed "s/localhost:1234/localhost:$(GDBPORT)/" < $^ > $@
+
+qemu-gdb: $(FS_IMG) $(XV6_IMG) .gdbinit
+	@echo "*** Now run 'gdb'." 1>&2
+	if [ -z "$(QEMU)" ]; then \
+	  echo "QEMU not found. GDB stub unavailable."; \
+	else \
+	  $(QEMU) -serial mon:stdio $(QEMUOPTS) -S $(QEMUGDB); \
+	fi
+
+qemu-nox: $(FS_IMG) $(XV6_IMG)
+	if [ -z "$(QEMU)" ]; then \
+	  echo "QEMU not found. Kernel built but not executed."; \
+	else \
+	  $(QEMU) -nographic $(QEMUOPTS); \
+	fi
+
+qemu-nox-gdb: $(FS_IMG) $(XV6_IMG) .gdbinit
+	@echo "*** Now run 'gdb'." 1>&2
+	if [ -z "$(QEMU)" ]; then \
+	  echo "QEMU not found. GDB stub unavailable."; \
+	else \
+	  $(QEMU) -nographic $(QEMUOPTS) -S $(QEMUGDB); \
+	fi
 
 clean:
 	find . -name '*.o' -o -name '*.d' -o -name '*.asm' -o -name '*.sym' -delete
-	rm -f *.tex *.dvi *.idx *.aux *.log *.ind *.ilg \
-	  $(KERNEL_DIR)/vectors.S bootblock entryother entryother64 \
-	  initcode initcode.out kernel.bin kernel64 xv6.img xv6-64.img \
-	  fs.img fs64.img kernelmemfs.bin kernelmemfs64 xv6memfs.img \
-	  xv6memfs-64.img mkfs .gdbinit libos.a \
-	  $(UPROGS)
-
-	#make a printout
-FILES = $(shell grep -v '^\#' runoff.list)
-PRINT = runoff.list runoff.spec README toc.hdr toc.ftr $(FILES)
-
-xv6.pdf: $(PRINT)
-	./runoff
-	ls -l xv6.pdf
-
-print: xv6.pdf
-
-	#run in emulators
-
-bochs : $(FS_IMG) $(XV6_IMG)
-	if [ ! -e .bochsrc ]; then ln -s dot-bochsrc .bochsrc; fi
-	bochs -q
-
-	#try to generate a unique GDB port
-GDBPORT = $(shell expr `id -u` % 5000 + 25000)
-	#QEMU's gdb stub command line changed in 0.11
-QEMUGDB = $(shell if $(QEMU) -help | grep -q '^-gdb'; \
-	then echo "-gdb tcp::$(GDBPORT)"; \
-	else echo "-s -p $(GDBPORT)"; fi)
-ifndef CPUS
-CPUS := 2
-endif
-QEMUOPTS = -drive file=$(FS_IMG),index=1,media=disk,format=raw -drive file=$(XV6_IMG),index=0,media=disk,format=raw -smp $(CPUS) -m 512 $(QEMUEXTRA)
-
-qemu: $(FS_IMG) $(XV6_IMG)
-	if [ -z "$(QEMU)" ]; then \
-	        echo "QEMU not found. Kernel built but not executed."; \
-	else \
-	        $(QEMU) -serial mon:stdio $(QEMUOPTS); \
-	fi
-
-qemu-memfs: $(XV6_MEMFS_IMG)
-	if [ -z "$(QEMU)" ]; then \
-	        echo "QEMU not found. Kernel built but not executed."; \
-	else \
-	        $(QEMU) -drive file=$(XV6_MEMFS_IMG),index=0,media=disk,format=raw -smp $(CPUS) -m 256; \
-<<<<<<< HEAD
-	fi
-
-=======
->>>>>>> 96d26c8f
-proof:
-	$(MAKE) -C formal/coq all
-
-formal:
-	@if command -v coqc >/dev/null 2>&1; then \
-	$(MAKE) -C formal/coq all; \
-	else \
-	echo "coqc not found; skipping Coq build"; \
-	fi
-	@if command -v tlc >/dev/null 2>&1; then \
-	tlc formal/specs/tla/ExoCap.tla >/dev/null; \
-	else \
-	echo "tlc not found; skipping TLA+ check"; \
-	fi
-
-qemu-nox: $(FS_IMG) $(XV6_IMG)
-	if [ -z "$(QEMU)" ]; then \
-	        echo "QEMU not found. Kernel built but not executed."; \
-	else \
-	        $(QEMU) -nographic $(QEMUOPTS); \
-	fi
-
-.gdbinit: .gdbinit.tmpl
-	sed "s/localhost:1234/localhost:$(GDBPORT)/" < $^ > $@
-
-qemu-gdb: $(FS_IMG) $(XV6_IMG) .gdbinit
-	@echo "*** Now run 'gdb'." 1>&2
-	if [ -z "$(QEMU)" ]; then \
-	        echo "QEMU not found. GDB stub unavailable."; \
-	else \
-	        $(QEMU) -serial mon:stdio $(QEMUOPTS) -S $(QEMUGDB); \
-	fi
-
-qemu-nox-gdb: $(FS_IMG) $(XV6_IMG) .gdbinit
-	@echo "*** Now run 'gdb'." 1>&2
-	if [ -z "$(QEMU)" ]; then \
-	        echo "QEMU not found. GDB stub unavailable."; \
-	else \
-	        $(QEMU) -nographic $(QEMUOPTS) -S $(QEMUGDB); \
-	fi
-
-	#CUT HERE
-	#prepare dist for students
-	#after running make dist, probably want to
-	#rename it to rev0 or rev1 or so on and then
-	#check in that version.
-
-EXTRA=\
-        mkfs.c $(ULAND_DIR)/ulib.c user.h \
-        $(ULAND_DIR)/cat.c $(ULAND_DIR)/echo.c $(ULAND_DIR)/forktest.c \
-        $(ULAND_DIR)/grep.c $(ULAND_DIR)/kill.c \
-        $(ULAND_DIR)/ln.c $(ULAND_DIR)/ls.c $(ULAND_DIR)/mkdir.c \
-        $(ULAND_DIR)/rm.c $(ULAND_DIR)/stressfs.c $(ULAND_DIR)/usertests.c \
-        $(ULAND_DIR)/wc.c $(ULAND_DIR)/zombie.c \
-        $(ULAND_DIR)/phi.c \
-        $(ULAND_DIR)/exo_stream_demo.c \
-        $(ULAND_DIR)/dag_demo.c \
-        $(ULAND_DIR)/beatty_dag_demo.c \
-        $(ULAND_DIR)/printf.c $(ULAND_DIR)/umalloc.c\
-	README dot-bochsrc *.pl toc.* runoff runoff1 runoff.list\
-	.gdbinit.tmpl gdbutil\
-
-dist:
-	rm -rf dist
-	mkdir dist
-	for i in $(FILES); \
-	do \
-		grep -v PAGEBREAK $$i >dist/$$i; \
-	done
-	sed '/CUT HERE/,$$d' Makefile >dist/Makefile
-	echo >dist/runoff.spec
-	cp $(EXTRA) dist
-
-dist-test:
-	rm -rf dist
-	make dist
-	rm -rf dist-test
-	mkdir dist-test
-	cp dist/* dist-test
-	cd dist-test; $(MAKE) print
-	cd dist-test; $(MAKE) bochs || true
-	cd dist-test; $(MAKE) qemu
-
-	#update this rule (change rev#) when it is time to
-	#make a new revision.
-tar:
-	rm -rf /tmp/xv6
-	mkdir -p /tmp/xv6
-	cp dist/* dist/.gdbinit.tmpl /tmp/xv6
-	(cd /tmp; tar cf - xv6) | gzip >xv6-rev10.tar.gz  # the next one will be 10 (9/17)
-
-.PHONY: dist-test dist check
-
-HOSTCC ?= gcc
-HOSTCFLAGS ?= -Wall -Werror -std=c99
-
-tools/ncc: tools/ncc.c tools/compiler_utils.c tools/compiler_utils.h
-	$(HOSTCC) $(HOSTCFLAGS) -o $@ tools/ncc.c tools/compiler_utils.c
-
-src-uland/exo_unit_test: src-uland/exo_unit_test.c
-	$(HOSTCC) $(HOSTCFLAGS) -o $@ $<
-
-check: src-uland/exo_unit_test
-	./src-uland/exo_unit_test
-	pytest -q
+	rm -f bootblock entry.o entryother initcode \
+	      $(KERNEL_FILE) $(KERNELMEMFS_FILE) xv6.img xv6-64.img \
+	      fs.img fs64.img kernelmemfs.img xv6memfs-64.img mkfs libos.a .gdbinit
 
 clang-tidy:
 	@for f in $(TIDY_SRCS); do \
-	$(CLANG_TIDY) $$f -- $(CFLAGS); \
-	done+	  $(CLANG_TIDY) $$f -- $(CFLAGS); \
+	done
+
+-include *.d