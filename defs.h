#include "types.h"

struct buf;
struct context;
#ifdef __x86_64__
struct context64;
typedef struct context64 context_t;
#else
typedef struct context context_t;
#endif
struct file;
struct inode;
struct pipe;
struct proc;
struct rtcdate;
struct spinlock;
struct sleeplock;
struct stat;
struct superblock;
struct exo_cap;

#include "kernel/exo_cpu.h"
#include "kernel/exo_disk.h"
#include "kernel/exo_ipc.h"
#include "kernel/exo_mem.h"

// bio.c
void binit(void);
struct buf *bread(uint, uint);
void brelse(struct buf *);
void bwrite(struct buf *);

// console.c
void consoleinit(void);
void cprintf(char *, ...);
void consoleintr(int (*)(void));
void panic(char *) __attribute__((noreturn));

// exec.c
int exec(char *, char **);

// file.c
<<<<<<< HEAD
struct file*    filealloc(void);
void            fileclose(struct file*);
struct file*    filedup(struct file*);
void            fileinit(void);
int             fileread(struct file*, char*, size_t n);
int             filestat(struct file*, struct stat*);
int             filewrite(struct file*, char*, size_t n);

// fs.c
void            readsb(int dev, struct superblock *sb);
int             dirlink(struct inode*, char*, uint);
struct inode*   dirlookup(struct inode*, char*, uint*);
struct inode*   ialloc(uint, short);
struct inode*   idup(struct inode*);
void            iinit(int dev);
void            ilock(struct inode*);
void            iput(struct inode*);
void            iunlock(struct inode*);
void            iunlockput(struct inode*);
void            iupdate(struct inode*);
int             namecmp(const char*, const char*);
struct inode*   namei(char*);
struct inode*   nameiparent(char*, char*);
int             readi(struct inode*, char*, uint, size_t);
void            stati(struct inode*, struct stat*);
int             writei(struct inode*, char*, uint, size_t);
=======
struct file *filealloc(void);
void fileclose(struct file *);
struct file *filedup(struct file *);
void fileinit(void);
int fileread(struct file *, char *, int n);
int filestat(struct file *, struct stat *);
int filewrite(struct file *, char *, int n);

// fs.c
void readsb(int dev, struct superblock *sb);
int dirlink(struct inode *, char *, uint);
struct inode *dirlookup(struct inode *, char *, uint *);
struct inode *ialloc(uint, short);
struct inode *idup(struct inode *);
void iinit(int dev);
void ilock(struct inode *);
void iput(struct inode *);
void iunlock(struct inode *);
void iunlockput(struct inode *);
void iupdate(struct inode *);
int namecmp(const char *, const char *);
struct inode *namei(char *);
struct inode *nameiparent(char *, char *);
int readi(struct inode *, char *, uint, uint);
void stati(struct inode *, struct stat *);
int writei(struct inode *, char *, uint, uint);
>>>>>>> aa478ba2

// ide.c
void ideinit(void);
void ideintr(void);
void iderw(struct buf *);

// ioapic.c
void ioapicenable(int irq, int cpu);
extern uchar ioapicid;
void ioapicinit(void);

// kalloc.c
char *kalloc(void);
void kfree(char *);
void kinit1(void *, void *);
void kinit2(void *, void *);

// kbd.c
void kbdintr(void);

// lapic.c
void cmostime(struct rtcdate *r);
int lapicid(void);
extern volatile uint *lapic;
void lapiceoi(void);
void lapicinit(void);
void lapicstartap(uchar, uint);
void microdelay(int);

// log.c
void initlog(int dev);
void log_write(struct buf *);
void begin_op();
void end_op();

// mp.c
extern int ismp;
void mpinit(void);

// picirq.c
void picenable(int);
void picinit(void);

// pipe.c
<<<<<<< HEAD
int             pipealloc(struct file**, struct file**);
void            pipeclose(struct pipe*, int);
int             piperead(struct pipe*, char*, size_t);
int             pipewrite(struct pipe*, char*, size_t);

//PAGEBREAK: 16
// proc.c
int             cpuid(void);
void            exit(void);
int             fork(void);
int             growproc(int);
int             kill(int);
struct cpu*     mycpu(void);
struct proc*    myproc();
void            pinit(void);
void            procdump(void);
void            scheduler(void) __attribute__((noreturn));
void            sched(void);
void            setproc(struct proc*);
void            sleep(void*, struct spinlock*);
void            userinit(void);
int             wait(void);
void            wakeup(void*);
void            yield(void);
=======
int pipealloc(struct file **, struct file **);
void pipeclose(struct pipe *, int);
int piperead(struct pipe *, char *, int);
int pipewrite(struct pipe *, char *, int);

// PAGEBREAK: 16
//  proc.c
int cpuid(void);
void exit(void);
int fork(void);
int growproc(int);
int kill(int);
struct cpu *mycpu(void);
struct proc *myproc();
void pinit(void);
void procdump(void);
void scheduler(void) __attribute__((noreturn));
void sched(void);
void setproc(struct proc *);
void sleep(void *, struct spinlock *);
void userinit(void);
int wait(void);
void wakeup(void *);
void yield(void);
>>>>>>> aa478ba2

// swtch.S
void swtch(context_t **, context_t *);

// spinlock.c
void acquire(struct spinlock *);
void getcallerpcs(void *, uint *);
int holding(struct spinlock *);
void initlock(struct spinlock *, char *);
void release(struct spinlock *);
void pushcli(void);
void popcli(void);

// sleeplock.c
void acquiresleep(struct sleeplock *);
void releasesleep(struct sleeplock *);
int holdingsleep(struct sleeplock *);
void initsleeplock(struct sleeplock *, char *);

// string.c
<<<<<<< HEAD
int             memcmp(const void*, const void*, size_t);
void*           memmove(void*, const void*, size_t);
void*           memset(void*, int, size_t);
char*           safestrcpy(char*, const char*, size_t);
size_t          strlen(const char*);
int             strncmp(const char*, const char*, size_t);
char*           strncpy(char*, const char*, size_t);

// syscall.c
int             argint(int, int*);
int             argptr(int, char**, size_t);
int             argstr(int, char**);
int             fetchint(uint, int*);
int             fetchstr(uint, char**);
void            syscall(void);
=======
int memcmp(const void *, const void *, uint);
void *memmove(void *, const void *, uint);
void *memset(void *, int, uint);
char *safestrcpy(char *, const char *, int);
int strlen(const char *);
int strncmp(const char *, const char *, uint);
char *strncpy(char *, const char *, int);

// syscall.c
int argint(int, int *);
int argptr(int, char **, int);
int argstr(int, char **);
int fetchint(uint, int *);
int fetchstr(uint, char **);
void syscall(void);
>>>>>>> aa478ba2

// timer.c
void timerinit(void);

// trap.c
void idtinit(void);
extern uint ticks;
void tvinit(void);
extern struct spinlock tickslock;
void            exo_pctr_transfer(struct trapframe *);

// uart.c
void uartinit(void);
void uartintr(void);
void uartputc(int);

// vm.c
void seginit(void);
void kvmalloc(void);
pde_t *setupkvm(void);
#ifdef __x86_64__
pml4e_t *setupkvm64(void);
#endif
char *uva2ka(pde_t *, char *);
int allocuvm(pde_t *, uint, uint);
int deallocuvm(pde_t *, uint, uint);
void freevm(pde_t *);
void inituvm(pde_t *, char *, uint);
int loaduvm(pde_t *, char *, struct inode *, uint, uint);
pde_t *copyuvm(pde_t *, uint);
void switchuvm(struct proc *);
void switchkvm(void);
#ifdef __x86_64__
int copyout(pde_t *, uint64, void *, uint);
#else
int copyout(pde_t *, uint, void *, uint);
#endif

void            clearpteu(pde_t *pgdir, char *uva);
struct exo_cap  exo_alloc_page(void);
int             exo_unbind_page(struct exo_cap);

void clearpteu(pde_t *pgdir, char *uva);


// number of elements in fixed-size array
#define NELEM(x) (sizeof(x) / sizeof((x)[0]))<|MERGE_RESOLUTION|>--- conflicted
+++ resolved
@@ -40,7 +40,7 @@
 int exec(char *, char **);
 
 // file.c
-<<<<<<< HEAD
+
 struct file*    filealloc(void);
 void            fileclose(struct file*);
 struct file*    filedup(struct file*);
@@ -67,7 +67,6 @@
 int             readi(struct inode*, char*, uint, size_t);
 void            stati(struct inode*, struct stat*);
 int             writei(struct inode*, char*, uint, size_t);
-=======
 struct file *filealloc(void);
 void fileclose(struct file *);
 struct file *filedup(struct file *);
@@ -94,7 +93,7 @@
 int readi(struct inode *, char *, uint, uint);
 void stati(struct inode *, struct stat *);
 int writei(struct inode *, char *, uint, uint);
->>>>>>> aa478ba2
+
 
 // ide.c
 void ideinit(void);
@@ -139,7 +138,7 @@
 void picinit(void);
 
 // pipe.c
-<<<<<<< HEAD
+
 int             pipealloc(struct file**, struct file**);
 void            pipeclose(struct pipe*, int);
 int             piperead(struct pipe*, char*, size_t);
@@ -164,7 +163,7 @@
 int             wait(void);
 void            wakeup(void*);
 void            yield(void);
-=======
+
 int pipealloc(struct file **, struct file **);
 void pipeclose(struct pipe *, int);
 int piperead(struct pipe *, char *, int);
@@ -189,7 +188,7 @@
 int wait(void);
 void wakeup(void *);
 void yield(void);
->>>>>>> aa478ba2
+
 
 // swtch.S
 void swtch(context_t **, context_t *);
@@ -210,7 +209,7 @@
 void initsleeplock(struct sleeplock *, char *);
 
 // string.c
-<<<<<<< HEAD
+
 int             memcmp(const void*, const void*, size_t);
 void*           memmove(void*, const void*, size_t);
 void*           memset(void*, int, size_t);
@@ -226,7 +225,7 @@
 int             fetchint(uint, int*);
 int             fetchstr(uint, char**);
 void            syscall(void);
-=======
+
 int memcmp(const void *, const void *, uint);
 void *memmove(void *, const void *, uint);
 void *memset(void *, int, uint);
@@ -242,7 +241,7 @@
 int fetchint(uint, int *);
 int fetchstr(uint, char **);
 void syscall(void);
->>>>>>> aa478ba2
+
 
 // timer.c
 void timerinit(void);
