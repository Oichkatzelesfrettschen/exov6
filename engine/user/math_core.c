--- conflicted
+++ resolved
@@ -1,6 +1,5 @@
 #include "math_core.h"
 
-<<<<<<< HEAD
 #ifdef HAVE_DECIMAL_FLOAT
 _Decimal64 phi(void) { return (_Decimal64)1.618033988749895; }
 
@@ -8,7 +7,6 @@
 _Decimal64 double_to_dec64(double x) { return (_Decimal64)x; }
 #else
 // Return the golden ratio constant using binary floating point.
-=======
 #ifdef USE_SIMD
 #  if defined(__SSE2__) && __has_include(<emmintrin.h>)
 #    include <emmintrin.h>
@@ -20,7 +18,6 @@
 #endif
 
 // Return the golden ratio constant.
->>>>>>> dbf43645
 double phi(void) { return 1.618033988749895; }
 #endif
 
