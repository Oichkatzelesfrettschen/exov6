#pragma once
<<<<<<< HEAD
#include_next <sched.h>
#include "dag.h"

void libos_setup_beatty_dag(void);
=======
#include_next <sched.h>
>>>>>>> d27714cd
<|MERGE_RESOLUTION|>--- conflicted
+++ resolved
@@ -1,9 +1,6 @@
 #pragma once
-<<<<<<< HEAD
 #include_next <sched.h>
 #include "dag.h"
 
 void libos_setup_beatty_dag(void);
-=======
-#include_next <sched.h>
->>>>>>> d27714cd
+
