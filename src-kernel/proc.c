#include "types.h"
#include "defs.h"
#include "param.h"
#include "memlayout.h"
#include "mmu.h"
#include "x86.h"
#include "proc.h"
#include "spinlock.h"

struct ptable ptable;

static struct proc *initproc;

int nextpid = 1;
static uint nextpctr_cap = 1;
extern void forkret(void);
extern void trapret(void);

// Map exo_pctr capabilities directly to owning processes.
#define PCTR_HASHSIZE (NPROC * 2)
struct pctr_entry {
  uint cap;
  struct proc *p;
};
static struct pctr_entry pctr_table[PCTR_HASHSIZE];

static void
pctr_insert(struct proc *p)
{
  uint cap = p->pctr_cap;
  uint idx = cap % PCTR_HASHSIZE;
  while(pctr_table[idx].p)
    idx = (idx + 1) % PCTR_HASHSIZE;
  pctr_table[idx].cap = cap;
  pctr_table[idx].p = p;
}

static void
pctr_remove(uint cap)
{
  uint idx = cap % PCTR_HASHSIZE;
  while(pctr_table[idx].p){
    if(pctr_table[idx].cap == cap){
      pctr_table[idx].p = 0;
      pctr_table[idx].cap = 0;
      // Rehash subsequent entries to fill potential holes.
      idx = (idx + 1) % PCTR_HASHSIZE;
      while(pctr_table[idx].p){
        struct proc *tmp = pctr_table[idx].p;
        pctr_table[idx].p = 0;
        pctr_table[idx].cap = 0;
        pctr_insert(tmp);
        idx = (idx + 1) % PCTR_HASHSIZE;
      }
      return;
    }
    idx = (idx + 1) % PCTR_HASHSIZE;
  }
}

struct proc *
pctr_lookup(uint cap)
{
  uint idx = cap % PCTR_HASHSIZE;
  while(pctr_table[idx].p){
    if(pctr_table[idx].cap == cap)
      return pctr_table[idx].p;
    idx = (idx + 1) % PCTR_HASHSIZE;
  }
  return 0;
}

static void wakeup1(void *chan);

void
pinit(void)
{
  initlock(&ptable.lock, "ptable");
}

// Must be called with interrupts disabled
int
cpuid() {
  return mycpu()-cpus;
}

// Must be called with interrupts disabled to avoid the caller being
// rescheduled between reading lapicid and running through the loop.
struct cpu*
mycpu(void)
{
  int apicid, i;
  
  if(readeflags()&FL_IF)
    panic("mycpu called with interrupts enabled\n");
  
  apicid = lapicid();
  // APIC IDs are not guaranteed to be contiguous. Maybe we should have
  // a reverse map, or reserve a register to store &cpus[i].
  for (i = 0; i < ncpu; ++i) {
    if (cpus[i].apicid == apicid)
      return &cpus[i];
  }
  panic("unknown apicid\n");
}

// Disable interrupts so that we are not rescheduled
// while reading proc from the cpu structure
struct proc*
myproc(void) {
  struct cpu *c;
  struct proc *p;
  pushcli();
  c = mycpu();
  p = c->proc;
  popcli();
  return p;
}

//PAGEBREAK: 32
// Look in the process table for an UNUSED proc.
// If found, change state to EMBRYO and initialize
// state required to run in the kernel.
// Otherwise return 0.
struct proc*
allocproc(void)
{
  struct proc *p;
  char *sp;

  acquire(&ptable.lock);

  for(p = ptable.proc; p < &ptable.proc[NPROC]; p++)
    if(p->state == UNUSED)
      goto found;

  release(&ptable.lock);
  return 0;

found:
  p->state = EMBRYO;
  p->pid = nextpid++;
  p->pctr_cap = nextpctr_cap++;
  p->pctr_signal = 0;
<<<<<<< HEAD
  p->gas_remaining = 0;
=======
  p->preferred_node = 0;
>>>>>>> 49b65672
  pctr_insert(p);

  release(&ptable.lock);

  // Allocate kernel stack.
  if((p->kstack = kalloc()) == 0){
    p->state = UNUSED;
    return 0;
  }
  sp = p->kstack + KSTACKSIZE;

  // Leave room for trap frame.
  sp -= sizeof *p->tf;
  p->tf = (struct trapframe*)sp;

  // Set up new context to start executing at forkret,
  // which returns to trapret.
#if defined(__x86_64__)
  sp -= sizeof(unsigned long);
  *(unsigned long*)sp = (unsigned long)trapret;
#elif defined(__aarch64__)
  sp -= sizeof(unsigned long);
  *(unsigned long*)sp = (unsigned long)trapret;
#else
  sp -= 4;
  *(uint*)sp = (uint)trapret;
#endif

  sp -= sizeof *p->context;
  p->context = (context_t*)sp;
  memset(p->context, 0, sizeof *p->context);
#if defined(__x86_64__)
  p->context->rip = (unsigned long)forkret;
#elif defined(__aarch64__)
  p->context->lr = (unsigned long)forkret;
#else
  p->context->eip = (uint)forkret;
#endif

  return p;
}

//PAGEBREAK: 32
// Set up first user process.
void
userinit(void)
{
  struct proc *p;
  extern char _binary_initcode_start[], _binary_initcode_size[];

  p = allocproc();
  
  initproc = p;
  if((p->pgdir = setupkvm()) == 0)
    panic("userinit: out of memory?");
  inituvm(p->pgdir, _binary_initcode_start,
          (size_t)_binary_initcode_size);
  p->sz = PGSIZE;
  memset(p->tf, 0, sizeof(*p->tf));
  p->tf->cs = (SEG_UCODE << 3) | DPL_USER;
  p->tf->ds = (SEG_UDATA << 3) | DPL_USER;
  p->tf->es = p->tf->ds;
  p->tf->ss = p->tf->ds;
  p->tf->eflags = FL_IF;
  p->tf->esp = PGSIZE;
  p->tf->eip = 0;  // beginning of initcode.S

  safestrcpy(p->name, "initcode", sizeof(p->name));
  p->cwd = namei("/");

  // this assignment to p->state lets other cores
  // run this process. the acquire forces the above
  // writes to be visible, and the lock is also needed
  // because the assignment might not be atomic.
  acquire(&ptable.lock);

  p->state = RUNNABLE;

  release(&ptable.lock);
}

// Grow current process's memory by n bytes.
// Return 0 on success, -1 on failure.
int
growproc(int n)
{
  uint sz;
  struct proc *curproc = myproc();

  sz = curproc->sz;
  if(n > 0){
    if((sz = allocuvm(curproc->pgdir, sz, sz + n)) == 0)
      return -1;
  } else if(n < 0){
    if((sz = deallocuvm(curproc->pgdir, sz, sz + n)) == 0)
      return -1;
  }
  curproc->sz = sz;
  switchuvm(curproc);
  return 0;
}

// Create a new process copying p as the parent.
// Sets up stack to return as if from system call.
// Caller must set state of returned proc to RUNNABLE.
int
fork(void)
{
  int i, pid;
  struct proc *np;
  struct proc *curproc = myproc();

  // Allocate process.
  if((np = allocproc()) == 0){
    return -1;
  }

  // Copy process state from proc.
  if((np->pgdir = copyuvm(curproc->pgdir, curproc->sz)) == 0){
    kfree(np->kstack);
    np->kstack = 0;
    np->state = UNUSED;
    return -1;
  }
  np->sz = curproc->sz;
  np->parent = curproc;
  *np->tf = *curproc->tf;

  // Clear %eax so that fork returns 0 in the child.
  np->tf->eax = 0;

  for(i = 0; i < NOFILE; i++)
    if(curproc->ofile[i])
      np->ofile[i] = filedup(curproc->ofile[i]);
  np->cwd = idup(curproc->cwd);
  np->preferred_node = curproc->preferred_node;

  safestrcpy(np->name, curproc->name, sizeof(curproc->name));

  pid = np->pid;

  acquire(&ptable.lock);

  np->state = RUNNABLE;

  release(&ptable.lock);

  return pid;
}

// Exit the current process.  Does not return.
// An exited process remains in the zombie state
// until its parent calls wait() to find out it exited.
void
exit(void)
{
  struct proc *curproc = myproc();
  struct proc *p;
  int fd;

  if(curproc == initproc)
    panic("init exiting");

  // Close all open files.
  for(fd = 0; fd < NOFILE; fd++){
    if(curproc->ofile[fd]){
      fileclose(curproc->ofile[fd]);
      curproc->ofile[fd] = 0;
    }
  }

  begin_op();
  iput(curproc->cwd);
  end_op();
  curproc->cwd = 0;

  acquire(&ptable.lock);

  pctr_remove(curproc->pctr_cap);

  // Parent might be sleeping in wait().
  wakeup1(curproc->parent);

  // Pass abandoned children to init.
  for(p = ptable.proc; p < &ptable.proc[NPROC]; p++){
    if(p->parent == curproc){
      p->parent = initproc;
      if(p->state == ZOMBIE)
        wakeup1(initproc);
    }
  }

  // Jump into the scheduler, never to return.
  curproc->state = ZOMBIE;
  sched();
  panic("zombie exit");
}

// Wait for a child process to exit and return its pid.
// Return -1 if this process has no children.
int
wait(void)
{
  struct proc *p;
  int havekids, pid;
  struct proc *curproc = myproc();
  
  acquire(&ptable.lock);
  for(;;){
    // Scan through table looking for exited children.
    havekids = 0;
    for(p = ptable.proc; p < &ptable.proc[NPROC]; p++){
      if(p->parent != curproc)
        continue;
      havekids = 1;
      if(p->state == ZOMBIE){
        // Found one.
        pid = p->pid;
        kfree(p->kstack);
        p->kstack = 0;
        freevm(p->pgdir);
        p->pid = 0;
        p->parent = 0;
        p->name[0] = 0;
        p->killed = 0;
        p->state = UNUSED;
        release(&ptable.lock);
        return pid;
      }
    }

    // No point waiting if we don't have any children.
    if(!havekids || curproc->killed){
      release(&ptable.lock);
      return -1;
    }

    // Wait for children to exit.  (See wakeup1 call in proc_exit.)
    sleep(curproc, &ptable.lock);  //DOC: wait-sleep
  }
}

//PAGEBREAK: 42
// Per-CPU process scheduler.
// Each CPU calls scheduler() after setting itself up.
// Scheduler never returns.  It loops, doing:
//  - choose a process to run
//  - swtch to start running that process
//  - eventually that process transfers control
//      via swtch back to the scheduler.
void
scheduler(void)
{
  struct proc *p;
  struct cpu *c = mycpu();
  c->proc = 0;
  int found;
  
  for(;;){
    // Enable interrupts on this processor.
    sti();

    // Loop over process table looking for process to run.
    acquire(&ptable.lock);
    found = 0;
    for(p = ptable.proc; p < &ptable.proc[NPROC]; p++){
      if(p->state != RUNNABLE || p->gas_remaining == 0)
        continue;
      found = 1;

      // Switch to chosen process.  It is the process's job
      // to release ptable.lock and then reacquire it
      // before jumping back to us.
      c->proc = p;
      switchuvm(p);
      p->state = RUNNING;

      swtch(&(c->scheduler), p->context);
      switchkvm();

      // Process is done running for now.
      // It should have changed its p->state before coming back.
      c->proc = 0;
    }
    release(&ptable.lock);
    if(!found)
      exo_stream_halt();

  }
}

// Enter scheduler.  Must hold only ptable.lock
// and have changed proc->state. Saves and restores
// intena because intena is a property of this
// kernel thread, not this CPU. It should
// be proc->intena and proc->ncli, but that would
// break in the few places where a lock is held but
// there's no process.
void
sched(void)
{
  int intena;
  struct proc *p = myproc();

  if(!holding(&ptable.lock))
    panic("sched ptable.lock");
  if(mycpu()->ncli != 1)
    panic("sched locks");
  if(p->state == RUNNING)
    panic("sched running");
  if(readeflags()&FL_IF)
    panic("sched interruptible");
  intena = mycpu()->intena;
  swtch(&p->context, mycpu()->scheduler);
  mycpu()->intena = intena;
}

// Give up the CPU for one scheduling round.
void
yield(void)
{
  acquire(&ptable.lock);  //DOC: yieldlock
  exo_stream_yield();
  myproc()->state = RUNNABLE;
  sched();
  release(&ptable.lock);
}

// A fork child's very first scheduling by scheduler()
// will swtch here.  "Return" to user space.
void
forkret(void)
{
  static int first = 1;
  // Still holding ptable.lock from scheduler.
  release(&ptable.lock);

  if (first) {
    // Some initialization functions must be run in the context
    // of a regular process (e.g., they call sleep), and thus cannot
    // be run from main().
    first = 0;
    iinit(ROOTDEV);
    initlog(ROOTDEV);
  }

  // Return to "caller", actually trapret (see allocproc).
}

// Atomically release lock and sleep on chan.
// Reacquires lock when awakened.
void
sleep(void *chan, struct spinlock *lk)
{
  struct proc *p = myproc();
  
  if(p == 0)
    panic("sleep");

  if(lk == 0)
    panic("sleep without lk");

  // Must acquire ptable.lock in order to
  // change p->state and then call sched.
  // Once we hold ptable.lock, we can be
  // guaranteed that we won't miss any wakeup
  // (wakeup runs with ptable.lock locked),
  // so it's okay to release lk.
  if(lk != &ptable.lock){  //DOC: sleeplock0
    acquire(&ptable.lock);  //DOC: sleeplock1
    release(lk);
  }
  // Go to sleep.
  p->chan = chan;
  p->state = SLEEPING;

  sched();

  // Tidy up.
  p->chan = 0;

  // Reacquire original lock.
  if(lk != &ptable.lock){  //DOC: sleeplock2
    release(&ptable.lock);
    acquire(lk);
  }
}

//PAGEBREAK!
// Wake up all processes sleeping on chan.
// The ptable lock must be held.
static void
wakeup1(void *chan)
{
  struct proc *p;

  for(p = ptable.proc; p < &ptable.proc[NPROC]; p++)
    if(p->state == SLEEPING && p->chan == chan)
      p->state = RUNNABLE;
}

// Wake up all processes sleeping on chan.
void
wakeup(void *chan)
{
  acquire(&ptable.lock);
  wakeup1(chan);
  release(&ptable.lock);
}

// Kill the process with the given pid.
// Process won't exit until it returns
// to user space (see trap in trap.c).
int
kill(int pid)
{
  struct proc *p;

  acquire(&ptable.lock);
  for(p = ptable.proc; p < &ptable.proc[NPROC]; p++){
    if(p->pid == pid){
      p->killed = 1;
      // Wake process from sleep if necessary.
      if(p->state == SLEEPING)
        p->state = RUNNABLE;
      release(&ptable.lock);
      return 0;
    }
  }
  release(&ptable.lock);
  return -1;
}

//PAGEBREAK: 36
// Print a process listing to console.  For debugging.
// Runs when user types ^P on console.
// No lock to avoid wedging a stuck machine further.
void
procdump(void)
{
  static char *states[] = {
  [UNUSED]    "unused",
  [EMBRYO]    "embryo",
  [SLEEPING]  "sleep ",
  [RUNNABLE]  "runble",
  [RUNNING]   "run   ",
  [ZOMBIE]    "zombie"
  };
  int i;
  struct proc *p;
  char *state;
  uint pc[10];

  for(p = ptable.proc; p < &ptable.proc[NPROC]; p++){
    if(p->state == UNUSED)
      continue;
    if(p->state >= 0 && p->state < NELEM(states) && states[p->state])
      state = states[p->state];
    else
      state = "???";
    cprintf("%d %s %s", p->pid, state, p->name);
    if(p->state == SLEEPING){
#if defined(__x86_64__)
      getcallerpcs((void*)p->context->rbp + 2*sizeof(uintptr_t), pc);
#elif defined(__aarch64__)
      getcallerpcs((void*)p->context->fp + 2*sizeof(uintptr_t), pc);
#else
      getcallerpcs((uint*)p->context->ebp+2, pc);
#endif
      for(i=0; i<10 && pc[i] != 0; i++)
        cprintf(" %p", pc[i]);
    }
    cprintf("\n");
  }
}<|MERGE_RESOLUTION|>--- conflicted
+++ resolved
@@ -142,11 +142,9 @@
   p->pid = nextpid++;
   p->pctr_cap = nextpctr_cap++;
   p->pctr_signal = 0;
-<<<<<<< HEAD
   p->gas_remaining = 0;
-=======
   p->preferred_node = 0;
->>>>>>> 49b65672
+
   pctr_insert(p);
 
   release(&ptable.lock);
