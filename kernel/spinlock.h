#pragma once

#include <stddef.h>
#include <stdint.h>
#include <stdatomic.h>
#include "config.h"

<<<<<<< HEAD
// Forward declaration
struct cpu;
void detect_cache_line_size(void); // Moved prototype up
=======
struct cpu; /**< Forward declaration for CPU holding the lock. */
>>>>>>> 96d26c8f

/** Ticket-based mutual exclusion lock used to implement spinlocks. */
struct ticketlock {
  _Atomic uint16_t head; /**< Next ticket number to service. */
  _Atomic uint16_t tail; /**< Current ticket being served. */
};

/**
 * @brief Simple spinlock built on a ticket lock.
 */
struct spinlock {
  struct ticketlock ticket; /**< Underlying ticket lock. */
  char *name;               /**< Human-readable lock name. */
  uint32_t pcs[10];         /**< Call stack at acquisition for debugging. */
  struct cpu *cpu;          /**< CPU that currently holds the lock. */
};

<<<<<<< HEAD
// Represents the size of a cache line in bytes, used for optimizing spinlock alignment.
// It is initialized by the detect_cache_line_size() function at runtime.
extern size_t cache_line_size;

// Ensure cache_line_size is initialized during program startup.
__attribute__((constructor)) static void initialize_cache_line_size(void) {
  if (cache_line_size == 0) {
    // Conditional compilation for this call might be needed based on CONFIG_SMP etc.
    // For now, ensure it's called if cache_line_size is 0.
    detect_cache_line_size();
  }
}

void initlock(struct spinlock *lk, char *lock_name_ptr);

// Enable spinlock functionality for symmetric multiprocessing (SMP) systems,
// unless explicitly configured for a uniprocessor setup.
=======
/** Size of a cache line in bytes. Determined at runtime. */
extern size_t cache_line_size;

/** Detect and set the hardware cache line size. */
void detect_cache_line_size(void);

/** Initialise a spinlock with the provided name. */
void initlock(struct spinlock *lk, char *name);

>>>>>>> 96d26c8f
#if CONFIG_SMP && !defined(SPINLOCK_UNIPROCESSOR)
/** Acquire a spinlock, blocking until it is available. */
void acquire(struct spinlock *lk);

/** Release a previously acquired spinlock. */
void release(struct spinlock *lk);
#endif

<<<<<<< HEAD
// Note: The erroneous block with stray '}' and 'return cache_line_size;' and a misplaced #endif
// that was previously at the end of the file has been removed.
// If a function like `get_cache_line_size()` is needed, it should be properly defined.
=======
/**
 * @brief Recommended alignment for spinlock instances.
 *
 * Aligning spinlocks to the cache line size helps avoid false sharing in
 * multi-core environments.
 */
static inline size_t spinlock_alignment(void) {
  return cache_line_size ? cache_line_size : 64u;
}
>>>>>>> 96d26c8f
<|MERGE_RESOLUTION|>--- conflicted
+++ resolved
@@ -5,79 +5,68 @@
 #include <stdatomic.h>
 #include "config.h"
 
-<<<<<<< HEAD
-// Forward declaration
+/** Forward declaration for CPU reference in spinlock. */
 struct cpu;
-void detect_cache_line_size(void); // Moved prototype up
-=======
-struct cpu; /**< Forward declaration for CPU holding the lock. */
->>>>>>> 96d26c8f
 
-/** Ticket-based mutual exclusion lock used to implement spinlocks. */
-struct ticketlock {
-  _Atomic uint16_t head; /**< Next ticket number to service. */
-  _Atomic uint16_t tail; /**< Current ticket being served. */
-};
-
-/**
- * @brief Simple spinlock built on a ticket lock.
- */
-struct spinlock {
-  struct ticketlock ticket; /**< Underlying ticket lock. */
-  char *name;               /**< Human-readable lock name. */
-  uint32_t pcs[10];         /**< Call stack at acquisition for debugging. */
-  struct cpu *cpu;          /**< CPU that currently holds the lock. */
-};
-
-<<<<<<< HEAD
-// Represents the size of a cache line in bytes, used for optimizing spinlock alignment.
-// It is initialized by the detect_cache_line_size() function at runtime.
-extern size_t cache_line_size;
-
-// Ensure cache_line_size is initialized during program startup.
-__attribute__((constructor)) static void initialize_cache_line_size(void) {
-  if (cache_line_size == 0) {
-    // Conditional compilation for this call might be needed based on CONFIG_SMP etc.
-    // For now, ensure it's called if cache_line_size is 0.
-    detect_cache_line_size();
-  }
-}
-
-void initlock(struct spinlock *lk, char *lock_name_ptr);
-
-// Enable spinlock functionality for symmetric multiprocessing (SMP) systems,
-// unless explicitly configured for a uniprocessor setup.
-=======
 /** Size of a cache line in bytes. Determined at runtime. */
 extern size_t cache_line_size;
 
 /** Detect and set the hardware cache line size. */
 void detect_cache_line_size(void);
 
-/** Initialise a spinlock with the provided name. */
+/**
+ * @brief Ticket-based mutual exclusion lock for spinlocks.
+ *
+ * Provides fair FIFO ordering of lock acquisition.
+ */
+struct ticketlock {
+    _Atomic uint16_t head; /**< Next ticket number to service. */
+    _Atomic uint16_t tail; /**< Current ticket being served. */
+};
+
+/**
+ * @brief Simple spinlock built on a ticket lock.
+ *
+ * Collects debug info and owner tracking.
+ */
+struct spinlock {
+    struct ticketlock ticket; /**< Underlying ticket lock. */
+    char *name;               /**< Human-readable lock name. */
+    uint32_t pcs[10];         /**< Call stack at acquisition for debugging. */
+    struct cpu *cpu;          /**< CPU that currently holds the lock. */
+};
+
+/**
+ * @brief Initialise a spinlock with the provided name.
+ */
 void initlock(struct spinlock *lk, char *name);
 
->>>>>>> 96d26c8f
+/** Ensure cache_line_size is initialized at program startup. */
+__attribute__((constructor))
+static void initialize_cache_line_size(void) {
+    if (cache_line_size == 0) {
+        detect_cache_line_size();
+    }
+}
+
 #if CONFIG_SMP && !defined(SPINLOCK_UNIPROCESSOR)
-/** Acquire a spinlock, blocking until it is available. */
+/**
+ * @brief Acquire a spinlock, blocking until it is available.
+ */
 void acquire(struct spinlock *lk);
 
-/** Release a previously acquired spinlock. */
+/**
+ * @brief Release a previously acquired spinlock.
+ */
 void release(struct spinlock *lk);
 #endif
 
-<<<<<<< HEAD
-// Note: The erroneous block with stray '}' and 'return cache_line_size;' and a misplaced #endif
-// that was previously at the end of the file has been removed.
-// If a function like `get_cache_line_size()` is needed, it should be properly defined.
-=======
 /**
  * @brief Recommended alignment for spinlock instances.
  *
- * Aligning spinlocks to the cache line size helps avoid false sharing in
- * multi-core environments.
+ * Aligning to the cache line size helps avoid false sharing
+ * in multi-core environments.
  */
 static inline size_t spinlock_alignment(void) {
-  return cache_line_size ? cache_line_size : 64u;
-}
->>>>>>> 96d26c8f
+    return cache_line_size ? cache_line_size : 64u;
+}