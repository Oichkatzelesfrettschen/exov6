--- conflicted
+++ resolved
@@ -1,100 +1,124 @@
 #pragma once
+
+#include <stddef.h>
+#include <stdint.h>
+
 #include "exo_ipc.h"
 #include "lattice_types.h"
 #include "../kernel/quaternion_spinlock.h"
 #include "octonion.h"
 #include "dag.h"
-#include <stddef.h>
-#include <stdint.h>
 
 /**
- * @brief Lattice-based IPC channel descriptor.
+ * @brief Lattice IPC channel descriptor.
  *
- * Access to mutable fields is serialized using a quaternion spinlock.
- * The sequence counter is incremented atomically with relaxed
- * memory ordering on successful send and receive operations.
+ * Encapsulates an authenticated, encrypted channel with
+ * post-quantum secrecy, octonion session tagging, and
+ * DAG-driven scheduling.  All mutable state is protected
+ * by a quaternion spinlock, and sequence counters use
+ * relaxed _Atomic updates.
  */
 typedef struct lattice_channel {
-  quaternion_spinlock_t lock; /**< Protects channel state. */
-  exo_cap cap;                /**< Capability handle for peer communication. */
-  _Atomic uint64_t seq;       /**< Sequence number for messages. */
-<<<<<<< HEAD
-  lattice_sig_t key;          /**< Authentication token. */
-  octonion_t token;           /**< Octonion-based session token. */
-  struct dag_node dag;        /**< DAG node for wait-for tracking. */
-=======
-  octonion_t key;             /**< Authentication token. */
->>>>>>> 5bb9c404
+    quaternion_spinlock_t lock; /**< Guards all mutable channel state. */
+    exo_cap               cap;  /**< Capability handle for peer comm. */
+    _Atomic uint64_t      seq;  /**< Sequence counter for messages. */
+    lattice_sig_t         key;  /**< HMAC authentication token. */
+    octonion_t            token;/**< Octonion session token. */
+    struct dag_node       dag;  /**< Embedded DAG node for deps. */
 } lattice_channel_t;
 
 /**
- * @brief Establish a connection to a remote capability.
+ * @brief Establish a secure channel over a capability.
  *
- * @param chan Channel structure to initialize.
- * @param dest Capability of the remote endpoint.
- * @return 0 on success, negative value on failure.
+ * Performs post-quantum key exchange (Kyber stub), resets
+ * sequence/auth state, derives the octonion token, and
+ * initializes the DAG node.
+ *
+ * @param chan  Pointer to a channel struct (non-NULL).
+ * @param dest  Remote endpoint capability.
+ * @return      0 on success, negative on failure.
  */
-[[nodiscard]] int lattice_connect(lattice_channel_t *chan, exo_cap dest);
+[[nodiscard]] int
+lattice_connect(lattice_channel_t *chan,
+                exo_cap dest);
 
 /**
- * @brief Send a message over the channel.
+ * @brief Send an encrypted, authenticated message.
  *
- * @param chan Channel previously initialized with lattice_connect.
- * @param buf  Data buffer to transmit.
- * @param len  Number of bytes to send.
- * @return 0 on success, negative value on failure.
+ * Under lock, increments the sequence counter (relaxed),
+ * recomputes HMAC, encrypts via XOR-stream, and transmits.
  *
- * The sequence counter is updated atomically with relaxed ordering
- * while the quaternion lock guards the channel state.
+ * @param chan  Initialized channel (lattice_connect done).
+ * @param buf   Pointer to data to send.
+ * @param len   Data length in bytes.
+ * @return      Bytes sent on success, negative on error.
  */
-[[nodiscard]] int lattice_send(lattice_channel_t *chan, const void *buf,
-                               size_t len);
+[[nodiscard]] int
+lattice_send(lattice_channel_t *chan,
+             const void *buf,
+             size_t len);
 
 /**
- * @brief Receive a message from the channel.
+ * @brief Receive and decrypt an authenticated message.
  *
- * @param chan Channel previously initialized with lattice_connect.
- * @param buf  Buffer to store received data.
- * @param len  Maximum number of bytes to read.
- * @return Number of bytes received on success, negative value on failure.
+ * Under lock, retrieves the next message, verifies HMAC,
+ * XOR-decrypts, increments sequence, and copies into buf.
  *
- * The call acquires the quaternion lock and increments the sequence
- * counter atomically with relaxed ordering on success.
+ * @param chan     Initialized channel.
+ * @param buf      Buffer to receive into.
+ * @param len      Maximum buffer size.
+ * @return         Bytes received on success,
+ *                 negative or E_NO_MESSAGE otherwise.
  */
-[[nodiscard]] int lattice_recv(lattice_channel_t *chan, void *buf, size_t len);
+[[nodiscard]] int
+lattice_recv(lattice_channel_t *chan,
+             void *buf,
+             size_t len);
 
 /**
- * @brief Close a previously opened channel.
+ * @brief Close and reset a channel.
  *
- * @param chan Channel to close.
+ * Zeros sequence, auth token, octonion token,
+ * and resets the DAG node under lock.
  *
- * The operation resets the sequence counter and authentication token
- * under the channel lock using relaxed atomic stores.
+ * @param chan  Channel to close (non-NULL).
  */
-void lattice_close(lattice_channel_t *chan);
+void
+lattice_close(lattice_channel_t *chan);
 
 /**
- * @brief Yield the CPU to the remote endpoint if possible.
+ * @brief Yield execution to the channel’s peer.
  *
- * @param chan Channel describing the destination.
- * @return 0 on success, negative value on failure.
+ * Uses the stored capability to transfer control.
+ *
+ * @param chan  Channel describing destination.
+ * @return      0 on success, negative on error.
  */
-[[nodiscard]] int lattice_yield_to(const lattice_channel_t *chan);
+[[nodiscard]] int
+lattice_yield_to(const lattice_channel_t *chan);
 
 /**
- * @brief Add a dependency edge between two channels.
+ * @brief Add a DAG dependency between two channels.
  *
- * @param parent Channel that must complete before @p child.
- * @param child Channel that depends on @p parent.
- * @return 0 on success, negative on cycle detection or failure.
+ * Prevents cycles: returns an error if adding
+ * the edge would introduce a cycle.
+ *
+ * @param parent  Channel that must complete first.
+ * @param child   Channel that depends on parent.
+ * @return        0 on success, negative on cycle or error.
  */
-[[nodiscard]] int lattice_channel_add_dep(lattice_channel_t *parent,
-                                          lattice_channel_t *child);
+[[nodiscard]] int
+lattice_channel_add_dep(lattice_channel_t *parent,
+                        lattice_channel_t *child);
 
 /**
- * @brief Submit a channel's DAG node to the scheduler.
+ * @brief Submit a channel’s DAG node to the scheduler.
  *
- * @param chan Channel whose node becomes ready.
- * @return 0 on success, negative on cycle detection.
+ * Marks the channel as ready; the scheduler will
+ * invoke lattice_yield_to() when running its node.
+ *
+ * @param chan  Channel to submit (non-NULL).
+ * @return      0 on success, negative on error.
  */
-[[nodiscard]] int lattice_channel_submit(lattice_channel_t *chan);+[[nodiscard]] int
+lattice_channel_submit(lattice_channel_t *chan);