--- conflicted
+++ resolved
@@ -24,11 +24,7 @@
         exe = pathlib.Path(td)/"test"
         src.write_text(C_CODE)
         subprocess.check_call([
-<<<<<<< HEAD
-            CC,"-std=c17","-Wall","-Werror","-Wno-unused-function",
-=======
             CC,"-std=c2x","-Wall","-Werror","-Wno-unused-function",
->>>>>>> e875b0d4
             "-I", str(ROOT),
             "-idirafter", str(ROOT/"include"),
             str(src), str(ROOT/"libos/env.c"),
