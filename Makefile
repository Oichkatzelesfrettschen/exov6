KERNEL_DIR := src-kernel
ULAND_DIR := src-uland
LIBOS_DIR := libos

	OBJS = \
        $(KERNEL_DIR)/bio.o\
        $(KERNEL_DIR)/console.o\
        $(KERNEL_DIR)/exec.o\
        $(KERNEL_DIR)/file.o\
        $(KERNEL_DIR)/fs.o\
        $(KERNEL_DIR)/ide.o\
        $(KERNEL_DIR)/ioapic.o\
        $(KERNEL_DIR)/kalloc.o\
        $(KERNEL_DIR)/kbd.o\
        $(KERNEL_DIR)/lapic.o\
        $(KERNEL_DIR)/log.o\
        $(KERNEL_DIR)/main.o\
        $(KERNEL_DIR)/mp.o\
        $(KERNEL_DIR)/picirq.o\
        $(KERNEL_DIR)/pipe.o\
        $(KERNEL_DIR)/proc.o\
        $(KERNEL_DIR)/sleeplock.o\
        $(KERNEL_DIR)/spinlock.o\
        $(KERNEL_DIR)/rcu.o\
        $(KERNEL_DIR)/string.o\
        $(KERNEL_DIR)/syscall.o\
        $(KERNEL_DIR)/sysfile.o\
        $(KERNEL_DIR)/sysproc.o\
        $(KERNEL_DIR)/trapasm.o\
       $(KERNEL_DIR)/trap.o\
        $(KERNEL_DIR)/uart.o\
        $(KERNEL_DIR)/vm.o\
       $(KERNEL_DIR)/exo.o\
       $(KERNEL_DIR)/kernel/exo_cpu.o\
       $(KERNEL_DIR)/kernel/exo_disk.o\
       $(KERNEL_DIR)/kernel/exo_ipc.o\
       $(KERNEL_DIR)/exo_stream.o\
       $(KERNEL_DIR)/cap.o\
       $(KERNEL_DIR)/fastipc.o\
       $(KERNEL_DIR)/endpoint.o\
       $(KERNEL_DIR)/dag_sched.o
       $(KERNEL_DIR)/cap.o\

ifeq ($(ARCH),x86_64)
OBJS += $(KERNEL_DIR)/mmu64.o
endif

	#Cross-compiling (e.g., on Mac OS X)
	#TOOLPREFIX = i386-jos-elf

	#Using native tools (e.g., on X86 Linux)
#TOOLPREFIX = 

	#Try to infer the correct TOOLPREFIX if not set
ifndef TOOLPREFIX
TOOLPREFIX := $(shell if i386-jos-elf-objdump -i 2>&1 | grep '^elf32-i386$$' >/dev/null 2>&1; \
	then echo 'i386-jos-elf-'; \
	elif objdump -i 2>&1 | grep 'elf32-i386' >/dev/null 2>&1; \
	then echo ''; \
	else echo "***" 1>&2; \
	echo "*** Error: Couldn't find an i386-*-elf version of GCC/binutils." 1>&2; \
	echo "*** Is the directory with i386-jos-elf-gcc in your PATH?" 1>&2; \
	echo "*** If your i386-*-elf toolchain is installed with a command" 1>&2; \
	echo "*** prefix other than 'i386-jos-elf-', set your TOOLPREFIX" 1>&2; \
	echo "*** environment variable to that prefix and run 'make' again." 1>&2; \
	echo "*** To turn off this error, run 'gmake TOOLPREFIX= ...'." 1>&2; \
	echo "***" 1>&2; exit 1; fi)
endif

	#If the makefile can't find QEMU, specify its path here
	#QEMU = qemu-system-i386

	#Try to infer the correct QEMU if not provided. Leave empty when none found.
ifndef QEMU
QEMU := $(shell which qemu-system-aarch64 2>/dev/null || \
       which qemu-system-x86_64 2>/dev/null || \
       which qemu-system-i386 2>/dev/null || \
       which qemu 2>/dev/null)
endif

ARCH ?= x86_64
CSTD ?= gnu2x



ifeq ($(ARCH),x86_64)
OBJS += $(KERNEL_DIR)/main64.o $(KERNEL_DIR)/swtch64.o \
       $(KERNEL_DIR)/vectors.o
BOOTASM := $(KERNEL_DIR)/arch/x64/bootasm64.S
ENTRYASM := $(KERNEL_DIR)/arch/x64/entry64.S
else ifeq ($(ARCH),aarch64)
OBJS += $(KERNEL_DIR)/main64.o \
       $(KERNEL_DIR)/arch/aarch64/swtch.o \
       $(KERNEL_DIR)/arch/aarch64/vectors.o
BOOTASM := $(KERNEL_DIR)/arch/aarch64/boot.S
ENTRYASM := $(KERNEL_DIR)/arch/aarch64/entry.S
else
OBJS += $(KERNEL_DIR)/swtch.o \
       $(KERNEL_DIR)/vectors.o

BOOTASM := $(KERNEL_DIR)/bootasm.S
ENTRYASM := $(KERNEL_DIR)/entry.S
endif

CC = $(TOOLPREFIX)gcc
AS = $(TOOLPREFIX)gas
LD = $(TOOLPREFIX)ld
OBJCOPY = $(TOOLPREFIX)objcopy
OBJDUMP = $(TOOLPREFIX)objdump
AR = $(TOOLPREFIX)ar

	#Output file names depend on the target architecture
ifeq ($(ARCH),x86_64)
ARCHFLAG := -m64
LDFLAGS += -m elf_x86_64
KERNEL_FILE := kernel64
KERNELMEMFS_FILE := kernelmemfs64
FS_IMG := fs64.img
XV6_IMG := xv6-64.img
XV6_MEMFS_IMG := xv6memfs-64.img
else ifeq ($(ARCH),aarch64)
ARCHFLAG := -march=armv8-a
LDFLAGS += -m elf64-littleaarch64
KERNEL_FILE := kernel-aarch64
KERNELMEMFS_FILE := kernelmemfs-aarch64
FS_IMG := fs-aarch64.img
XV6_IMG := xv6-aarch64.img
XV6_MEMFS_IMG := xv6memfs-aarch64.img
else
ARCHFLAG := -m32
LDFLAGS += -m elf_i386
KERNEL_FILE := kernel.bin
KERNELMEMFS_FILE := kernelmemfs.bin
FS_IMG := fs.img
XV6_IMG := xv6.img
XV6_MEMFS_IMG := xv6memfs.img
endif

	#Only sign the bootblock for 32-bit builds. The 64-bit
	#bootloader exceeds the legacy 512-byte limit.
SIGNBOOT := 1
ifeq ($(ARCH),x86_64)
SIGNBOOT := 0
endif
ifeq ($(ARCH),aarch64)
SIGNBOOT := 0
endif


CFLAGS = -fno-pic -static -fno-builtin -fno-strict-aliasing -O2 -Wall -MD -ggdb $(ARCHFLAG) -Werror -fno-omit-frame-pointer -std=$(CSTD) -nostdinc -I. -I$(KERNEL_DIR) -I$(ULAND_DIR) -I$(LIBOS_DIR)
CFLAGS += $(shell $(CC) -fno-stack-protector -E -x c /dev/null >/dev/null 2>&1 && echo -fno-stack-protector)
ASFLAGS = $(ARCHFLAG) -gdwarf-2 -Wa,-divide -I. -I$(KERNEL_DIR) -I$(ULAND_DIR)

	#Disable PIE when possible (for Ubuntu 16.10 toolchain)
ifneq ($(shell $(CC) -dumpspecs 2>/dev/null | grep -e '[^f]no-pie'),)
CFLAGS += -fno-pie -no-pie
endif
ifneq ($(shell $(CC) -dumpspecs 2>/dev/null | grep -e '[^f]nopie'),)
CFLAGS += -fno-pie -nopie
endif

$(XV6_IMG): bootblock exo-kernel
	dd if=/dev/zero of=$(XV6_IMG) count=10000
	dd if=bootblock of=$(XV6_IMG) conv=notrunc
	dd if=$(KERNEL_FILE) of=$(XV6_IMG) seek=1 conv=notrunc

$(XV6_MEMFS_IMG): bootblock kernelmemfs
	dd if=/dev/zero of=$(XV6_MEMFS_IMG) count=10000
	dd if=bootblock of=$(XV6_MEMFS_IMG) conv=notrunc
	dd if=$(KERNELMEMFS_FILE) of=$(XV6_MEMFS_IMG) seek=1 conv=notrunc

bootblock: $(BOOTASM) $(KERNEL_DIR)/bootmain.c
	$(CC) $(CFLAGS) -fno-pic -O -nostdinc -I. -c $(KERNEL_DIR)/bootmain.c
	$(CC) $(CFLAGS) -fno-pic -nostdinc -I. -c $(BOOTASM) -o bootasm.o
	$(LD) $(LDFLAGS) -N -e start -Ttext 0x7C00 -o bootblock.o bootasm.o bootmain.o
	$(OBJDUMP) -S bootblock.o > bootblock.asm
	$(OBJCOPY) -S -O binary -j .text bootblock.o bootblock
ifneq ($(SIGNBOOT),0)
	./sign.pl bootblock
endif
entry.o: $(ENTRYASM)
	$(CC) $(CFLAGS) -fno-pic -nostdinc -I. -c $(ENTRYASM) -o entry.o


ENTRYOTHERASM := $(KERNEL_DIR)/entryother.S
ENTRYOTHERBIN := entryother

$(ENTRYOTHERBIN): $(ENTRYOTHERASM)
	$(CC) $(CFLAGS) -fno-pic -nostdinc -I. -c $(ENTRYOTHERASM) -o entryother.o
	$(LD) $(LDFLAGS) -N -e start -Ttext 0x7000 -o bootblockother.o entryother.o
	$(OBJCOPY) -S -O binary -j .text bootblockother.o $(ENTRYOTHERBIN)
	$(OBJDUMP) -S bootblockother.o > $(ENTRYOTHERBIN).asm

initcode: $(KERNEL_DIR)/initcode.S
	$(CC) $(CFLAGS) -nostdinc -I. -c $(KERNEL_DIR)/initcode.S
	$(LD) $(LDFLAGS) -N -e start -Ttext 0 -o initcode.out initcode.o
	$(OBJCOPY) -S -O binary initcode.out initcode
	$(OBJDUMP) -S initcode.o > initcode.asm

exo-kernel: $(OBJS) entry.o $(ENTRYOTHERBIN) initcode kernel.ld
	$(LD) $(LDFLAGS) -T kernel.ld -o $(KERNEL_FILE) entry.o $(OBJS) -b binary initcode $(ENTRYOTHERBIN)
	$(OBJDUMP) -S $(KERNEL_FILE) > kernel.asm
	$(OBJDUMP) -t $(KERNEL_FILE) | sed '1,/SYMBOL TABLE/d; s/ .* / /; /^$$/d' > kernel.sym

kernel: exo-kernel

	#kernelmemfs is a copy of kernel that maintains the
	#disk image in memory instead of writing to a disk.
	#This is not so useful for testing persistent storage or
	#exploring disk buffering implementations, but it is
	# great for testing the kernel on real hardware without
	#needing a scratch disk.
MEMFSOBJS = $(filter-out ide.o,$(OBJS)) memide.o
kernelmemfs: $(MEMFSOBJS) entry.o $(ENTRYOTHERBIN) initcode kernel.ld $(FS_IMG)
	$(LD) $(LDFLAGS) -T kernel.ld -o $(KERNELMEMFS_FILE) entry.o  $(MEMFSOBJS) -b binary initcode $(ENTRYOTHERBIN) $(FS_IMG)
	$(OBJDUMP) -S $(KERNELMEMFS_FILE) > kernelmemfs.asm
	$(OBJDUMP) -t $(KERNELMEMFS_FILE) | sed '1,/SYMBOL TABLE/d; s/ .* / /; /^$$/d' > kernelmemfs.sym

tags: $(OBJS) $(ENTRYOTHERASM) _init
		etags *.S *.c
$(KERNEL_DIR)/vectors.S: vectors.pl
	./vectors.pl > $@

LIBOS_OBJS = \
        $(ULAND_DIR)/usys.o \
        $(ULAND_DIR)/ulib.o \
        usys.o \
        $(ULAND_DIR)/printf.o \
        $(ULAND_DIR)/umalloc.o \
<<<<<<< HEAD
        $(KERNEL_DIR)/swtch.o \
=======
        $(ULAND_DIR)/swtch.o \
>>>>>>> 6a152725
        $(ULAND_DIR)/caplib.o \
        $(ULAND_DIR)/chan.o \
        $(ULAND_DIR)/math_core.o \
        $(ULAND_DIR)/libos/sched.o \
        $(LIBOS_DIR)/fs.o \
        $(LIBOS_DIR)/file.o


libos: libos.a

libos.a: $(LIBOS_OBJS)
	$(AR) rcs $@ $^
	
_%: $(ULAND_DIR)/%.o libos.a
	$(LD) $(LDFLAGS) -N -e main -Ttext 0 -o $@ $< libos.a
	$(OBJDUMP) -S $@ > $*.asm
	$(OBJDUMP) -t $@ | sed '1,/SYMBOL TABLE/d; s/ .* / /; /^$$/d' > $*.sym

<<<<<<< HEAD

_forktest: $(ULAND_DIR)/forktest.o $(ULAND_DIR)/ulib.o usys.o
	#forktest has less library code linked in - needs to be small
	#in order to be able to max out the proc table.
=======
_forktest: $(ULAND_DIR)/forktest.o $(ULAND_DIR)/ulib.o usys.o
	        # forktest has less library code linked in - needs to be small
	# in order to be able to max out the proc table.
>>>>>>> 6a152725
	$(LD) $(LDFLAGS) -N -e main -Ttext 0 -o _forktest $(ULAND_DIR)/forktest.o $(ULAND_DIR)/ulib.o usys.o
	$(OBJDUMP) -S _forktest > forktest.asm

mkfs: mkfs.c fs.h
	gcc -Werror -Wall -o mkfs mkfs.c

$(ULAND_DIR)/exo_stream_demo.o: $(ULAND_DIR)/user/exo_stream_demo.c
$(ULAND_DIR)/dag_demo.o: $(ULAND_DIR)/user/dag_demo.c
	$(CC) $(CFLAGS) -c -o $@ $<


	#Prevent deletion of intermediate files, e.g. cat.o, after first build, so
	#that disk image changes after first build are persistent until clean.  More
	#details:
	#http://www.gnu.org/software/make/manual/html_node/Chained-Rules.html
.PRECIOUS: %.o

UPROGS=\
	_cat\
	_echo\
	_forktest\
	_grep\
	_init\
	_kill\
	_ln\
	_ls\
	_mkdir\
	_rm\
	_sh\
	_stressfs\
	_usertests\
        _wc\
        _zombie\
        _phi\
<<<<<<< HEAD
=======
        _exo_stream_demo\
        _dag_demo\
>>>>>>> 6a152725
        _ipc_test\
        _rcrs\

ifeq ($(ARCH),x86_64)
UPROGS := $(filter-out _usertests,$(UPROGS))
endif

$(FS_IMG): mkfs README $(UPROGS)
	./mkfs $(FS_IMG) README $(UPROGS)

-include *.d

clean:
	rm -f *.tex *.dvi *.idx *.aux *.log *.ind *.ilg \
       *.o *.d *.asm *.sym $(KERNEL_DIR)/vectors.S bootblock entryother entryother64 \
       initcode initcode.out kernel.bin kernel64 xv6.img xv6-64.img \
       fs.img fs64.img kernelmemfs.bin kernelmemfs64 xv6memfs.img \
        xv6memfs-64.img mkfs .gdbinit libos.a \
	$(UPROGS)

	#make a printout
FILES = $(shell grep -v '^\#' runoff.list)
PRINT = runoff.list runoff.spec README toc.hdr toc.ftr $(FILES)

xv6.pdf: $(PRINT)
	./runoff
	ls -l xv6.pdf

print: xv6.pdf

	#run in emulators

bochs : $(FS_IMG) $(XV6_IMG)
	if [ ! -e .bochsrc ]; then ln -s dot-bochsrc .bochsrc; fi
	bochs -q

	#try to generate a unique GDB port
GDBPORT = $(shell expr `id -u` % 5000 + 25000)
	#QEMU's gdb stub command line changed in 0.11
QEMUGDB = $(shell if $(QEMU) -help | grep -q '^-gdb'; \
	then echo "-gdb tcp::$(GDBPORT)"; \
	else echo "-s -p $(GDBPORT)"; fi)
ifndef CPUS
CPUS := 2
endif
QEMUOPTS = -drive file=$(FS_IMG),index=1,media=disk,format=raw -drive file=$(XV6_IMG),index=0,media=disk,format=raw -smp $(CPUS) -m 512 $(QEMUEXTRA)

qemu: $(FS_IMG) $(XV6_IMG)
	if [ -z "$(QEMU)" ]; then \
	        echo "QEMU not found. Kernel built but not executed."; \
	else \
	        $(QEMU) -serial mon:stdio $(QEMUOPTS); \
	fi

qemu-memfs: $(XV6_MEMFS_IMG)
	if [ -z "$(QEMU)" ]; then \
	        echo "QEMU not found. Kernel built but not executed."; \
	else \
	        $(QEMU) -drive file=$(XV6_MEMFS_IMG),index=0,media=disk,format=raw -smp $(CPUS) -m 256; \
	fi

qemu-nox: $(FS_IMG) $(XV6_IMG)
	if [ -z "$(QEMU)" ]; then \
	        echo "QEMU not found. Kernel built but not executed."; \
	else \
	        $(QEMU) -nographic $(QEMUOPTS); \
	fi

.gdbinit: .gdbinit.tmpl
	sed "s/localhost:1234/localhost:$(GDBPORT)/" < $^ > $@

qemu-gdb: $(FS_IMG) $(XV6_IMG) .gdbinit
	@echo "*** Now run 'gdb'." 1>&2
	if [ -z "$(QEMU)" ]; then \
	        echo "QEMU not found. GDB stub unavailable."; \
	else \
	        $(QEMU) -serial mon:stdio $(QEMUOPTS) -S $(QEMUGDB); \
	fi

qemu-nox-gdb: $(FS_IMG) $(XV6_IMG) .gdbinit
	@echo "*** Now run 'gdb'." 1>&2
	if [ -z "$(QEMU)" ]; then \
	        echo "QEMU not found. GDB stub unavailable."; \
	else \
	        $(QEMU) -nographic $(QEMUOPTS) -S $(QEMUGDB); \
	fi

	#CUT HERE
	#prepare dist for students
	#after running make dist, probably want to
	#rename it to rev0 or rev1 or so on and then
	#check in that version.

EXTRA=\
        mkfs.c $(ULAND_DIR)/ulib.c user.h \
        $(ULAND_DIR)/cat.c $(ULAND_DIR)/echo.c $(ULAND_DIR)/forktest.c \
        $(ULAND_DIR)/grep.c $(ULAND_DIR)/kill.c \
        $(ULAND_DIR)/ln.c $(ULAND_DIR)/ls.c $(ULAND_DIR)/mkdir.c \
        $(ULAND_DIR)/rm.c $(ULAND_DIR)/stressfs.c $(ULAND_DIR)/usertests.c \
        $(ULAND_DIR)/wc.c $(ULAND_DIR)/zombie.c \
        $(ULAND_DIR)/phi.c \
        $(ULAND_DIR)/user/exo_stream_demo.c \
        $(ULAND_DIR)/user/dag_demo.c \
        $(ULAND_DIR)/printf.c $(ULAND_DIR)/umalloc.c\
	README dot-bochsrc *.pl toc.* runoff runoff1 runoff.list\
	.gdbinit.tmpl gdbutil\

dist:
	rm -rf dist
	mkdir dist
	for i in $(FILES); \
	do \
		grep -v PAGEBREAK $$i >dist/$$i; \
	done
	sed '/CUT HERE/,$$d' Makefile >dist/Makefile
	echo >dist/runoff.spec
	cp $(EXTRA) dist

dist-test:
	rm -rf dist
	make dist
	rm -rf dist-test
	mkdir dist-test
	cp dist/* dist-test
	cd dist-test; $(MAKE) print
	cd dist-test; $(MAKE) bochs || true
	cd dist-test; $(MAKE) qemu

	#update this rule (change rev#) when it is time to
	#make a new revision.
tar:
	rm -rf /tmp/xv6
	mkdir -p /tmp/xv6
	cp dist/* dist/.gdbinit.tmpl /tmp/xv6
	(cd /tmp; tar cf - xv6) | gzip >xv6-rev10.tar.gz  # the next one will be 10 (9/17)

.PHONY: dist-test dist<|MERGE_RESOLUTION|>--- conflicted
+++ resolved
@@ -227,11 +227,7 @@
         usys.o \
         $(ULAND_DIR)/printf.o \
         $(ULAND_DIR)/umalloc.o \
-<<<<<<< HEAD
-        $(KERNEL_DIR)/swtch.o \
-=======
         $(ULAND_DIR)/swtch.o \
->>>>>>> 6a152725
         $(ULAND_DIR)/caplib.o \
         $(ULAND_DIR)/chan.o \
         $(ULAND_DIR)/math_core.o \
@@ -250,16 +246,10 @@
 	$(OBJDUMP) -S $@ > $*.asm
 	$(OBJDUMP) -t $@ | sed '1,/SYMBOL TABLE/d; s/ .* / /; /^$$/d' > $*.sym
 
-<<<<<<< HEAD
-
 _forktest: $(ULAND_DIR)/forktest.o $(ULAND_DIR)/ulib.o usys.o
 	#forktest has less library code linked in - needs to be small
 	#in order to be able to max out the proc table.
-=======
-_forktest: $(ULAND_DIR)/forktest.o $(ULAND_DIR)/ulib.o usys.o
-	        # forktest has less library code linked in - needs to be small
-	# in order to be able to max out the proc table.
->>>>>>> 6a152725
+
 	$(LD) $(LDFLAGS) -N -e main -Ttext 0 -o _forktest $(ULAND_DIR)/forktest.o $(ULAND_DIR)/ulib.o usys.o
 	$(OBJDUMP) -S _forktest > forktest.asm
 
@@ -294,11 +284,8 @@
         _wc\
         _zombie\
         _phi\
-<<<<<<< HEAD
-=======
         _exo_stream_demo\
         _dag_demo\
->>>>>>> 6a152725
         _ipc_test\
         _rcrs\
 
